import { Bounds } from "../primitives/bounds";
import { EventManager } from "../surface/event-manager";
import { IDragMetrics, IMouseInteraction, IWheelMetrics } from "../surface/mouse-event-manager";
import { View } from "../surface/view";
import { Vec3 } from "../util";
import { ChartCamera } from "../util/chart-camera";
export declare enum CameraBoundsAnchor {
    TOP_LEFT = 0,
    TOP_MIDDLE = 1,
    TOP_RIGHT = 2,
    MIDDLE_LEFT = 3,
    MIDDLE = 4,
    MIDDLE_RIGHT = 5,
    BOTTOM_LEFT = 6,
    BOTTOM_MIDDLE = 7,
    BOTTOM_RIGHT = 8,
}
export interface ICameraBoundsOptions {
    anchor: CameraBoundsAnchor;
    scaleMin?: Vec3;
    scaleMax?: Vec3;
    screenPadding: {
        left: number;
        right: number;
        top: number;
        bottom: number;
    };
    view: string;
    worldBounds: Bounds;
}
export interface IBasicCameraControllerOptions {
    bounds?: ICameraBoundsOptions;
    camera: ChartCamera;
    ignoreCoverViews?: boolean;
    panFilter?(offset: [number, number, number], view: View, allViews: View[]): [number, number, number];
    scaleFactor?: number;
    scaleFilter?(scale: [number, number, number], view: View, allViews: View[]): [number, number, number];
    startView?: string | string[];
    onRangeChanged?(camera: ChartCamera, targetView: View): void;
}
export declare class BasicCameraController extends EventManager {
    bounds?: ICameraBoundsOptions;
    camera: ChartCamera;
    ignoreCoverViews?: boolean;
    isPanning: boolean;
    private panFilter;
    scaleFactor: number;
    private scaleFilter;
<<<<<<< HEAD
    /** The view that must be the start or focus of the interactions in order for the interactions to occur */
    startViews: string[];
    /**
     * If an unconvered start view is not available, this is the next available covered view, if present
     */
=======
    startViews: string[];
>>>>>>> 2ce57816
    private coveredStartView;
    private onRangeChanged;
    private startViewDidStart;
    constructor(options: IBasicCameraControllerOptions);
    applyBounds: () => void;
    applyScaleBounds: () => void;
<<<<<<< HEAD
    /**
     * Calculation for adhering to an anchor - x-axis offset only.
     */
    anchoredByBoundsHorizontal(targetView: View, bounds: ICameraBoundsOptions): number;
    /**
     * Calculation for adhering to an anchor - y-axis offset only.
     */
    anchoredByBoundsVertical(targetView: View, bounds: ICameraBoundsOptions): number;
    /**
     * Returns offset on x-axis due to current bounds and anchor.
     */
    boundsHorizontalOffset(targetView: View, bounds: ICameraBoundsOptions): number;
    /**
     * Returns offset on y-axis due to current bounds and anchor.
     */
=======
    anchoredByBoundsHorizontal(targetView: View, bounds: ICameraBoundsOptions): number;
    anchoredByBoundsVertical(targetView: View, bounds: ICameraBoundsOptions): number;
    boundsHorizontalOffset(targetView: View, bounds: ICameraBoundsOptions): number;
>>>>>>> 2ce57816
    boundsVerticalOffset(targetView: View, bounds: ICameraBoundsOptions): number;
    private canStart(viewId);
    private findCoveredStartView(e);
    private getTargetView(e);
    handleMouseDown(e: IMouseInteraction, _button: number): void;
    handleMouseUp(_e: IMouseInteraction): void;
    handleDrag(e: IMouseInteraction, drag: IDragMetrics): void;
    handleWheel(e: IMouseInteraction, wheelMetrics: IWheelMetrics): void;
    handleMouseOut(_e: IMouseInteraction): void;
    handleClick(_e: IMouseInteraction): void;
    handleMouseMove(_e: IMouseInteraction): void;
    handleMouseOver(_e: IMouseInteraction): void;
    getRange(viewId: string): Bounds;
    readonly pan: Vec3;
    setBounds(bounds: ICameraBoundsOptions): void;
    readonly scale: Vec3;
    setRange(newWorld: Bounds, viewId: string): void;
}<|MERGE_RESOLUTION|>--- conflicted
+++ resolved
@@ -46,42 +46,16 @@
     private panFilter;
     scaleFactor: number;
     private scaleFilter;
-<<<<<<< HEAD
-    /** The view that must be the start or focus of the interactions in order for the interactions to occur */
     startViews: string[];
-    /**
-     * If an unconvered start view is not available, this is the next available covered view, if present
-     */
-=======
-    startViews: string[];
->>>>>>> 2ce57816
     private coveredStartView;
     private onRangeChanged;
     private startViewDidStart;
     constructor(options: IBasicCameraControllerOptions);
     applyBounds: () => void;
     applyScaleBounds: () => void;
-<<<<<<< HEAD
-    /**
-     * Calculation for adhering to an anchor - x-axis offset only.
-     */
-    anchoredByBoundsHorizontal(targetView: View, bounds: ICameraBoundsOptions): number;
-    /**
-     * Calculation for adhering to an anchor - y-axis offset only.
-     */
-    anchoredByBoundsVertical(targetView: View, bounds: ICameraBoundsOptions): number;
-    /**
-     * Returns offset on x-axis due to current bounds and anchor.
-     */
-    boundsHorizontalOffset(targetView: View, bounds: ICameraBoundsOptions): number;
-    /**
-     * Returns offset on y-axis due to current bounds and anchor.
-     */
-=======
     anchoredByBoundsHorizontal(targetView: View, bounds: ICameraBoundsOptions): number;
     anchoredByBoundsVertical(targetView: View, bounds: ICameraBoundsOptions): number;
     boundsHorizontalOffset(targetView: View, bounds: ICameraBoundsOptions): number;
->>>>>>> 2ce57816
     boundsVerticalOffset(targetView: View, bounds: ICameraBoundsOptions): number;
     private canStart(viewId);
     private findCoveredStartView(e);
