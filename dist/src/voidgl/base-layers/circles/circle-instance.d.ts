--- conflicted
+++ resolved
@@ -1,20 +1,15 @@
-<<<<<<< HEAD
-import { IInstanceOptions, Instance } from '../../instance-provider/instance';
-import { Circle } from '../../primitives/circle';
-=======
 import { Circle } from "../../primitives/circle";
 import { IInstanceOptions, Instance } from "../../util/instance";
->>>>>>> 2ce57816
 export interface ICircleInstanceOptions extends IInstanceOptions, Circle {
     color?: [number, number, number, number];
     depth?: number;
 }
 export declare class CircleInstance extends Instance implements Circle {
     color: [number, number, number, number];
-    depth: number;
     radius: number;
     x: number;
     y: number;
+    depth: number;
     constructor(options: ICircleInstanceOptions);
     readonly width: number;
     readonly height: number;
