<<<<<<< HEAD
import { IInstanceOptions, Instance } from '../../instance-provider/instance';
=======
import { IInstanceOptions, Instance } from "../../util/instance";
>>>>>>> 2ce57816
export interface IEdgeInstanceOptions extends IInstanceOptions {
    colorStart?: [number, number, number, number];
    colorEnd?: [number, number, number, number];
    control?: [number, number][];
    depth?: number;
    end: [number, number];
    start: [number, number];
    widthStart?: number;
    widthEnd?: number;
}
export declare type EdgeColor = [number, number, number, number];
export declare class EdgeInstance extends Instance {
    colorStart: EdgeColor;
    colorEnd: EdgeColor;
    control: [number, number][];
    depth: number;
    end: [number, number];
    start: [number, number];
    widthStart: number;
    widthEnd: number;
    readonly length: number;
    readonly midpoint: number;
    readonly perpendicular: [number, number];
    setEdgeWidth(width: number): void;
    setColor(color: EdgeColor): void;
    constructor(options: IEdgeInstanceOptions);
}<|MERGE_RESOLUTION|>--- conflicted
+++ resolved
@@ -1,8 +1,4 @@
-<<<<<<< HEAD
-import { IInstanceOptions, Instance } from '../../instance-provider/instance';
-=======
 import { IInstanceOptions, Instance } from "../../util/instance";
->>>>>>> 2ce57816
 export interface IEdgeInstanceOptions extends IInstanceOptions {
     colorStart?: [number, number, number, number];
     colorEnd?: [number, number, number, number];
