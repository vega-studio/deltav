import { Bounds, IPoint } from "../../primitives";
import { ILayerProps, IModelType, IShaderInitialization, Layer } from "../../surface/layer";
import { IMaterialOptions, IProjection } from "../../types";
import { LabelInstance } from "./label-instance";
export interface ILabelLayerProps extends ILayerProps<LabelInstance> {
    atlas?: string;
}
<<<<<<< HEAD
/**
 * This layer displays Labels and provides as many controls as possible for displaying
 * them in interesting ways.
 */
export declare class LabelLayer extends Layer<LabelInstance, ILabelLayerProps> {
    /**
     * We provide bounds and hit test information for the instances for this layer to allow for mouse picking
     * of elements
     */
=======
export declare class LabelLayer extends Layer<LabelInstance, ILabelLayerProps> {
>>>>>>> 2ce57816
    getInstancePickingMethods(): {
        boundsAccessor: (label: LabelInstance) => Bounds;
        hitTest: (label: LabelInstance, point: IPoint, view: IProjection) => boolean;
    };
    initShader(): IShaderInitialization<LabelInstance>;
    getModelType(): IModelType;
    getMaterialOptions(): IMaterialOptions;
}<|MERGE_RESOLUTION|>--- conflicted
+++ resolved
@@ -5,19 +5,7 @@
 export interface ILabelLayerProps extends ILayerProps<LabelInstance> {
     atlas?: string;
 }
-<<<<<<< HEAD
-/**
- * This layer displays Labels and provides as many controls as possible for displaying
- * them in interesting ways.
- */
 export declare class LabelLayer extends Layer<LabelInstance, ILabelLayerProps> {
-    /**
-     * We provide bounds and hit test information for the instances for this layer to allow for mouse picking
-     * of elements
-     */
-=======
-export declare class LabelLayer extends Layer<LabelInstance, ILabelLayerProps> {
->>>>>>> 2ce57816
     getInstancePickingMethods(): {
         boundsAccessor: (label: LabelInstance) => Bounds;
         hitTest: (label: LabelInstance, point: IPoint, view: IProjection) => boolean;
