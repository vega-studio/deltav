--- conflicted
+++ resolved
@@ -5,19 +5,7 @@
 export interface IRectangleLayerProps extends ILayerProps<RectangleInstance> {
     atlas?: string;
 }
-<<<<<<< HEAD
-/**
- * This layer displays Rectangles and provides as many controls as possible for displaying
- * them in interesting ways.
- */
 export declare class RectangleLayer extends Layer<RectangleInstance, IRectangleLayerProps> {
-    /**
-     * We provide bounds and hit test information for the instances for this layer to allow for mouse picking
-     * of elements
-     */
-=======
-export declare class RectangleLayer extends Layer<RectangleInstance, IRectangleLayerProps> {
->>>>>>> 2ce57816
     getInstancePickingMethods(): {
         boundsAccessor: (rectangle: RectangleInstance) => Bounds;
         hitTest: (rectangle: RectangleInstance, point: IPoint, projection: IProjection) => boolean;
