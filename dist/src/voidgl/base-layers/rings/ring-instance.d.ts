<<<<<<< HEAD
import { IInstanceOptions, Instance } from '../../instance-provider/instance';
import { Circle } from '../../primitives';
=======
import { Circle } from "../../primitives";
import { IInstanceOptions, Instance } from "../../util";
>>>>>>> 2ce57816
export interface IRingInstanceOptions extends IInstanceOptions, Circle {
    color?: [number, number, number, number];
    depth?: number;
    thickness?: number;
}
export declare class RingInstance extends Instance implements Circle {
    color: [number, number, number, number];
    depth: number;
    radius: number;
    thickness: number;
    x: number;
    y: number;
    constructor(options: IRingInstanceOptions);
    readonly width: number;
    readonly height: number;
    readonly innerRadius: number;
}<|MERGE_RESOLUTION|>--- conflicted
+++ resolved
@@ -1,10 +1,5 @@
-<<<<<<< HEAD
-import { IInstanceOptions, Instance } from '../../instance-provider/instance';
-import { Circle } from '../../primitives';
-=======
 import { Circle } from "../../primitives";
 import { IInstanceOptions, Instance } from "../../util";
->>>>>>> 2ce57816
 export interface IRingInstanceOptions extends IInstanceOptions, Circle {
     color?: [number, number, number, number];
     depth?: number;
