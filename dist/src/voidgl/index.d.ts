<<<<<<< HEAD
export * from './base-event-managers';
export * from './base-layers';
export * from './instance-provider';
export * from './primitives';
export * from './surface';
export * from './types';
export * from './util';
=======
export * from "./surface";
export * from "./util";
export * from "./base-layers";
export * from "./base-event-managers";
export * from "./types";
export * from "./primitives";
>>>>>>> 2ce57816
<|MERGE_RESOLUTION|>--- conflicted
+++ resolved
@@ -1,16 +1,6 @@
-<<<<<<< HEAD
-export * from './base-event-managers';
-export * from './base-layers';
-export * from './instance-provider';
-export * from './primitives';
-export * from './surface';
-export * from './types';
-export * from './util';
-=======
 export * from "./surface";
 export * from "./util";
 export * from "./base-layers";
 export * from "./base-event-managers";
 export * from "./types";
-export * from "./primitives";
->>>>>>> 2ce57816
+export * from "./primitives";