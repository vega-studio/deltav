--- conflicted
+++ resolved
@@ -1,32 +1,9 @@
-<<<<<<< HEAD
-/**
- * The goal of this file is to take in model attributes and instance attributes specified
- * and inject the proper attributes into the shaders so the implementor of the shader does
- * not worry about syncing attribute and uniform names between the JS
- */
-import { Instance } from '../../instance-provider/instance';
-import { ILayerProps, Layer } from '../../surface/layer';
-import { IInstanceAttribute, IInstancingUniform, IShaders, IUniform, IVertexAttribute } from '../../types';
-=======
 import { IInstanceAttribute, IInstancingUniform, IShaders, IUniform, IVertexAttribute } from "../../types";
 import { Instance } from "../../util";
->>>>>>> 2ce57816
 export interface IInjectionDetails {
     fs: string;
     materialUniforms: IInstancingUniform[];
     maxInstancesPerBuffer: number;
     vs: string;
 }
-<<<<<<< HEAD
-/**
- * This method is the main algorithm for piecing together all of the attributes necessary
- * and injecting them into the shaders.
- *
- * @param shaders
- * @param vertexAttributes
- * @param instanceAttributes
- */
-export declare function injectFragments<T extends Instance, U extends ILayerProps<T>>(layer: Layer<T, U>, shaders: IShaders, vertexAttributes: IVertexAttribute[], instanceAttributes: IInstanceAttribute<any>[], uniforms: IUniform[]): IInjectionDetails;
-=======
-export declare function injectFragments<T extends Instance>(shaders: IShaders, vertexAttributes: IVertexAttribute[], instanceAttributes: IInstanceAttribute<T>[], uniforms: IUniform[]): IInjectionDetails;
->>>>>>> 2ce57816
+export declare function injectFragments<T extends Instance>(shaders: IShaders, vertexAttributes: IVertexAttribute[], instanceAttributes: IInstanceAttribute<T>[], uniforms: IUniform[]): IInjectionDetails;