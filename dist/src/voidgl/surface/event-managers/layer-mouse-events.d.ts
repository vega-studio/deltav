--- conflicted
+++ resolved
@@ -1,21 +1,3 @@
-<<<<<<< HEAD
-import { IPoint } from '../../primitives/point';
-import { IProjection } from '../../types';
-import { EventManager } from '../event-manager';
-import { Layer } from '../layer';
-import { LayerSurface } from '../layer-surface';
-import { IDragMetrics, IMouseInteraction, SceneView } from '../mouse-event-manager';
-/**
- * This class is an injected event manager for the surface, it specifically handles taking in mouse events intended for view interactions
- * and broadcasts them to the layers that have picking enabled, thus allowing the layers to respond to
- * mouse view locations and broadcast Instance interactions based on the interaction with the View the layer is a part of
- *
- * In Summary: This is an adapter that takes in interactions to the views and injects those events into the layers associated with
- * the views so that the layers can translate the events to gestures.
- */
-export declare class LayerMouseEvents extends EventManager {
-    /** This tracks which views have the mouse over them so we can properly broadcast view is out events */
-=======
 import { IPoint } from "../../primitives/point";
 import { IProjection } from "../../types";
 import { EventManager } from "../event-manager";
@@ -23,24 +5,12 @@
 import { IDragMetrics, IMouseInteraction, SceneView } from "../mouse-event-manager";
 export declare class LayerMouseEvents extends EventManager {
     sceneViews: SceneView[];
->>>>>>> 2ce57816
     isOver: Map<SceneView, boolean>;
-    /** This is the surface this manager is aiding with broadcasting events to layers */
-    sceneViews: SceneView[];
-    /**
-     * This is the surface this LayerMouseEvent Controller is operating on behalf of. We use this to trigger,
-     * pre-layer processing items, such as color pick narrowing prior to the Layers receiving the event.
-     */
-    surface: LayerSurface;
-    constructor(surface: LayerSurface);
+    constructor(sceneViews: SceneView[]);
     getSceneViewsUnderMouse(e: IMouseInteraction): SceneView[];
     getMouseByViewId(e: IMouseInteraction): Map<string, IPoint>;
     handleClick(e: IMouseInteraction, button: number): void;
-<<<<<<< HEAD
-    handleDrag(e: IMouseInteraction, drag: IDragMetrics): void;
-=======
     handleDrag(e: IMouseInteraction, _drag: IDragMetrics): void;
->>>>>>> 2ce57816
     handleInteraction(e: IMouseInteraction, callback: (layer: Layer<any, any>, view: IProjection, mouse: IPoint) => void): SceneView[];
     handleMouseDown(e: IMouseInteraction, button: number): void;
     handleMouseUp(e: IMouseInteraction, button: number): void;
@@ -48,9 +18,5 @@
     handleMouseOut(e: IMouseInteraction): void;
     handleMouseMove(e: IMouseInteraction): void;
     handleSceneView(sceneView: SceneView, viewMouseByViewId: Map<string, IPoint>, callback: (layer: Layer<any, any>, view: IProjection, mouse: IPoint) => void): void;
-<<<<<<< HEAD
-    handleWheel(e: IMouseInteraction): void;
-=======
     handleWheel(_e: IMouseInteraction): void;
->>>>>>> 2ce57816
 }