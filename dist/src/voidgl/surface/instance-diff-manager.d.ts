--- conflicted
+++ resolved
@@ -3,7 +3,7 @@
 import { InstanceUniformManager, IUniformInstanceCluster } from '../util/instance-uniform-manager';
 import { AtlasResourceManager } from './texture/atlas-resource-manager';
 /** Signature of a method that handles a diff */
-export declare type DiffHandler<T extends Instance> = (manager: InstanceDiffManager<T>, instance: T, uniformCluster?: IUniformInstanceCluster) => void;
+export declare type DiffHandler<T extends Instance> = (manager: InstanceDiffManager<T>, instance: T, uniformCluster: IUniformInstanceCluster) => void;
 /** A set of diff handling methods in this order [change, add, remove] */
 export declare type DiffLookup<T extends Instance> = DiffHandler<T>[];
 /**
@@ -38,12 +38,12 @@
     /**
      * This processes add operations from changes in the instancing data
      */
-    private addInstance(manager, instance, uniformCluster?);
+    private addInstance(manager, instance, uniformCluster);
     /**
      * This processes add operations from changes in the instancing data and manages the layer's quad tree
      * with the instance as well.
      */
-    private addInstanceQuad(manager, instance, uniformCluster?);
+    private addInstanceQuad(manager, instance, uniformCluster);
     /**
      * This processes add operations from changes in the instancing data and manages the layer's matching of
      * color / UID to Instance
@@ -52,11 +52,11 @@
     /**
      * This processes change operations from changes in the instancing data
      */
-    private changeInstance(manager, instance, uniformCluster?);
+    private changeInstance(manager, instance, uniformCluster);
     /**
      * This processes change operations from changes in the instancing data
      */
-    private changeInstanceQuad(manager, instance, uniformCluster?);
+    private changeInstanceQuad(manager, instance, uniformCluster);
     /**
      * This processes change operations from changes in the instancing data
      */
@@ -64,18 +64,14 @@
     /**
      * This processes remove operations from changes in the instancing data
      */
-    private removeInstance(manager, instance, uniformCluster?);
+    private removeInstance(manager, instance, uniformCluster);
     /**
      * This processes remove operations from changes in the instancing data
      */
-<<<<<<< HEAD
-    private removeInstanceQuad(manager, instance, uniformCluster?);
-=======
     private removeInstanceQuad(manager, instance, uniformCluster);
     /**
      * This processes remove operations from changes in the instancing data
      */
     private removeInstanceColorPick(manager, instance, uniformCluster);
->>>>>>> 3b1988fd
     private updateInstance(instance, uniformCluster);
 }