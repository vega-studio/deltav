<<<<<<< HEAD
import { Instance } from '../instance-provider/instance';
import { IInstanceAttribute, INonePickingMetrics, IQuadTreePickingMetrics, ISinglePickingMetrics } from '../types';
import { InstanceUniformManager, IUniformInstanceCluster } from '../util/instance-uniform-manager';
import { AtlasResourceManager } from './texture/atlas-resource-manager';
/** Signature of a method that handles a diff */
export declare type DiffHandler<T extends Instance> = (manager: InstanceDiffManager<T>, instance: T, uniformCluster?: IUniformInstanceCluster) => void;
/** A set of diff handling methods in this order [change, add, remove] */
=======
import { IInstanceAttribute, IQuadTreePickingMetrics, ISinglePickingMetrics } from "../types";
import { Instance } from "../util";
import { InstanceUniformManager, IUniformInstanceCluster } from "../util/instance-uniform-manager";
import { AtlasResourceManager } from "./texture/atlas-resource-manager";
export declare type DiffHandler<T extends Instance> = (manager: InstanceDiffManager<T>, instance: T, uniformCluster?: IUniformInstanceCluster) => void;
>>>>>>> 2ce57816
export declare type DiffLookup<T extends Instance> = DiffHandler<T>[];
export interface IInstanceDiffManagerTarget<T extends Instance> {
    activeAttribute: IInstanceAttribute<T>;
    instanceAttributes: IInstanceAttribute<T>[];
<<<<<<< HEAD
    /** This is the picking metrics for how Instances are picked with the mouse */
    picking: IQuadTreePickingMetrics<T> | ISinglePickingMetrics<T> | INonePickingMetrics;
    /** This is the resource manager for the target which let's us fetch information from an atlas for an instance */
=======
    picking: IQuadTreePickingMetrics<T> | ISinglePickingMetrics;
>>>>>>> 2ce57816
    resource: AtlasResourceManager;
    uniformManager: InstanceUniformManager<T>;
}
export declare class InstanceDiffManager<T extends Instance> {
    layer: IInstanceDiffManagerTarget<T>;
    quadPicking: IQuadTreePickingMetrics<T>;
    colorPicking: ISinglePickingMetrics<T>;
    constructor(layer: IInstanceDiffManagerTarget<T>);
    getDiffProcessor(): DiffLookup<T>;
<<<<<<< HEAD
    /**
     * This processes add operations from changes in the instancing data
     */
    private addInstance(manager, instance, uniformCluster?);
    /**
     * This processes add operations from changes in the instancing data and manages the layer's quad tree
     * with the instance as well.
     */
    private addInstanceQuad(manager, instance, uniformCluster?);
    /**
     * This processes add operations from changes in the instancing data and manages the layer's matching of
     * color / UID to Instance
     */
    private addInstanceColorPick(manager, instance, uniformCluster);
    /**
     * This processes change operations from changes in the instancing data
     */
    private changeInstance(manager, instance, uniformCluster?);
    /**
     * This processes change operations from changes in the instancing data
     */
    private changeInstanceQuad(manager, instance, uniformCluster?);
    /**
     * This processes change operations from changes in the instancing data
     */
    private changeInstanceColorPick(manager, instance, uniformCluster);
    /**
     * This processes remove operations from changes in the instancing data
     */
    private removeInstance(manager, instance, uniformCluster?);
    /**
     * This processes remove operations from changes in the instancing data
     */
    private removeInstanceQuad(manager, instance, uniformCluster?);
    /**
     * This processes remove operations from changes in the instancing data
     */
    private removeInstanceColorPick(manager, instance, uniformCluster);
=======
    private addInstance(manager, instance, uniformCluster?);
    private addInstanceQuad(manager, instance, uniformCluster?);
    private changeInstance(manager, instance, uniformCluster?);
    private changeInstanceQuad(manager, instance, uniformCluster?);
    private removeInstance(manager, instance, uniformCluster?);
    private removeInstanceQuad(manager, instance, uniformCluster?);
>>>>>>> 2ce57816
    private updateInstance(instance, uniformCluster);
}<|MERGE_RESOLUTION|>--- conflicted
+++ resolved
@@ -1,84 +1,26 @@
-<<<<<<< HEAD
-import { Instance } from '../instance-provider/instance';
-import { IInstanceAttribute, INonePickingMetrics, IQuadTreePickingMetrics, ISinglePickingMetrics } from '../types';
-import { InstanceUniformManager, IUniformInstanceCluster } from '../util/instance-uniform-manager';
-import { AtlasResourceManager } from './texture/atlas-resource-manager';
-/** Signature of a method that handles a diff */
-export declare type DiffHandler<T extends Instance> = (manager: InstanceDiffManager<T>, instance: T, uniformCluster?: IUniformInstanceCluster) => void;
-/** A set of diff handling methods in this order [change, add, remove] */
-=======
 import { IInstanceAttribute, IQuadTreePickingMetrics, ISinglePickingMetrics } from "../types";
 import { Instance } from "../util";
 import { InstanceUniformManager, IUniformInstanceCluster } from "../util/instance-uniform-manager";
 import { AtlasResourceManager } from "./texture/atlas-resource-manager";
 export declare type DiffHandler<T extends Instance> = (manager: InstanceDiffManager<T>, instance: T, uniformCluster?: IUniformInstanceCluster) => void;
->>>>>>> 2ce57816
 export declare type DiffLookup<T extends Instance> = DiffHandler<T>[];
 export interface IInstanceDiffManagerTarget<T extends Instance> {
     activeAttribute: IInstanceAttribute<T>;
     instanceAttributes: IInstanceAttribute<T>[];
-<<<<<<< HEAD
-    /** This is the picking metrics for how Instances are picked with the mouse */
-    picking: IQuadTreePickingMetrics<T> | ISinglePickingMetrics<T> | INonePickingMetrics;
-    /** This is the resource manager for the target which let's us fetch information from an atlas for an instance */
-=======
     picking: IQuadTreePickingMetrics<T> | ISinglePickingMetrics;
->>>>>>> 2ce57816
     resource: AtlasResourceManager;
     uniformManager: InstanceUniformManager<T>;
 }
 export declare class InstanceDiffManager<T extends Instance> {
     layer: IInstanceDiffManagerTarget<T>;
     quadPicking: IQuadTreePickingMetrics<T>;
-    colorPicking: ISinglePickingMetrics<T>;
     constructor(layer: IInstanceDiffManagerTarget<T>);
     getDiffProcessor(): DiffLookup<T>;
-<<<<<<< HEAD
-    /**
-     * This processes add operations from changes in the instancing data
-     */
-    private addInstance(manager, instance, uniformCluster?);
-    /**
-     * This processes add operations from changes in the instancing data and manages the layer's quad tree
-     * with the instance as well.
-     */
-    private addInstanceQuad(manager, instance, uniformCluster?);
-    /**
-     * This processes add operations from changes in the instancing data and manages the layer's matching of
-     * color / UID to Instance
-     */
-    private addInstanceColorPick(manager, instance, uniformCluster);
-    /**
-     * This processes change operations from changes in the instancing data
-     */
-    private changeInstance(manager, instance, uniformCluster?);
-    /**
-     * This processes change operations from changes in the instancing data
-     */
-    private changeInstanceQuad(manager, instance, uniformCluster?);
-    /**
-     * This processes change operations from changes in the instancing data
-     */
-    private changeInstanceColorPick(manager, instance, uniformCluster);
-    /**
-     * This processes remove operations from changes in the instancing data
-     */
-    private removeInstance(manager, instance, uniformCluster?);
-    /**
-     * This processes remove operations from changes in the instancing data
-     */
-    private removeInstanceQuad(manager, instance, uniformCluster?);
-    /**
-     * This processes remove operations from changes in the instancing data
-     */
-    private removeInstanceColorPick(manager, instance, uniformCluster);
-=======
     private addInstance(manager, instance, uniformCluster?);
     private addInstanceQuad(manager, instance, uniformCluster?);
     private changeInstance(manager, instance, uniformCluster?);
     private changeInstanceQuad(manager, instance, uniformCluster?);
     private removeInstance(manager, instance, uniformCluster?);
     private removeInstanceQuad(manager, instance, uniformCluster?);
->>>>>>> 2ce57816
     private updateInstance(instance, uniformCluster);
 }