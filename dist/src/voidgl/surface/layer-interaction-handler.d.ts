--- conflicted
+++ resolved
@@ -1,47 +1,13 @@
-<<<<<<< HEAD
-import { Instance } from '../instance-provider/instance';
-import { IPoint } from '../primitives/point';
-import { IColorPickingData, IProjection } from '../types';
-import { ILayerProps, Layer } from './layer';
-/**
- * This manages mouse gestures broadcast to the layer and handles appropriate actions such as determining
- * how to make the interaction translate to picking events for the layer's instances.
- *
- * This class, in summary, takes in the gestures to the view and converts them to gestures to the instances.
- */
-export declare class LayerInteractionHandler<T extends Instance, U extends ILayerProps<T>> {
-    /** This is the color picking information most recently rendered */
-    colorPicking?: IColorPickingData;
-    /** This tracks the elements that have the mouse currently over them */
-=======
 import { IPoint } from "../primitives/point";
 import { IProjection } from "../types";
 import { Instance } from "../util";
 import { ILayerProps, Layer } from "./layer";
 export declare class LayerInteractionHandler<T extends Instance, U extends ILayerProps<T>> {
->>>>>>> 2ce57816
     isMouseOver: Map<T, boolean>;
     isMouseDown: Map<T, boolean>;
-<<<<<<< HEAD
-    /** This is the layer the interaction handler manages events for */
-    layer: Layer<T, U>;
-    constructor(layer: Layer<T, U>);
-    /**
-     * Retrieves the color picking instance determined for the procedure.
-     */
-    getColorPickInstance(): T | null | undefined;
-    /**
-     * Handles mouse down gestures for a layer within a view
-     */
-    handleMouseOver(view: IProjection, mouse: IPoint): void;
-    /**
-     * Handles mouse down gestures for a layer within a view
-     */
-=======
     layer: Layer<T, U>;
     constructor(layer: Layer<T, U>);
     handleMouseOver(_view: IProjection, _mouse: IPoint): void;
->>>>>>> 2ce57816
     handleMouseDown(view: IProjection, mouse: IPoint, button: number): void;
     handleMouseOut(view: IProjection, mouse: IPoint): void;
     handleMouseUp(view: IProjection, mouse: IPoint, button: number): void;
