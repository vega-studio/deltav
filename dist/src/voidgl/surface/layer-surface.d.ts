--- conflicted
+++ resolved
@@ -1,19 +1,3 @@
-<<<<<<< HEAD
-import * as Three from 'three';
-import { Instance } from '../instance-provider/instance';
-import { Bounds } from '../primitives/bounds';
-import { Box } from '../primitives/box';
-import { EventManager } from '../surface/event-manager';
-import { IDefaultSceneElements } from '../surface/generate-default-scene';
-import { SceneView } from '../surface/mouse-event-manager';
-import { ISceneOptions, Scene } from '../surface/scene';
-import { View } from '../surface/view';
-import { FrameMetrics } from '../types';
-import { Vec2 } from '../util/vector';
-import { ILayerProps, Layer } from './layer';
-import { IAtlasOptions } from './texture/atlas';
-import { AtlasResourceManager } from './texture/atlas-resource-manager';
-=======
 import * as Three from "three";
 import { Bounds } from "../primitives/bounds";
 import { Box } from "../primitives/box";
@@ -27,7 +11,6 @@
 import { ILayerProps, Layer } from "./layer";
 import { IAtlasOptions } from "./texture/atlas";
 import { AtlasResourceManager } from "./texture/atlas-resource-manager";
->>>>>>> 2ce57816
 export interface ILayerSurfaceOptions {
     atlasResources?: IAtlasOptions[];
     background: [number, number, number, number];
@@ -49,99 +32,17 @@
 export declare class LayerSurface {
     private atlasManager;
     private context;
-<<<<<<< HEAD
-    /** This is the current viewport the renderer state is in */
-    currentViewport: Map<Three.WebGLRenderer, Box>;
-    /**
-     * This is the default scene that layers get added to if they do not specify a valid Scene.
-     * This scene by default only has a single default view.
-     */
-    defaultSceneElements: IDefaultSceneElements;
-    /**
-     * This is the metrics of the current running frame
-     */
-    frameMetrics: FrameMetrics;
-    /**
-     * This is used to help resolve concurrent draws. There are some very async operations that should
-     * not overlap in draw calls.
-     */
-    private isBufferingAtlas;
-    /** This is all of the layers in this manager by their id */
-    layers: Map<string, Layer<any, any>>;
-    /** This manages the mouse events for the current canvas context */
-    private mouseManager;
-    /**
-     * This is the renderer that is meant for rendering the picking pass. We have a separate renderer so we can disable
-     * over complicated features like antialiasing which would ruin the picking pass.
-     */
-    pickingRenderer: Three.WebGLRenderer;
-    /** This is a target used to perform rendering our picking pass */
-    pickingTarget: Three.WebGLRenderTarget;
-    /** This is the density the rendering renders for the surface */
-=======
     currentViewport: Box;
     defaultSceneElements: IDefaultSceneElements;
     frameMetrics: FrameMetrics;
     private isBufferingAtlas;
     layers: Map<string, Layer<any, any>>;
     private mouseManager;
->>>>>>> 2ce57816
     pixelRatio: number;
     renderer: Three.WebGLRenderer;
     resourceManager: AtlasResourceManager;
     scenes: Map<string, Scene>;
     sceneViews: SceneView[];
-<<<<<<< HEAD
-    /** When set to true, the next render will make sure color picking is updated for layer interactions */
-    updateColorPick?: {
-        mouse: Vec2;
-        views: View[];
-    };
-    /**
-     * This flags all layers by id for disposal at the end of every render. A Layer must be recreated
-     * after each render in order to clear it's disposal flag. This is the trick to making this a
-     * reactive system.
-     */
-    willDisposeLayer: Map<string, boolean>;
-    /** Read only getter for the gl context */
-    readonly gl: WebGLRenderingContext;
-    /**
-     * This adds a layer to the manager which will manage all of the resource lifecycles of the layer
-     * as well as additional helper injections to aid in instancing and shader i/o.
-     */
-    private addLayer<T, U, V>(layer);
-    /**
-     * The performs all of the needed updates that layers need to commit to the scene and buffers
-     * to be ready for a draw pass. This is callable outside of the draw loop to allow for specialized
-     * procedures or optimizations to take place, where incremental updates to the buffers would make
-     * the most sense.
-     *
-     * @param time The start time of the given frame
-     * @param frameIncrement When true, the frame count for the frame metrics will increment
-     * @param onViewReady Callback for when all of the layers of a scene view have been committed
-     *                    and are thus potentially ready to be rendered.
-     */
-    commit(time?: number, frameIncrement?: boolean, onViewReady?: (scene: Scene, view: View, pickingPass: Layer<any, any>[]) => void): Promise<void>;
-    /**
-     * Free all resources consumed by this surface that gets applied to the GPU.
-     */
-    destroy(): void;
-    /**
-     * This is the draw loop that must be called per frame for updates to take effect and display.
-     *
-     * @param time This is an optional time flag so one can manually control the time flag for the frame.
-     *             This will affect animations and other automated gpu processes.
-     */
-    draw(time?: number): Promise<void>;
-    /**
-     * This finalizes everything and sets up viewports and clears colors and performs the actual render step
-     */
-    private drawSceneView(scene, view, renderer?, target?);
-    /**
-     * This allows for querying a view's screen bounds. Null is returned if the view id
-     * specified does not exist.
-     */
-=======
     willDisposeLayer: Map<string, boolean>;
     readonly gl: WebGLRenderingContext;
     private addLayer<T, U>(layer);
@@ -149,7 +50,6 @@
     destroy(): void;
     draw(time?: number): Promise<void>;
     private drawSceneView(scene, view);
->>>>>>> 2ce57816
     getViewSize(viewId: string): Bounds | null;
     getViewWorldBounds(viewId: string): Bounds | null;
     init(options: ILayerSurfaceOptions): Promise<this>;
@@ -157,51 +57,10 @@
     private initLayer<T, U>(layer);
     private initMouseManager(options);
     private initResources(options);
-<<<<<<< HEAD
-    /**
-     * This finds the scene and view the layer belongs to based on the layer's props. For invalid or not provided
-     * props, the layer gets added to default scenes and views.
-     */
-    private addLayerToScene<T, U, V>(layer);
-    /**
-     * Discontinues a layer's management by this surface. This will invalidate any resources
-     * the layer was using in association with the context. If the layer is re-insertted, it will
-     * be revaluated as though it were a new layer.
-     */
-    private removeLayer<T, U, V>(layer);
-    /**
-     * Used for reactive rendering and diffs out the layers for changed layers.
-     */
-    render(layerInitializers: LayerInitializer[]): void;
-    /**
-     * This must be executed when the canvas changes size so that we can re-calculate the scenes and views
-     * dimensions for handling all of our rendered elements.
-     */
-    fitContainer(pixelRatio?: number): void;
-    /**
-     * This resizes the canvas and retains pixel ratios amongst all of the resources involved.
-     */
-    resize(width: number, height: number, pixelRatio?: number): void;
-    /**
-     * This establishes the rendering canvas context for the surface.
-     */
-    private setContext(context?);
-    /**
-     * This applies a new size to the renderer and resizes any additional resources that requires being
-     * sized along with the renderer.
-     */
-    private setRendererSize(width, height);
-    /**
-     * This triggers an update to all of the layers that perform picking, the pixel data
-     * within the specified mouse range.
-     */
-    updateColorPickRange(mouse: Vec2, views: View[]): void;
-=======
     private addLayerToScene<T, U>(layer);
     private removeLayer<T, U>(layer);
     render(layerInitializers: LayerInitializer[]): void;
     fitContainer(_pixelRatio?: number): void;
     resize(width: number, height: number, pixelRatio?: number): void;
     private setContext(context?);
->>>>>>> 2ce57816
 }