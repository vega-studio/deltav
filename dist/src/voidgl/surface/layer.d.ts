--- conflicted
+++ resolved
@@ -6,7 +6,6 @@
 import { InstanceUniformManager } from '../util/instance-uniform-manager';
 import { DiffLookup, InstanceDiffManager } from './instance-diff-manager';
 import { LayerInteractionHandler } from './layer-interaction-handler';
-import { LayerSurface } from './layer-surface';
 import { AtlasResourceManager } from './texture/atlas-resource-manager';
 import { View } from './view';
 export interface IShaderInputs<T extends Instance> {
@@ -81,7 +80,7 @@
 /**
  * A base class for generating drawable content
  */
-export declare class Layer<T extends Instance, U extends ILayerProps<T>> extends IdentifyByKey {
+export declare class Layer<T extends Instance, U extends ILayerProps<T>, V> extends IdentifyByKey {
     static defaultProps: any;
     /** This is the attribute that specifies the _active flag for an instance */
     activeAttribute: IInstanceAttribute<T>;
@@ -96,7 +95,7 @@
     /** Provides the number of vertices a single instance spans */
     instanceVertexCount: number;
     /** This is the handler that manages interactions for the layer */
-    interactions: LayerInteractionHandler<T, U>;
+    interactions: LayerInteractionHandler<T, U, V>;
     /** The official shader material generated for the layer */
     material: Three.RawShaderMaterial;
     /** INTERNAL: For the given shader IO provided this is how many instances can be present per buffer. */
@@ -104,17 +103,9 @@
     /** This is the mesh for the Threejs setup */
     model: Three.Object3D;
     /** This is all of the picking metrics kept for handling picking scenarios */
-<<<<<<< HEAD
-    picking: IQuadTreePickingMetrics<T> | ISinglePickingMetrics;
-    /** Properties handed to the Layer during a LayerSurface render */
-    props: U;
-=======
     picking: IQuadTreePickingMetrics<T> | ISinglePickingMetrics<T> | INonePickingMetrics;
->>>>>>> 3b1988fd
     /** This is the system provided resource manager that lets a layer request Atlas resources */
     resource: AtlasResourceManager;
-    /** This is the surface this layer is generated under */
-    surface: LayerSurface;
     /** This is all of the uniforms generated for the layer */
     uniforms: IUniformInternal[];
     /** This matches an instance to the list of Three uniforms that the instance is responsible for updating */
@@ -123,6 +114,8 @@
     vertexAttributes: IVertexAttributeInternal[];
     /** This is the view the layer is applied to. The system sets this, modifying will only cause sorrow. */
     view: View;
+    props: U;
+    state: V;
     /** This contains the methods and controls for handling diffs for the layer */
     diffManager: InstanceDiffManager<T>;
     /** This takes a diff and applies the proper method of change for the diff with quad tree changes */
