<<<<<<< HEAD
import * as Three from 'three';
import { Instance } from '../instance-provider/instance';
import { ILayerProps, Layer } from '../surface/layer';
import { IdentifyByKey, IdentifyByKeyOptions } from '../util/identify-by-key';
import { IViewOptions, View } from './view';
/**
 * Defines the input for an available scene layers can add themselves to. Each scene can be rendered with multiple
 * views.
 */
=======
import * as Three from "three";
import { ILayerProps, Layer } from "../surface/layer";
import { Instance } from "../util";
import { IdentifyByKey, IdentifyByKeyOptions } from "../util/identify-by-key";
import { IViewOptions, View } from "./view";
>>>>>>> 2ce57816
export interface ISceneOptions extends IdentifyByKeyOptions {
    views: IViewOptions[];
}
export declare class Scene extends IdentifyByKey {
    static DEFAULT_SCENE_ID: string;
    container: Three.Scene;
<<<<<<< HEAD
    /** We make a picking container specifically for the cases where objects must be rendered for picking */
    pickingContainer: Three.Scene;
    /** This is all of the layers tracked to the scene */
    layers: Layer<any, any>[];
    /** This indicates the sort is dirty for a set of layers */
=======
    layers: Layer<any, any>[];
>>>>>>> 2ce57816
    sortIsDirty: boolean;
    viewById: Map<string, View>;
    constructor(options: ISceneOptions);
<<<<<<< HEAD
    /**
     * Adds a layer to the scene with the current view setting the layer contains.
     * The layer can not jump between views or scenes. You must destroy and reconstruct
     * the layer.
     */
    addLayer<T extends Instance, U extends ILayerProps<T>>(layer: Layer<T, U>): void;
    /**
     * This adds a view to this scene to be used by the scene
     */
=======
    addLayer<T extends Instance, U extends ILayerProps<T>>(layer: Layer<T, U>): void;
>>>>>>> 2ce57816
    addView(view: View): void;
    destroy(): void;
<<<<<<< HEAD
    /**
     * Removes a layer from the scene. No resort is needed as remove operations
     * do not adjust the sorting order.
     */
=======
>>>>>>> 2ce57816
    removeLayer(layer: Layer<any, any>): void;
    sortLayers(): void;
}<|MERGE_RESOLUTION|>--- conflicted
+++ resolved
@@ -1,60 +1,21 @@
-<<<<<<< HEAD
-import * as Three from 'three';
-import { Instance } from '../instance-provider/instance';
-import { ILayerProps, Layer } from '../surface/layer';
-import { IdentifyByKey, IdentifyByKeyOptions } from '../util/identify-by-key';
-import { IViewOptions, View } from './view';
-/**
- * Defines the input for an available scene layers can add themselves to. Each scene can be rendered with multiple
- * views.
- */
-=======
 import * as Three from "three";
 import { ILayerProps, Layer } from "../surface/layer";
 import { Instance } from "../util";
 import { IdentifyByKey, IdentifyByKeyOptions } from "../util/identify-by-key";
 import { IViewOptions, View } from "./view";
->>>>>>> 2ce57816
 export interface ISceneOptions extends IdentifyByKeyOptions {
     views: IViewOptions[];
 }
 export declare class Scene extends IdentifyByKey {
     static DEFAULT_SCENE_ID: string;
     container: Three.Scene;
-<<<<<<< HEAD
-    /** We make a picking container specifically for the cases where objects must be rendered for picking */
-    pickingContainer: Three.Scene;
-    /** This is all of the layers tracked to the scene */
     layers: Layer<any, any>[];
-    /** This indicates the sort is dirty for a set of layers */
-=======
-    layers: Layer<any, any>[];
->>>>>>> 2ce57816
     sortIsDirty: boolean;
     viewById: Map<string, View>;
     constructor(options: ISceneOptions);
-<<<<<<< HEAD
-    /**
-     * Adds a layer to the scene with the current view setting the layer contains.
-     * The layer can not jump between views or scenes. You must destroy and reconstruct
-     * the layer.
-     */
     addLayer<T extends Instance, U extends ILayerProps<T>>(layer: Layer<T, U>): void;
-    /**
-     * This adds a view to this scene to be used by the scene
-     */
-=======
-    addLayer<T extends Instance, U extends ILayerProps<T>>(layer: Layer<T, U>): void;
->>>>>>> 2ce57816
     addView(view: View): void;
     destroy(): void;
-<<<<<<< HEAD
-    /**
-     * Removes a layer from the scene. No resort is needed as remove operations
-     * do not adjust the sorting order.
-     */
-=======
->>>>>>> 2ce57816
     removeLayer(layer: Layer<any, any>): void;
     sortLayers(): void;
 }