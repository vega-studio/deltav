--- conflicted
+++ resolved
@@ -1,16 +1,8 @@
-<<<<<<< HEAD
-import * as Three from 'three';
-import { Instance } from '../../instance-provider/instance';
-import { InstanceIOValue } from '../../types';
-import { ILayerProps, Layer } from '../layer';
-import { AtlasManager, AtlasResource } from './atlas-manager';
-=======
 import * as Three from "three";
 import { InstanceIOValue } from "../../types";
 import { Instance } from "../../util/instance";
 import { ILayerProps, Layer } from "../layer";
 import { AtlasManager, AtlasResource } from "./atlas-manager";
->>>>>>> 2ce57816
 export interface IAtlasResourceManagerOptions {
     atlasManager: AtlasManager;
 }
@@ -23,18 +15,6 @@
     dequeueRequests(): Promise<boolean>;
     destroy(): void;
     getAtlasTexture(key: string): Three.Texture | null;
-<<<<<<< HEAD
-    /**
-     * This is a request for atlas texture resources. It will produce either the coordinates needed to
-     * make valid texture lookups, or it will trigger a loading of resources to an atlas and cause an
-     * automated deactivation and reactivation of the instance.
-     */
     request<T extends Instance, U extends ILayerProps<T>>(layer: Layer<T, U>, instance: Instance, resource: AtlasResource): InstanceIOValue;
-    /**
-     * This is used by the system to target the correct atlas for subsequent requests to a resource.
-     */
-=======
-    request<T extends Instance, U extends ILayerProps<T>>(layer: Layer<T, U>, instance: Instance, resource: AtlasResource): InstanceIOValue;
->>>>>>> 2ce57816
     setTargetAtlas(target: string): void;
 }