--- conflicted
+++ resolved
@@ -1,12 +1,7 @@
 import * as Three from 'three';
 import { Bounds } from './primitives/bounds';
 import { IPoint } from './primitives/point';
-<<<<<<< HEAD
-import { ChartCamera, Vec } from './util';
-import { IAutoEasingMethod } from './util/auto-easing-method';
-=======
 import { ChartCamera, Vec2 } from './util';
->>>>>>> 3b1988fd
 import { Instance } from './util/instance';
 import { IVisitFunction, TrackedQuadTree } from './util/tracked-quad-tree';
 export declare type Diff<T extends string, U extends string> = ({
@@ -116,7 +111,7 @@
 }
 export interface IVertexAttributeInternal extends IVertexAttribute {
     /** This is the actual attribute generated internally for the ThreeJS interfacing */
-    materialAttribute: Three.BufferAttribute | null;
+    materialAttribute: Three.BufferAttribute;
 }
 export interface IInstanceAttribute<T extends Instance> {
     /**
@@ -127,18 +122,10 @@
      */
     block: number;
     /**
-     * This is the index within the block this attribute will be available.
+     * This is the index within the block this attribute will be available. This is automatically
+     * populated by the system.
      */
     blockIndex?: InstanceBlockIndex;
-    /**
-     * When this is set, the system will automatically inject necessary Shader IO to facilitate
-     * performing the easing on the GPU, which saves enormous amounts of CPU processing time
-     * trying to calcuate animations and tweens for properties.
-     *
-     * NOTE: Setting this increases the amount of data per instance by: size * 2 + 2
-     * as it injects in a start value, start time, and duration
-     */
-    easing?: IAutoEasingMethod<Vec>;
     /**
      * This is the name that will be available in your shader for use. This will only be
      * available after the ${attributes} declaration.
@@ -178,60 +165,15 @@
      */
     update(instance: T): InstanceIOValue;
 }
-/**
- * This is an attribute where the atlas is definitely declared.
- */
-export interface IAtlasInstanceAttribute<T extends Instance> extends IInstanceAttribute<T> {
-    /**
-     * If this is specified, this attribute becomes a size of 4 and will have a block index of
-     * 0. This makes this attribute and layer become compatible with reading atlas resources.
-     * The value provided for this property should be the name of the atlas that is created.
-     */
-    atlas: {
-        /** Specify which generated atlas to target for the resource */
-        key: string;
-        /** Specify the name that will be injected that will be the sampler2D in the shader */
-        name: string;
-        /**
-         * This specifies which of the shaders the sampler2D will be injected into.
-         * Defaults to the Fragment shader only.
-         */
-        shaderInjection?: ShaderInjectionTarget;
-    };
-}
-/**
- * This is an attribute that is simply a value
- */
-export interface IEasingInstanceAttribute<T extends Instance> extends IInstanceAttribute<T> {
-    /**
-     * This MUST be defined to be an Easing attribute
-     */
-    easing: IAutoEasingMethod<Vec>;
-    /**
-     * Easing attributes requires size to be present
-     */
-    size: InstanceAttributeSize;
-}
-/**
- * This is an attribute that is simply a value
- */
-export interface IValueInstanceAttribute<T extends Instance> extends IInstanceAttribute<T> {
-    /**
-     * If this is specified, this attribute becomes a size of 4 and will have a block index of
-     * 0. This makes this attribute and layer become compatible with reading atlas resources.
-     * The value provided for this property should be the name of the atlas that is created.
-     */
-    atlas: undefined;
-}
 export declare type IInstanceAttributeInternal<T extends Instance> = IInstanceAttribute<T>;
 /** These are flags for indicating which shaders receive certain injection elements */
 export declare enum ShaderInjectionTarget {
     /** ONLY the vertex shader will receive the injection */
-    VERTEX = 1,
+    VERTEX = 0,
     /** ONLY the fragment shader will receive the injection */
-    FRAGMENT = 2,
+    FRAGMENT = 1,
     /** Both the fragment and vertex shader will receive the injection */
-    ALL = 3,
+    ALL = 2,
 }
 export interface IUniform {
     /**
@@ -355,28 +297,6 @@
 export interface ISinglePickingMetrics<T extends Instance> extends IPickingMetrics {
     /** Set the enum for the type */
     type: PickType.SINGLE;
-<<<<<<< HEAD
-}
-/**
- * This is the metrics associated with a frame. Mostly dealing with timing values.
- */
-export declare type FrameMetrics = {
-    /** The frame number rendered. Increases by 1 every surface draw */
-    currentFrame: number;
-    /** The start time of the current frame */
-    currentTime: number;
-    /** The start time of the previous frame */
-    previousTime: number;
-};
-/**
- * This is the minimum properties required to make all easing functions operate.
- */
-export interface IEasingProps {
-    start: Vec;
-    end: Vec;
-    startTime: number;
-    duration: number;
-=======
     /**
      * This is a lookup of the instance by it's UID which is all that is needed to decode a color to an instance
      * The color UINT8 components composited into a single UINT32 IS the UID of the instance
@@ -412,5 +332,4 @@
     CHANGE = 0,
     INSERT = 1,
     REMOVE = 2,
->>>>>>> 3b1988fd
 }