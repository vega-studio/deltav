<<<<<<< HEAD
import * as Three from 'three';
import { Instance } from '../instance-provider/instance';
import { Layer } from '../surface/layer';
import { Scene } from '../surface/scene';
=======
import * as Three from "three";
import { Layer } from "../surface/layer";
import { Scene } from "../surface/scene";
import { Instance } from "./instance";
>>>>>>> 2ce57816
export interface IUniformInstanceCluster {
    instanceIndex: number;
    uniform: Three.IUniform;
    uniformRange: [number, number];
}
export interface InstanceUniformBuffer {
    activeInstances: boolean[];
    clusters: IUniformInstanceCluster[];
    firstInstance: number;
    geometry: Three.BufferGeometry;
    lastInstance: number;
    material: Three.ShaderMaterial;
    model: Three.Object3D;
    /** Threejs can not have duplicate objects across Scenes */
    pickModel?: Three.Object3D;
}
export declare class InstanceUniformManager<T extends Instance> {
    private layer;
    private scene;
    private uniformBlocksPerInstance;
    private buffers;
    private availableClusters;
    private instanceToCluster;
    private clusterToBuffer;
    constructor(layer: Layer<T, any>, scene: Scene);
<<<<<<< HEAD
    /**
     * This adds an instance to the manager and gives the instance an associative
     * block of uniforms to work with.
     */
    add(instance: T): IUniformInstanceCluster | undefined;
    /**
     * Free all resources this manager may be holding onto
     */
    destroy(): void;
    /**
     * This retireves the uniforms associated with an instance, or returns nothing
     * if the instance has not been associated yet.
     */
    getUniforms(instance: T): IUniformInstanceCluster | undefined;
    /**
     * Disassociates an instance with it's group of uniforms and makes the instance
     * in the buffer no longer drawable.
     */
    remove(instance: T): IUniformInstanceCluster | undefined;
    /**
     * Clears all elements of this manager from the current scene it was in.
     */
=======
    add(instance: T): IUniformInstanceCluster | undefined;
    destroy(): void;
    getUniforms(instance: T): IUniformInstanceCluster | undefined;
    remove(instance: T): IUniformInstanceCluster | undefined;
>>>>>>> 2ce57816
    removeFromScene(): void;
    setScene(scene: Scene): void;
    private makeNewBuffer();
}<|MERGE_RESOLUTION|>--- conflicted
+++ resolved
@@ -1,14 +1,7 @@
-<<<<<<< HEAD
-import * as Three from 'three';
-import { Instance } from '../instance-provider/instance';
-import { Layer } from '../surface/layer';
-import { Scene } from '../surface/scene';
-=======
 import * as Three from "three";
 import { Layer } from "../surface/layer";
 import { Scene } from "../surface/scene";
 import { Instance } from "./instance";
->>>>>>> 2ce57816
 export interface IUniformInstanceCluster {
     instanceIndex: number;
     uniform: Three.IUniform;
@@ -22,8 +15,6 @@
     lastInstance: number;
     material: Three.ShaderMaterial;
     model: Three.Object3D;
-    /** Threejs can not have duplicate objects across Scenes */
-    pickModel?: Three.Object3D;
 }
 export declare class InstanceUniformManager<T extends Instance> {
     private layer;
@@ -34,35 +25,10 @@
     private instanceToCluster;
     private clusterToBuffer;
     constructor(layer: Layer<T, any>, scene: Scene);
-<<<<<<< HEAD
-    /**
-     * This adds an instance to the manager and gives the instance an associative
-     * block of uniforms to work with.
-     */
-    add(instance: T): IUniformInstanceCluster | undefined;
-    /**
-     * Free all resources this manager may be holding onto
-     */
-    destroy(): void;
-    /**
-     * This retireves the uniforms associated with an instance, or returns nothing
-     * if the instance has not been associated yet.
-     */
-    getUniforms(instance: T): IUniformInstanceCluster | undefined;
-    /**
-     * Disassociates an instance with it's group of uniforms and makes the instance
-     * in the buffer no longer drawable.
-     */
-    remove(instance: T): IUniformInstanceCluster | undefined;
-    /**
-     * Clears all elements of this manager from the current scene it was in.
-     */
-=======
     add(instance: T): IUniformInstanceCluster | undefined;
     destroy(): void;
     getUniforms(instance: T): IUniformInstanceCluster | undefined;
     remove(instance: T): IUniformInstanceCluster | undefined;
->>>>>>> 2ce57816
     removeFromScene(): void;
     setScene(scene: Scene): void;
     private makeNewBuffer();
