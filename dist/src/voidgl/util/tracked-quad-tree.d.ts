<<<<<<< HEAD
import { Instance } from '../instance-provider/instance';
import { Bounds } from '../primitives/bounds';
import { IPoint } from '../primitives/point';
=======
import { Bounds } from "../primitives/bounds";
import { IPoint } from "../primitives/point";
import { Instance } from "./instance";
>>>>>>> 2ce57816
export declare type BoundsAccessor<T extends Instance> = (o: T) => Bounds | null;
export interface IVisitFunction<T extends Instance> {
    (node: Node<T>, child?: Bounds): void;
}
export declare class Quadrants<T extends Instance> {
    TL: Node<T>;
    TR: Node<T>;
    BL: Node<T>;
    BR: Node<T>;
    destroy(): void;
    constructor(bounds: Bounds, depth: number, getBounds: BoundsAccessor<T>, childToNode: Map<T, Node<T>>, childToBounds: Map<T, Bounds | null>);
}
export declare class Node<T extends Instance> {
    bounds: Bounds;
    children: T[];
    childToNode: Map<T, Node<T>>;
    childToBounds: Map<T, Bounds | null>;
    depth: number;
    getBounds: BoundsAccessor<T>;
    nodes: Quadrants<T> | null;
    nullBounded: T[];
    destroy(): void;
    constructor(left: number, right: number, top: number, bottom: number, getBounds: BoundsAccessor<T>, depth?: number);
    add(child: T): boolean;
    addAll(children: T[]): void;
    cover(bounds: Bounds): void;
    private doAdd(child, bounds, fromSplit?);
    private doRemove(child);
    gatherChildren(list: T[]): T[];
    query(bounds: Bounds | IPoint, visit?: IVisitFunction<T>): T[];
    queryBounds(b: Bounds, list: T[], visit?: IVisitFunction<T>): T[];
    queryPoint(p: any, list: T[], visit?: IVisitFunction<T>): T[];
    remove(child: T): void;
    split(): void;
    visit(cb: IVisitFunction<T>): void;
}
export declare class TrackedQuadTree<T extends Instance> extends Node<T> {
}<|MERGE_RESOLUTION|>--- conflicted
+++ resolved
@@ -1,12 +1,6 @@
-<<<<<<< HEAD
-import { Instance } from '../instance-provider/instance';
-import { Bounds } from '../primitives/bounds';
-import { IPoint } from '../primitives/point';
-=======
 import { Bounds } from "../primitives/bounds";
 import { IPoint } from "../primitives/point";
 import { Instance } from "./instance";
->>>>>>> 2ce57816
 export declare type BoundsAccessor<T extends Instance> = (o: T) => Bounds | null;
 export interface IVisitFunction<T extends Instance> {
     (node: Node<T>, child?: Bounds): void;
