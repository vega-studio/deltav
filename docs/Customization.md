# Customization

## Custom Instances

Customers can create a new instance by simply extending [instance](Instances/Instance.md). When creating the new instance, customer can add decorator @observable which intends for single properties on Instances only. It will facilitate automatic updates and stream the updates through an InstanceProvider to properly update the Instances values in the appropriate and corresponding buffers that will get committed to the GPU

## Custom Layers

Customers can create a new layer by extending [Layer2D] or [Layer]. Customers should choose their own ways to initShaders, write their own shaders and set materialOptions.

When initing shaders, an [IShaderInitialization<Instance>] interface should be returned from initShader() method and then the required properties will be injected into custom shaders. This requires customers to do the following steps:

* Specify the shader source
* Specify [drawMode], it includes six modes: LINE_LOOP, LINE_STRIP, LINES, POINTS, TRIANGLE_FAN,TRIANGLE_STRIP, TRIANGLES
* Specify vertexCount
* Inject [instanceAttributes]
* Inject [vertexAttributes]
* Set the [uniforms]
* Set special attribute expansion

Setting materialOptions uses the method getMaterialOptions of layer, and ILayerMaterialOptions interface should be returned.

## Shaders

Customized shaders should be binded in initShader method when creating customized layers. Two types of shaders are supported: vertex shader and fragment shader.
When creating customized shaders, there are several in-built shader modules can be applied. These modules include constants and methods. Modules can be easily imported using id:

```
${import: module1, module2, module3}
```

After a module is imported, methods and constants in the module can be used directly in customized shaders.
Here are a list of available modules:

<<<<<<< HEAD
### Shader Template
=======
<<<<<<< HEAD
### Camera related modules

* module-id: camera
* compatibility: vertex shader and fragment shader
* Uniforms:

  1.  projection:
      * type: matrix4x4
      * description: projection matrix from the view camera
  2.  view:
      * type: matrix4x4
      * description: model view matrix from the view camera
  3.  viewProjection:
      * type: matrix4x4
      * description: model view matrix projection matrix
  4.  cameraPosition:
      * type: vector3
      * description: camera's current position
  5.  cameraScale:
      * type: vector3
      * description: camera's current scale
  6.  cameraRotation:
      * type: vector3
      * description: camera's current Euler rotation
  7.  viewSize
      * type: vector2
      * description: pixel width and height of the view
  8.  pixelRation
      * type: float
      * description: current layer's pixel ration, pixel ration dependent items like gl_PointSize will need this metric if it is not working in clip space.

* module-id: projection
* compatibility: vertex shader and fragment shader
* Methods:
  1.  cameraSpace(vec3 world)
      * return type: vec3
      * description: project a world 3D coordinate to a camera space coordinate
  2.  cameraSpaceSize(vec3 worldSize)
      * return type: vec3
      * description: project a world 3D size to a camera space size
  3.  clipSpace(vec3 world)
      * return type: vec3
      * description: project a world 3D coordinate to a clip space coordinate
  4.  clipSpaceSize(vec3 worldSize)
      * return type: vec3
      * description: project a world 3D size to a clip space size

### Math related modules

* module-id: random
* compatibility: vertex shader and fragment shader
* uniforms:

  1.  random
      * type: float
      * description: get a random float number between 0 and 1

* module-id: PI
* compatibility: vertex shader and fragment shader
* constants:

  1.  PI
      * type: float
      * description: Pi (Greek letter “π”) is used in mathematics to represent a constant — the ratio of the circumference of a circle to its diameter.
      * value: 3.14159265

* module-id: PI_2
* compatibility: vertex shader and fragment shader
* constants:

  1.  PI_2
      * type: float
      * description: PI / 2
      * value: 1.5707963268

* module-id: PI_4
* compatibility: vertex shader and fragment shader
* constants:

  1.  PI_4
      * type: float
      * description: PI / 4
      * value: 0.7853981634

* module-id: PI2
* compatibility: vertex shader and fragment shader
* constants:

  1.  PI2
      * type: float
      * description: 2 x PI
      * value: 6.2831853

* module-id: PI_INV
* compatibility: vertex shader and fragment shader
* constants:

  1.  PI_INV
      * type: float
      * description: 1 / PI
      * value: 0.3183098862

* module-id: PI2_INV
* compatibility: vertex shader and fragment shader
* constants:

  1.  PI2_INV
      * type: float
      * description: 1 / (2 x PI)
      * value: 0.1591549431

* module-id: toDegrees
* compatibility: vertex shader and fragment shader
* constants:

  1.  toDegrees
      * type: float
      * description: coefficient to convert radians to degrees
      * value: 57.2957795131

* module-id: toRadians
* compatibility: vertex shader and fragment shader
* description: This module includes

  1.  toRadians
      * type: float
      * description: coefficient to convert degrees to radians
      * value: 0.01745329252

* module-id: constants
* compatibility: vertex shader and fragment shader
* description: This module includes PI, PI_2, PI_4, PI2, PI_INV, PI2_INV, toDegrees, toRadians

* module-id: bezier1
* compatibility: vertex shader and fragment shader
* methods:

  1.  bezier1(float t, vec2 p1, vec2 p2, vec2 c1)
      * return type: vec2
      * description: return point at time t from single control point bezier curve

* module-id: bezier2
* compatibility: vertex shader and fragment shader
* methods:

  1.  bezier2(float t, vec2 p1, vec2 p2, vec2 c1, vec2 c2)
      * return type: vec2
      * description: return point at time t from two control points bezier curve

* module-id: arc
* compatibility: vertex shader and fragment shader
* methods:

  1.  arc(float t, vec2 center, float radius, float start, float end)
      * return type: vec2
      * description: return point at time t on an arc from angle start to angle end

* module-id: fsin
* compatibility: vertex shader and fragment shader
* methods:

  1.  fsin(float x)
      * return type: float
      * description: an approximation of sin that allows us to bypass hardware precision limitations for sin

* module-id: fcos
* compatibility: vertex shader and fragment shader
* methods:
  1.  fcos(float x)
      * return type: float
      * description: an approximation of cos that allows us to bypass hardware precision limitations for cos

### Matrix related modules

* module-id: translation
* compatibility: vertex shader and fragment shader
* methods:

  1.  translation(vec3 t)
      * return type: mat4
      * description: return matrix 4x4 which represents the translation t

* module-id: rotation
* compatibility: vertex shader and fragment shader
* methods:

  1.  rotationFromQuaternion(vec4 q)
      * return type: mat4
      * description: return matrix 4x4 which represents the rotation from quaternion q

* module-id: scale
* compatibility: vertex shader and fragment shader
* methods:

  1.  scale(vec3 s)
      * return type: mat4
      * description: return matrix 4x4 which represents the scale s

* module-id: transform
* compatibility: vertex shader and fragment shader
* methods:
  1.  transform(vec3 s, vec4 r, vec3 t)
      * return type: mat4
      * description: return matrix 4x4 which represents the result of scale s, rotation r and translation t

### Frame related modules

* module-id: frame
* compatibility: vertex shader and fragment shader
* uniforms:
  1.  currentTime
      * type: float
      * description: current frame's current time
  2.  currentFrame
      * type: float
      * description: current frame's index

### Color related modules

* module-id: hsv
* compatibility: vertex shader and fragment shader
* methods:
  1.  rbg2hsv(vec3 c)
      * return type: vec3
      * description: This method takes a rgb color and converts it to a hsv color
  2.  hsv2rgb(vec3 c)
      * return type: vec3
      * description: This method takes a hsv color and converts it to a rgb color

=======
>>>>>>> a1a2b954ff5e679be0533f64f7ce7d4d2c9fc701
### shaderTemplate
>>>>>>> 46b17b5e

A shader can also be created by function shaderTemplate, it could help to combine different actions with base shader together to be a new shader.

**shaderTemplate(templateOptions: IShaderTemplateOptions): IShaderTemplateResults**

This is a method that aids in making shaders a bit more dynamic with simple string replacement based on tokens written into the shader. Tokens in the shader will appear as ${token} and will either be ignored by this method and thus removed or will be replaced with a provided value. This method will give feedback on the replacements taking place and simplify the process of detecting errors within the process.

Parameters - templateOptions : IShaderTemplateOptions:

* options : {[key: string]: string} - (required) This is a key value pair the template uses to match tokens found to replacement values
* required : IShaderTemplateRequirements - (optional) This is used to indicate which tokens are required both within the shader AND within the 'options'.

  * Interface IShaderTemplateRequirements:

    * name : string - A string identifier to make it easier to identify which shader template failed requirements

    * values : string[] - The options that must be present within both provided options AND within the template

* shader : string - (required) This is the shader written with templating information
* onError(msg: string): void - (optional) Callback for 'required' errors being emitted
* onToken(token: string, replace: string): string - (optional) Callback that allows overrides for token replacement. Provides the token found and the suggested replacement for it
* onMain(body: string | null): string | { main: string; header: string } - (optional) If this is provided, the shader templater will search out the void main method of the shader and provide the body contents of that main() method. You can edit those body contents and return the edited value to replace the body with those contents.

  If the body in the callback is null, then that means a main() method could NOT be determined.

Returns - Interface IShaderTemplateResults:

* shader: string - This is the resulting shader string generated from the templating
* shaderProvidedOptions: Map<string, number> - This is the template options provided by the shader {option: num occurrences}
* unresolvedShaderOptions: Map<string, number> - This is the template options provided by the shader that were not resolved by the options parameter {option: num occurrences}
* unresolvedProvidedOptions: Map<string, number> - This is the options provided to the template that did not get resolved by the shader {option: 1}
* resolvedShaderOptions: Map<string, number> - This is the list of options that DID get resolved by the options provided {option: num occurrences}

### Base Modules

Method baseShaderModules in layer class establishes basic modules required by the layer for the shaders. At it's core functionality, it will support the basic properties a layer has to provide, such as Picking modes

**baseShaderModules(shaderIO: IShaderInitialization): {fs: string[]; vs: string[]}**

Parameters:

* shaderIO: IShaderInitialization
  * drawMode : GLSettings.Model.DrawMode - (optional) Specifies how the vertices are laid out in the model. This defaults to Triangle Strip if not specified
  * vertexAttributes: (IVertexAttribute | null)[] - (optional) These are attributes that should be static on a vertex. These are considered unique per vertex.
  * instanceAttributes: (IInstanceAttribute<T> | null)[] - (optional) These are very frequently changing attributes and are uniform across all vertices in the model
  * vertexCount: number - (required) Specify how many vertices there are per instance. If vertex count is 0, then the layer will render without instancing and draw the buffers straight.
  * uniforms: (IUniform | null)[] - (optional) These are uniforms in the shader. These are uniform across all vertices and all instances for this layer.
  * fs: string - (required) fragment shader
  * vs: string - (required) vertex shader

Returns:

* {fs: string[]; vs: string[]} - An object with a list of vertex shaders and a list of fragment shaders<|MERGE_RESOLUTION|>--- conflicted
+++ resolved
@@ -32,243 +32,7 @@
 After a module is imported, methods and constants in the module can be used directly in customized shaders.
 Here are a list of available modules:
 
-<<<<<<< HEAD
-### Shader Template
-=======
-<<<<<<< HEAD
-### Camera related modules
-
-* module-id: camera
-* compatibility: vertex shader and fragment shader
-* Uniforms:
-
-  1.  projection:
-      * type: matrix4x4
-      * description: projection matrix from the view camera
-  2.  view:
-      * type: matrix4x4
-      * description: model view matrix from the view camera
-  3.  viewProjection:
-      * type: matrix4x4
-      * description: model view matrix projection matrix
-  4.  cameraPosition:
-      * type: vector3
-      * description: camera's current position
-  5.  cameraScale:
-      * type: vector3
-      * description: camera's current scale
-  6.  cameraRotation:
-      * type: vector3
-      * description: camera's current Euler rotation
-  7.  viewSize
-      * type: vector2
-      * description: pixel width and height of the view
-  8.  pixelRation
-      * type: float
-      * description: current layer's pixel ration, pixel ration dependent items like gl_PointSize will need this metric if it is not working in clip space.
-
-* module-id: projection
-* compatibility: vertex shader and fragment shader
-* Methods:
-  1.  cameraSpace(vec3 world)
-      * return type: vec3
-      * description: project a world 3D coordinate to a camera space coordinate
-  2.  cameraSpaceSize(vec3 worldSize)
-      * return type: vec3
-      * description: project a world 3D size to a camera space size
-  3.  clipSpace(vec3 world)
-      * return type: vec3
-      * description: project a world 3D coordinate to a clip space coordinate
-  4.  clipSpaceSize(vec3 worldSize)
-      * return type: vec3
-      * description: project a world 3D size to a clip space size
-
-### Math related modules
-
-* module-id: random
-* compatibility: vertex shader and fragment shader
-* uniforms:
-
-  1.  random
-      * type: float
-      * description: get a random float number between 0 and 1
-
-* module-id: PI
-* compatibility: vertex shader and fragment shader
-* constants:
-
-  1.  PI
-      * type: float
-      * description: Pi (Greek letter “π”) is used in mathematics to represent a constant — the ratio of the circumference of a circle to its diameter.
-      * value: 3.14159265
-
-* module-id: PI_2
-* compatibility: vertex shader and fragment shader
-* constants:
-
-  1.  PI_2
-      * type: float
-      * description: PI / 2
-      * value: 1.5707963268
-
-* module-id: PI_4
-* compatibility: vertex shader and fragment shader
-* constants:
-
-  1.  PI_4
-      * type: float
-      * description: PI / 4
-      * value: 0.7853981634
-
-* module-id: PI2
-* compatibility: vertex shader and fragment shader
-* constants:
-
-  1.  PI2
-      * type: float
-      * description: 2 x PI
-      * value: 6.2831853
-
-* module-id: PI_INV
-* compatibility: vertex shader and fragment shader
-* constants:
-
-  1.  PI_INV
-      * type: float
-      * description: 1 / PI
-      * value: 0.3183098862
-
-* module-id: PI2_INV
-* compatibility: vertex shader and fragment shader
-* constants:
-
-  1.  PI2_INV
-      * type: float
-      * description: 1 / (2 x PI)
-      * value: 0.1591549431
-
-* module-id: toDegrees
-* compatibility: vertex shader and fragment shader
-* constants:
-
-  1.  toDegrees
-      * type: float
-      * description: coefficient to convert radians to degrees
-      * value: 57.2957795131
-
-* module-id: toRadians
-* compatibility: vertex shader and fragment shader
-* description: This module includes
-
-  1.  toRadians
-      * type: float
-      * description: coefficient to convert degrees to radians
-      * value: 0.01745329252
-
-* module-id: constants
-* compatibility: vertex shader and fragment shader
-* description: This module includes PI, PI_2, PI_4, PI2, PI_INV, PI2_INV, toDegrees, toRadians
-
-* module-id: bezier1
-* compatibility: vertex shader and fragment shader
-* methods:
-
-  1.  bezier1(float t, vec2 p1, vec2 p2, vec2 c1)
-      * return type: vec2
-      * description: return point at time t from single control point bezier curve
-
-* module-id: bezier2
-* compatibility: vertex shader and fragment shader
-* methods:
-
-  1.  bezier2(float t, vec2 p1, vec2 p2, vec2 c1, vec2 c2)
-      * return type: vec2
-      * description: return point at time t from two control points bezier curve
-
-* module-id: arc
-* compatibility: vertex shader and fragment shader
-* methods:
-
-  1.  arc(float t, vec2 center, float radius, float start, float end)
-      * return type: vec2
-      * description: return point at time t on an arc from angle start to angle end
-
-* module-id: fsin
-* compatibility: vertex shader and fragment shader
-* methods:
-
-  1.  fsin(float x)
-      * return type: float
-      * description: an approximation of sin that allows us to bypass hardware precision limitations for sin
-
-* module-id: fcos
-* compatibility: vertex shader and fragment shader
-* methods:
-  1.  fcos(float x)
-      * return type: float
-      * description: an approximation of cos that allows us to bypass hardware precision limitations for cos
-
-### Matrix related modules
-
-* module-id: translation
-* compatibility: vertex shader and fragment shader
-* methods:
-
-  1.  translation(vec3 t)
-      * return type: mat4
-      * description: return matrix 4x4 which represents the translation t
-
-* module-id: rotation
-* compatibility: vertex shader and fragment shader
-* methods:
-
-  1.  rotationFromQuaternion(vec4 q)
-      * return type: mat4
-      * description: return matrix 4x4 which represents the rotation from quaternion q
-
-* module-id: scale
-* compatibility: vertex shader and fragment shader
-* methods:
-
-  1.  scale(vec3 s)
-      * return type: mat4
-      * description: return matrix 4x4 which represents the scale s
-
-* module-id: transform
-* compatibility: vertex shader and fragment shader
-* methods:
-  1.  transform(vec3 s, vec4 r, vec3 t)
-      * return type: mat4
-      * description: return matrix 4x4 which represents the result of scale s, rotation r and translation t
-
-### Frame related modules
-
-* module-id: frame
-* compatibility: vertex shader and fragment shader
-* uniforms:
-  1.  currentTime
-      * type: float
-      * description: current frame's current time
-  2.  currentFrame
-      * type: float
-      * description: current frame's index
-
-### Color related modules
-
-* module-id: hsv
-* compatibility: vertex shader and fragment shader
-* methods:
-  1.  rbg2hsv(vec3 c)
-      * return type: vec3
-      * description: This method takes a rgb color and converts it to a hsv color
-  2.  hsv2rgb(vec3 c)
-      * return type: vec3
-      * description: This method takes a hsv color and converts it to a rgb color
-
-=======
->>>>>>> a1a2b954ff5e679be0533f64f7ce7d4d2c9fc701
 ### shaderTemplate
->>>>>>> 46b17b5e
 
 A shader can also be created by function shaderTemplate, it could help to combine different actions with base shader together to be a new shader.
 
