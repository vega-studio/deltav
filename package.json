--- conflicted
+++ resolved
@@ -62,11 +62,7 @@
     "file-loader": "1.1.11",
     "fs-extra": "4.0.3",
     "glob": "7.1.4",
-<<<<<<< HEAD
     "hiredis": "0.5.0",
-    "html2canvas": "1.0.0-alpha.8",
-=======
->>>>>>> 63a5900f
     "less": "3.8.1",
     "less-loader": "4.1.0",
     "matter-js": "0.14.2",
