--- conflicted
+++ resolved
@@ -3,15 +3,6 @@
 
 process.env.NODE_ENV = 'development';
 serve({
-<<<<<<< HEAD
-  config: {
-    ...require(resolve('webpack.config.js')),
-    serve: {
-      port: process.env.PORT || 8080,
-    },
-  }
-=======
   config: { ...require(resolve('webpack.config.js')) },
   port: process.env.PORT || 8080,
->>>>>>> 329a69d2
 });