--- conflicted
+++ resolved
@@ -125,14 +125,11 @@
     this.onReady = options.onReady;
     this.origin = options.origin;
     this.preload = options.preload || false;
-<<<<<<< HEAD
+    this.scale = options.scale || this.scale;
+    this.text = options.text || this.text;
 
     // Make sure the anchor is set to the appropriate location
     options.anchor && this.setAnchor(options.anchor);
-  }
-
-  get anchor() {
-    return this._anchor;
   }
 
   getWidth(): number {
@@ -160,11 +157,7 @@
     };
 
     // Apply the anchor
-    this._anchor = newAnchor;
-=======
-    this.scale = options.scale || this.scale;
-    this.text = options.text || this.text;
->>>>>>> df4729fb
+    this.anchor = newAnchor;
   }
 
   /**
