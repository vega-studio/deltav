--- conflicted
+++ resolved
@@ -8,23 +8,10 @@
 } from "../../surface/surface";
 import { InstanceDiffType, newLineRegEx } from "../../types";
 import { IAutoEasingMethod } from "../../util/auto-easing-method";
-<<<<<<< HEAD
-import {
-  add2,
-  copy4,
-  divide2,
-  scale2,
-  subtract2,
-  Vec,
-  Vec2
-} from "../../util/vector";
-import { BorderInstance, BorderLayer } from "../rectangle";
+import { add2, copy4, scale2, Vec, Vec2 } from "../../util/vector";
 import { AnchorType, ScaleMode } from "../types";
-=======
-import { add2, copy4, scale2, Vec, Vec2 } from "../../util/vector";
-import { RectangleInstance, RectangleLayer } from "../rectangle";
-import { ScaleMode } from "../types";
->>>>>>> f2770474
+import { BorderInstance } from "./border-instance";
+import { BorderLayer } from "./border-layer";
 import { GlyphInstance } from "./glyph-instance";
 import { IGlyphLayerOptions } from "./glyph-layer";
 import { LabelInstance } from "./label-instance";
