--- conflicted
+++ resolved
@@ -215,7 +215,7 @@
 > extends Layer<T, U> {
   static defaultProps: ITextAreaLayerProps<TextAreaInstance> = {
     key: "",
-    data: new InstanceProvider<TextAreaInstance>(),
+    data: new InstanceProvider<TextAreaInstance>()
   };
 
   providers = {
@@ -320,9 +320,6 @@
         data: this.providers.labels,
         key: `${this.id}.labels`,
         resourceKey: this.props.resourceKey,
-<<<<<<< HEAD
-=======
-        scene: this.props.scene,
         scaleMode: ScaleMode.BOUND_MAX
       }),
       createLayer(RectangleLayer, {
@@ -331,9 +328,7 @@
           location: animateBorder.location
         },
         data: this.providers.rectangles,
-        key: `${this.id}.border`,
-        scene: this.props.scene
->>>>>>> 719c520d
+        key: `${this.id}.border`
       })
     ];
   }
