import { fontRequest, IFontResourceRequest } from "../../../src/resources";
import { InstanceProvider } from "../../instance-provider/instance-provider";
import { Bounds } from "../../primitives";
import { ILayerProps, Layer } from "../../surface/layer";
import {
  createLayer,
  ILayerConstructionClass,
  LayerInitializer
} from "../../surface/surface";
import { InstanceDiffType, IProjection, newLineRegEx } from "../../types";
import { IAutoEasingMethod } from "../../util/auto-easing-method";
import {
  add2,
  copy4,
  divide2,
  scale2,
  subtract2,
  Vec,
  Vec2
} from "../../util/vector";
import { BorderInstance, BorderLayer } from "../rectangle";
import { ScaleMode } from "../types";
import { GlyphInstance } from "./glyph-instance";
import { IGlyphLayerOptions } from "./glyph-layer";
import { LabelInstance } from "./label-instance";
import { LabelLayer } from "./label-layer";
import {
  NewLineCharacterMode,
  TextAreaInstance,
  TextAreaLabel,
  WordWrap
} from "./text-area-instance";

/**
 * Get the offsetY of a word by comparing offsetYs of all its letters. So we can put the word to the
 * the right position.
 */
function getOffsetY(text: string, map: Map<string, number>) {
  let offsetY = Number.MAX_SAFE_INTEGER;

  for (let i = 0, endi = text.length; i < endi; i++) {
    const c = text[i];
    const height = map.get(c);

    if (height === 0) {
      offsetY = 0;
    } else if (height && height < offsetY) {
      offsetY = height;
    }
  }

  return offsetY === Number.MAX_SAFE_INTEGER ? 0 : offsetY;
}

/**
 * Split words from a text by space and new line sign
 */
function generateWords(text: string): string[] {
  const wordsToLayout: string[] = [];
  const lines: string[] = text.split(newLineRegEx);

  for (let i = 0, endi = lines.length - 1; i < endi; i++) {
    const line = lines[i];
    const wordsInLine = line.split(" ");

    wordsInLine.forEach(word => {
      if (word !== "") {
        wordsToLayout.push(word);
      }
    });

    // Create an element with text "/n" to indicate a new line will be created
    wordsToLayout.push("/n");
  }

  const lastLine = lines[lines.length - 1];
  const wordsInLine = lastLine.split(" ");

  wordsInLine.forEach(word => {
    if (word !== "") {
      wordsToLayout.push(word);
    }
  });

  return wordsToLayout;
}

/**
 * Generate the map for every glyph to offsetY, then we can use info to get correct offsetY for
 * every label by checking all the letters' offsetY of a label.
 */
function generateGlyphOffsetYMap(
  instance: TextAreaInstance,
  kerningRequest: IFontResourceRequest
) {
  const glyphToOffsetY = new Map<string, number>();

  if (kerningRequest.fontMap) {
    const sourceFontSize = kerningRequest.fontMap.fontSource.size;
    const fontScale = instance.fontSize / sourceFontSize;
    const fontMap = kerningRequest.fontMap;
    const checkText = instance.text.replace(/\s/g, "");
    let minY = Number.MAX_SAFE_INTEGER;
    let offsetY = 0;
    let kernY;
    let leftChar = "";

    for (let i = 0, iMax = checkText.length; i < iMax; ++i) {
      const char = checkText[i];
      kernY = 0;

      if (leftChar) {
        kernY = fontMap.kerning[leftChar][char][1] || 0;
      }

      offsetY = offsetY + kernY * fontScale;
      glyphToOffsetY.set(char, offsetY);
      minY = Math.min(offsetY, minY);
      leftChar = char;
    }

    glyphToOffsetY.forEach((value, key) => {
      glyphToOffsetY.set(key, value - minY);
    });
  }

  return glyphToOffsetY;
}

/**
 * Generate glyphWidths for a label in a TextAreaInstance. It stores the widths of the first letter,
 * width of the first two letters, width of the first three letters untill the width of the label.
 * It will help to know where to wrap a word in character wordwrap mode.
 */
function getGlyphWidths(
  label: LabelInstance,
  instance: TextAreaInstance,
  kerningRequest: IFontResourceRequest
) {
  const glyphWidths = [];
  const sourceFontSize = kerningRequest.fontMap
    ? kerningRequest.fontMap.fontSource.size
    : instance.fontSize;

  const fontScale = instance.fontSize / sourceFontSize;

  let leftChar = "";
  let currentWidth = 0;
  let offset: Vec2 = [0, 0];

  for (let i = 0, iMax = label.text.length; i < iMax; i++) {
    const char = label.text[i];

    if (kerningRequest.fontMap) {
      let kern: Vec2 = [0, 0];

      if (leftChar) {
        kern = kerningRequest.fontMap.kerning[leftChar][char] || [0, 0];
      }

      offset = add2(offset, scale2(kern, fontScale));
      if (i !== 0) offset = add2(offset, [instance.letterSpacing, 0]);
      const image = kerningRequest.fontMap.glyphMap[char];
      currentWidth = offset[0] + image.pixelWidth * fontScale;
      glyphWidths.push(currentWidth);
      leftChar = char;
    }
  }

  return glyphWidths;
}

/**
 * Constructor props for making a new label layer
 */
export interface ITextAreaLayerProps<T extends LabelInstance>
  extends ILayerProps<T> {
  /** Animation methods for various properties of the glyphs */
  animateLabel?: {
    anchor?: IAutoEasingMethod<Vec>;
    color?: IAutoEasingMethod<Vec>;
    offset?: IAutoEasingMethod<Vec>;
    origin?: IAutoEasingMethod<Vec>;
  };
  /** Animation methods fro various properties of the borders */
  animateBorder?: {
    color?: IAutoEasingMethod<Vec>;
    location?: IAutoEasingMethod<Vec>;
  };
  /** A custom layer to handle rendering glyph instances */
  customGlyphLayer?: ILayerConstructionClass<
    GlyphInstance,
    IGlyphLayerOptions<GlyphInstance>
  >;
  /** String identifier of the resource font to use for the layer */
  resourceKey?: string;
  /** This number represents how much space each whitespace characters represents */
  whiteSpaceKerning?: number;
  /** This sets the scaling mode of textArea, cound be ALWAYS, BOUND_MAX or NEVER */
  scaling?: ScaleMode;
}

/**
 * This is a composite layer that will take in and manage Label Instances. The true instance
 * that will be rendered as a result of a Label Instance will simply be Glyph Instances. Hence
 * this is a composite layer that is merely a manager to split up the label's requested string
 * into Glyphs to render.
 */
export class TextAreaLayer<
  T extends TextAreaInstance,
  U extends ITextAreaLayerProps<T>
> extends Layer<T, U> {
  static defaultProps: ITextAreaLayerProps<TextAreaInstance> = {
    key: "",
<<<<<<< HEAD
    data: new InstanceProvider<TextAreaInstance>(),
    scene: "default",
    scaling: ScaleMode.ALWAYS
=======
    data: new InstanceProvider<TextAreaInstance>()
>>>>>>> 9554c3ea
  };

  providers = {
    /** Provider for the label layer this layer manages */
    labels: new InstanceProvider<LabelInstance>(),
    /** Provider for the border layer that renders the border of text area */
    borders: new InstanceProvider<BorderInstance>()
  };

  /**
   * These are the property ids for the instances that we need to know when they changed so we can adjust
   * the underlying glyphs.
   */
  propertyIds: { [key: string]: number } | undefined;
  /**
   * When this is flagged, we must do a complete recomputation of all our label's glyphs positions and kernings.
   * This event really only takes place when the font resource changes.
   */
  fullUpdate: boolean = false;
  /** Tracks all assigned labels to the text area */
  areaToLabels = new Map<TextAreaInstance, TextAreaLabel[]>();
  /** Tracks the labels assigned to an area and are grouped by the line they appear within */
  areaToLines = new Map<TextAreaInstance, LabelInstance[][]>();
  /** This stores all of the glyphs the label is waiting on to fire the onReady event. */
  areaWaitingOnLabel = new Map<TextAreaInstance, Set<LabelInstance>>();
  /** This stores kerningRequest of TextAreaInstance */
  areaTokerningRequest = new Map<TextAreaInstance, IFontResourceRequest>();
  /** This stores splited words of a textArea */
  areaToWords = new Map<TextAreaInstance, string[]>();

  /**
   * We provide bounds and hit test information for the instances for this layer to allow for mouse picking
   * of elements
   */
  getInstancePickingMethods() {
    return {
      // Provide the calculated AABB world bounds for a given image
      boundsAccessor: (TextArea: T) => {
        const anchorEffect: Vec2 = [0, 0];

        if (TextArea.anchor) {
          anchorEffect[0] = TextArea.anchor.x || 0;
          anchorEffect[1] = TextArea.anchor.y || 0;
        }

        const topLeft = subtract2(TextArea.origin, anchorEffect);

        return new Bounds({
          height: TextArea.maxHeight,
          width: TextArea.maxWidth,
          x: topLeft[0],
          y: topLeft[1]
        });
      },

      // Provide a precise hit test for the circle
      hitTest: (TextArea: T, point: Vec2, view: IProjection) => {
        // If we never allow the image to scale, then the bounds will grow and shrink to counter the effects
        // Of the camera zoom
        // The location is within the world, but we reverse project the anchor spread
        const anchorEffect: Vec2 = [0, 0];

        if (TextArea.anchor) {
          anchorEffect[0] = TextArea.anchor.x || 0;
          anchorEffect[1] = TextArea.anchor.y || 0;
        }

        const topLeft = view.worldToScreen(
          subtract2(TextArea.origin, divide2(anchorEffect, view.camera.scale))
        );

        const screenPoint = view.worldToScreen(point);

        // Reverse project the size and we should be within the distorted world coordinates
        const bounds = new Bounds({
          height: TextArea.maxHeight,
          width: TextArea.maxWidth,
          x: topLeft[0],
          y: topLeft[1]
        });

        return bounds.containsPoint(screenPoint);
      }
    };
  }

  /**
   * This provides the child layers that will render on behalf of this layer.
   *
   * For Labels, a label is simply a group of well placed glyphs. So we defer all of
   * the labels changes by converting the label into glyphs and applying the changes to
   * it's set of glyphs.
   */
  childLayers(): LayerInitializer[] {
    const animateLabel = this.props.animateLabel || {};
    const animateBorder = this.props.animateBorder || {};
    let labelScaling = this.props.scaling;

    if (this.props.scaling === ScaleMode.BOUND_MAX) {
      labelScaling = ScaleMode.TEXT_AREA_BOUND_MAX;
    } else if (this.props.scaling === ScaleMode.NEVER) {
      labelScaling = ScaleMode.TEXT_AREA_NEVER;
    }

    return [
      createLayer(LabelLayer, {
        animate: animateLabel,
        customGlyphLayer: this.props.customGlyphLayer,
        data: this.providers.labels,
        key: `${this.id}.labels`,
        resourceKey: this.props.resourceKey,
<<<<<<< HEAD
        scene: this.props.scene,
        scaleMode: labelScaling
=======
        scaleMode: ScaleMode.BOUND_MAX
>>>>>>> 9554c3ea
      }),
      createLayer(BorderLayer, {
        animate: {
          color: animateBorder.color,
          location: animateBorder.location
        },
<<<<<<< HEAD
        data: this.providers.borders,
        key: `${this.id}.border`,
        scene: this.props.scene
=======
        data: this.providers.rectangles,
        key: `${this.id}.border`
>>>>>>> 9554c3ea
      })
    ];
  }

  /**
   * We override the draw method of the layer to handle the diffs of the provider in a
   * custom fashion by delegating the changes of the provider to the child layers.
   */
  draw() {
    // Retrieve changes properly
    const changes = this.resolveChanges();
    // No changes, nothing to be done
    if (changes.length <= 0) return;
    // Make sure our instance property ids are established for the instance type involved
    // We want only the ids of changes that causes us to
    if (!this.propertyIds) {
      const instance = changes[0][0];
      this.propertyIds = this.getInstanceObservableIds(instance, [
        "active",
        "alignment",
        "borderWidth",
        "color",
        "fontSize",
        "hasBorder",
        "letterSpacing",
        "lineHeight",
        "maxHeight",
        "maxWidth",
        "origin",
        "padding",
        "text",
        "wordWrap"
      ]);
    }

    const {
      active: activeId,
      borderWidth: borderWidthId,
      color: colorId,
      fontSize: fontSizeId,
      hasBorder: hasBorderId,
      letterSpacing: letterSpacingId,
      lineHeight: lineHeightId,
      maxHeight: maxHeightId,
      maxWidth: maxWidthId,
      origin: originId,
      padding: paddingId,
      text: textId,
      wordWrap: wordWrapId
    } = this.propertyIds;

    for (let i = 0, iMax = changes.length; i < iMax; ++i) {
      const [instance, diffType, changed] = changes[i];

      switch (diffType) {
        case InstanceDiffType.CHANGE:
          // Perform the insert action instead of the change if the textArea has never been registered
          if (!this.areaToLabels.get(instance)) {
            this.insert(instance);
            continue;
          }
          // If text was changed, the glyphs all need updating of their characters and
          // possibly have glyphs added or removed to handle the issue.
          if (changed[textId] !== undefined) {
            this.clear(instance);
            // instance.generateLabels();
            this.updateLabels(instance);
            this.layout(instance);
          } else if (changed[activeId] !== undefined) {
            if (instance.active) {
              this.layout(instance);
              this.showLabels(instance);
            } else {
              this.hideLabels(instance);
            }
          }

          if (changed[colorId] !== undefined) {
            this.updateLabelColors(instance);
          }

          if (changed[originId] !== undefined) {
            this.updateLabelOrigins(instance);
          }

          if (changed[fontSizeId] !== undefined) {
            this.updateLabelFontSizes(instance);
          }

          if (changed[wordWrapId] !== undefined) {
            this.updateLabelLineWrap(instance);
          }

          if (changed[lineHeightId] !== undefined) {
            this.updateLabelLineHeight(instance);
          }

          if (changed[maxWidthId] !== undefined) {
            this.updateTextAreaSize(instance);
          }

          if (changed[maxHeightId] !== undefined) {
            this.updateTextAreaSize(instance);
          }

          if (changed[paddingId] !== undefined) {
            this.updateTextAreaSize(instance);
          }

          if (changed[borderWidthId] !== undefined) {
            this.updateBorderWidth(instance);
          }

          if (changed[hasBorderId] !== undefined) {
            this.updateBorder(instance);
          }

          if (changed[letterSpacingId] !== undefined) {
            this.updateLetterSpacing(instance);
          }

          break;

        case InstanceDiffType.INSERT:
          // Insertions force a full update of all labels for the text-area
          this.insert(instance);
          break;

        case InstanceDiffType.REMOVE:
          const labels = this.areaToLabels.get(instance);

          if (labels) {
            for (let i = 0, iMax = labels.length; i < iMax; ++i) {
              const label = labels[i];
              if (label instanceof LabelInstance) {
                this.providers.labels.remove(label);
              }
            }

            this.areaToLabels.delete(instance);
            this.areaWaitingOnLabel.delete(instance);
          }
          break;
      }
    }
  }

  /**
   * Handles insertion operation for the textArea
   */
  private insert(instance: T) {
    this.layout(instance);
    this.updateLabels(instance);
  }

  /**
   * When the glyph is ready to render this executes.
   */
  handleLabelReady = (label: LabelInstance) => {
    // The glyph must be associated to have this work
    if (!label.parentTextArea) {
      // If no parent text area, we should not have this glyph returning false alarms to this method
      delete label.onReady;

      return;
    }

    // Get the text area this label is a part of
    const textArea = label.parentTextArea;
    // Get the list of glyphs the label is waiting on.
    const waiting = this.areaWaitingOnLabel.get(textArea);

    if (!waiting) {
      return;
    }

    // Clear this label from the waiting list
    if (waiting.has(label)) {
      waiting.delete(label);

      if (waiting.size <= 0) {
        textArea.active = true;
        // If the waiting list is empty we can get the label to execute it's ready handler
        const onReady = textArea.onReady;
        // Execute the callback if present
        if (onReady) onReady(textArea);
      }
    }
  };

  /**
   * Unmount all of the glyphs that make the label
   */
  hideLabels(instance: T) {
    const labels = this.areaToLabels.get(instance);
    if (!labels) return;

    for (let i = 0, iMax = labels.length; i < iMax; ++i) {
      const label = labels[i];
      if (label instanceof LabelInstance) {
        this.providers.labels.remove(label);
      }
    }
  }

  /**
   * Tell the system this layer is not providing any rendering IO information for the GPU to render.
   */
  initShader() {
    return null;
  }

  /** When text is changed, labels should be clear in order to generate new labels */
  clear(instance: T) {
    const labels = instance.labels;

    for (let i = 0, iMax = labels.length; i < iMax; i++) {
      const label = labels[i];
      if (label instanceof LabelInstance) {
        this.providers.labels.remove(label);
      }
    }

    instance.labels = [];
    const newLabels = instance.newLabels;

    for (let i = 0, iMax = newLabels.length; i < iMax; i++) {
      const label = newLabels[i];
      if (label instanceof LabelInstance) {
        this.providers.labels.remove(label);
      }
    }

    instance.newLabels = [];
    this.areaToLabels.delete(instance);
    this.areaWaitingOnLabel.delete(instance);
    this.areaToWords.delete(instance);
  }

  /** When a label exceeds the maxWidth of a textArea, sperate it into several parts */
  seperateLabel(
    instance: TextAreaInstance,
    label: LabelInstance,
    glyphToHeight: Map<string, number>,
    word: string,
    index: number,
    currentX: number,
    currentY: number,
    spaceWidth: number,
    glyphWidths: number[]
  ): [number, number] {
    const topPadding = instance.padding[0];
    const rightPadding = instance.padding[1] || 0;
    const bottomPadding = instance.padding[2] || 0;
    const leftPadding = instance.padding[3] || 0;
    const maxWidth = instance.maxWidth - leftPadding - rightPadding;
    const maxHeight = instance.maxHeight - topPadding - bottomPadding;
    const originX = instance.origin[0] + leftPadding;
    const originY = instance.origin[1] + topPadding;

    label.active = false;

    // Label1
    const text1 = word.substring(0, index + 1);
    const offsetY1 = getOffsetY(text1, glyphToHeight);

    const label1 = new LabelInstance({
      color: instance.color,
      fontSize: instance.fontSize,
      letterSpacing: instance.letterSpacing,
      origin: [originX + currentX, originY + currentY + offsetY1],
      text: text1
    });

    label1.size = [glyphWidths[index], label.size[1]];
    this.providers.labels.add(label1);
    instance.newLabels.push(label1);

    // New Line if word wrap mode is normal
    if (
      instance.wordWrap === WordWrap.CHARACTER ||
      instance.wordWrap === WordWrap.WORD
    ) {
      currentY += instance.lineHeight;
      currentX = 0;

      // Label2
      if (currentY + instance.lineHeight <= maxHeight) {
        let widthLeft =
          glyphWidths[glyphWidths.length - 1] - glyphWidths[index];

        while (
          widthLeft > maxWidth &&
          currentY + instance.lineHeight <= maxHeight
        ) {
          let lastIndexOfLine = glyphWidths.length - 1;

          // Get the lastIndex in a label that stay in current line
          while (glyphWidths[lastIndexOfLine] - glyphWidths[index] > maxWidth) {
            lastIndexOfLine--;
          }

          const text = word.substring(index + 1, lastIndexOfLine + 1);
          const offsetY = getOffsetY(text, glyphToHeight);
          const label3 = new LabelInstance({
            color: instance.color,
            fontSize: instance.fontSize,
            letterSpacing: instance.letterSpacing,
            origin: [originX + currentX, originY + currentY + offsetY],
            text
          });

          label3.size = [
            glyphWidths[lastIndexOfLine] - glyphWidths[index],
            label.size[1]
          ];

          this.providers.labels.add(label3);
          instance.newLabels.push(label3);
          currentY += instance.lineHeight;
          index = lastIndexOfLine;
          widthLeft = glyphWidths[glyphWidths.length - 1] - glyphWidths[index];
        }

        if (currentY + instance.lineHeight <= maxHeight) {
          const text2 = word.substring(index + 1);
          const offsetY2 = getOffsetY(text2, glyphToHeight);
          const label2 = new LabelInstance({
            color: instance.color,
            fontSize: instance.fontSize,
            letterSpacing: instance.letterSpacing,
            origin: [originX + currentX, originY + currentY + offsetY2],
            text: text2
          });

          label2.size = [
            glyphWidths[glyphWidths.length - 1] - glyphWidths[index],
            label.size[1]
          ];

          const widths: number[] = [];

          for (let i = index + 1; i < glyphWidths.length; i++) {
            widths.push(glyphWidths[i] - glyphWidths[index]);
          }

          this.providers.labels.add(label2);
          instance.newLabels.push(label2);

          currentX += label2.getWidth() + spaceWidth;
        }
      }
    }

    // If wordWrap is NONE, stay in the line
    else if (instance.wordWrap === WordWrap.NONE) {
      currentX += label1.getWidth() + spaceWidth;
    }

    return [currentX, currentY];
  }

  /**
   * This updates textAreaInstance after lineWrap is changed
   */
  updateLabelLineWrap(instance: T) {
    const labels = this.areaToLabels.get(instance);
    if (!labels) return;

    // Set active of all labels to be true in order to awake those hidden labels when wrapping word
    for (let i = 0, iMax = labels.length; i < iMax; ++i) {
      const label = labels[i];
      if (label instanceof LabelInstance) {
        label.active = true;
      }
    }

    // Clear all new labels
    for (let i = 0, iMax = instance.newLabels.length; i < iMax; ++i) {
      const label = instance.newLabels[i];
      this.providers.labels.remove(label);
    }

    instance.newLabels = [];
    this.layoutLabels(instance);
  }

  /**
   * This updates textAreaInstance after lineHeight is changed
   */
  updateLabelLineHeight(instance: T) {
    const labels = this.areaToLabels.get(instance);
    if (!labels) return;

    // Set active of all labels to be true in order to awake those hidden labels when wrapping word
    for (let i = 0, iMax = labels.length; i < iMax; ++i) {
      const label = labels[i];
      if (label instanceof LabelInstance) {
        label.active = true;
      }
    }

    // Clear all new labels
    for (let i = 0, iMax = instance.newLabels.length; i < iMax; ++i) {
      const label = instance.newLabels[i];
      this.providers.labels.remove(label);
    }

    instance.newLabels = [];
    this.layoutLabels(instance);
  }

  /**
   * This updates textAreaInstance after textArea width or height is changed
   */
  updateTextAreaSize(instance: T) {
    const labels = this.areaToLabels.get(instance);
    if (!labels) return;

    // Set active of all labels to be true in order to awake those hidden labels when wrapping word
    for (let i = 0, iMax = labels.length; i < iMax; ++i) {
      const label = labels[i];
      if (label instanceof LabelInstance) {
        label.active = true;
      }
    }

    // Clear all new labels
    for (let i = 0, iMax = instance.newLabels.length; i < iMax; ++i) {
      const label = instance.newLabels[i];
      this.providers.labels.remove(label);
    }

    instance.newLabels = [];

    // Clear all borders
    for (let i = 0, iMax = instance.borders.length; i < iMax; ++i) {
      const border = instance.borders[i];
      this.providers.borders.remove(border);
    }

    instance.borders = [];
    this.layoutBorder(instance);
    this.layoutLabels(instance);
  }

  /**
   * Update thickness of border
   */
  updateBorderWidth(instance: T) {
    // Clear all borders
    for (let i = 0, iMax = instance.borders.length; i < iMax; ++i) {
      const border = instance.borders[i];
      this.providers.borders.remove(border);
    }

    instance.borders = [];
    this.layoutBorder(instance);
  }

  /**
   * Update the border of textArea to remove border or add border
   */
  updateBorder(instance: T) {
    if (instance.hasBorder) {
      this.layoutBorder(instance);
    } else {
      for (let i = 0, iMax = instance.borders.length; i < iMax; ++i) {
        const border = instance.borders[i];
        this.providers.borders.remove(border);
      }

      instance.borders = [];
    }
  }

  /**
   * Update letterSpacing of all labels in textArea
   */
  updateLetterSpacing(instance: T) {
    this.clear(instance);
    this.updateLabels(instance);
    this.layout(instance);
  }

  /**
   * Layout the border of textAreaInstance
   */
  layoutBorder(instance: T) {
    if (instance.hasBorder) {
      const kerningRequest = this.areaTokerningRequest.get(instance);
      if (!kerningRequest) return;

      const fontSourceSize = kerningRequest.fontMap
        ? kerningRequest.fontMap.fontSource.size
        : instance.fontSize;
      const fontScale = instance.fontSize / fontSourceSize;

      let scaling = this.props.scaling;
      if (this.props.scaling === ScaleMode.TEXT_AREA_BOUND_MAX) {
        scaling = ScaleMode.BOUND_MAX;
      } else if (this.props.scaling === ScaleMode.TEXT_AREA_NEVER) {
        scaling = ScaleMode.NEVER;
      }

      const borderWidth = instance.borderWidth;
      const topBorder: BorderInstance = new BorderInstance({
        color: instance.color,
        fontScale,
        scaling,
        size: [instance.maxWidth + 2 * borderWidth, borderWidth],
        position: [
          instance.origin[0] - borderWidth,
          instance.origin[1] - borderWidth
        ]
      });

      const leftBorder: BorderInstance = new BorderInstance({
        color: instance.color,
        fontScale,
        scaling,
        size: [borderWidth, instance.maxHeight + 2 * borderWidth],
        position: [
          instance.origin[0] - borderWidth,
          instance.origin[1] - borderWidth
        ]
      });

      const rightBorder: BorderInstance = new BorderInstance({
        color: instance.color,
        fontScale,
        scaling,
        size: [borderWidth, instance.maxHeight + 2 * borderWidth],
        position: [
          instance.origin[0] + instance.maxWidth,
          instance.origin[1] - borderWidth
        ]
      });

      const bottomBorder: BorderInstance = new BorderInstance({
        color: instance.color,
        fontScale,
        scaling,
        size: [instance.maxWidth + 2 * borderWidth, borderWidth],
        position: [
          instance.origin[0] - borderWidth,
          instance.origin[1] + instance.maxHeight
        ]
      });

      this.providers.borders.add(topBorder);
      this.providers.borders.add(leftBorder);
      this.providers.borders.add(rightBorder);
      this.providers.borders.add(bottomBorder);

      instance.borders.push(topBorder);
      instance.borders.push(leftBorder);
      instance.borders.push(rightBorder);
      instance.borders.push(bottomBorder);
    }
  }

  /**
   * Calculate the positions of labels
   */
  layoutLabels(instance: T) {
    const kerningRequest = this.areaTokerningRequest.get(instance);
    if (!kerningRequest) return;

    const topPadding = instance.padding[0];
    const rightPadding = instance.padding[1] || 0;
    const bottomPadding = instance.padding[2] || 0;
    const leftPadding = instance.padding[3] || 0;
    const maxWidth = instance.maxWidth - leftPadding - rightPadding;
    const maxHeight = instance.maxHeight - topPadding - bottomPadding;
    const originX = instance.origin[0] + leftPadding;
    const originY = instance.origin[1] + topPadding;
    let spaceWidth = 0;

    if (instance.spaceWidth) {
      spaceWidth = instance.spaceWidth;
    } else {
      if (kerningRequest.fontMap) {
        const fontSourceSize = kerningRequest.fontMap.fontSource.size;
        const fontScale = instance.fontSize / fontSourceSize;
        spaceWidth = kerningRequest.fontMap.spaceWidth * fontScale;
      } else {
        spaceWidth = this.props.whiteSpaceKerning || instance.fontSize / 2;
      }

      instance.spaceWidth = spaceWidth;
    }

    const glyphToOffsetY = generateGlyphOffsetYMap(instance, kerningRequest);
    let currentX = 0;
    let currentY = 0;

    // Layout labels within maxWidth and maxHeight one after one, line after line.
    // Labels which exceed maxHeight will be hidden, labels which exceed maxWidth will be wrap,
    // hidden to move to next line based on wordWrap mode.
    for (let i = 0, endi = instance.labels.length; i < endi; ++i) {
      const label = instance.labels[i];

      if (label instanceof LabelInstance) {
        const width = label.getWidth();
        const offsetY = getOffsetY(label.text, glyphToOffsetY);
        const glyphWidths = getGlyphWidths(label, instance, kerningRequest);

        // Make sure all the labels are within maxHeight and first letter is not bigger than maxWidth
        if (
          currentY + instance.lineHeight <= maxHeight &&
          glyphWidths[0] <= maxWidth
        ) {
          // Whole label can be put within maxWidth
          if (currentX + width <= maxWidth) {
            label.origin = [originX + currentX, originY + currentY + offsetY];
            currentX += width + spaceWidth;

            if (currentX >= maxWidth) {
              // If next label is not NEWLINE, no need to move to next line
              if (
                instance.wordWrap === WordWrap.CHARACTER &&
                i + 1 < endi &&
                instance.labels[i + 1] !== NewLineCharacterMode.NEWLINE
              ) {
                currentX = 0;
                currentY += instance.lineHeight;
              }
            }
          } else {
            // A label which will just put to next line if it exceeds the maxWidth when in WORD mode
            // The label's width should be smaller than maxWidth
            if (
              instance.wordWrap === WordWrap.WORD &&
              label.getWidth() <= instance.maxWidth
            ) {
              currentX = 0;
              currentY += instance.lineHeight;

              if (currentY + instance.lineHeight <= maxHeight) {
                label.origin = [
                  originX + currentX,
                  originY + currentY + offsetY
                ];
                currentX += label.getWidth() + spaceWidth;
              } else {
                label.active = false;
              }
            }
            // A label will be cut into two parts if label's width exceeds maxwidth
            else {
              const spaceLeft = maxWidth - currentX;
              let index = glyphWidths.length - 1;
              const word = label.text;

              // Find the index to retrieve the part of word that stay in this line
              while (glyphWidths[index] > spaceLeft) {
                index--;
              }

              // Some part of label stay in this line
              if (index >= 0) {
                const sizes = this.seperateLabel(
                  instance,
                  label,
                  glyphToOffsetY,
                  word,
                  index,
                  currentX,
                  currentY,
                  spaceWidth,
                  glyphWidths
                );

                currentX = sizes[0];
                currentY = sizes[1];
              }
              // The whole word moves to next line or set active false if index < 0
              else {
                if (
                  instance.wordWrap === WordWrap.CHARACTER ||
                  instance.wordWrap === WordWrap.WORD
                ) {
                  // Move position to next line
                  currentY += instance.lineHeight;
                  currentX = 0;

                  if (currentY + instance.lineHeight < maxHeight) {
                    // Put label with in the line
                    if (currentX + label.getWidth() <= maxWidth) {
                      label.origin = [
                        originX + currentX,
                        originY + currentY + offsetY
                      ];

                      currentX += label.getWidth() + spaceWidth;

                      if (
                        currentX >= maxWidth &&
                        i + 1 < endi &&
                        instance.labels[i + 1] !== NewLineCharacterMode.NEWLINE
                      ) {
                        currentX = 0;
                        currentY += instance.lineHeight;
                      }
                    }
                    // Put part of label in this line, move other part to following lines
                    else {
                      const spaceLeft = maxWidth - currentX;
                      // const glyphWidths = label.glyphWidths;
                      let index = glyphWidths.length - 1;
                      const word = label.text;

                      while (glyphWidths[index] > spaceLeft) {
                        index--;
                      }

                      if (index >= 0) {
                        const sizes = this.seperateLabel(
                          instance,
                          label,
                          glyphToOffsetY,
                          word,
                          index,
                          currentX,
                          currentY,
                          spaceWidth,
                          glyphWidths
                        );

                        currentX = sizes[0];
                        currentY = sizes[1];
                      }
                    }
                  }
                  // Exceeds maxHeight
                  else {
                    label.active = false;
                  }
                }
                // Word which is supposed to put to next line set false when lineWrap is none
                else if (instance.wordWrap === WordWrap.NONE) {
                  label.active = false;
                }
              }
            }
          }
        }

        // Exceeds maxHeight
        else {
          label.active = false;
        }
      }

      // New line
      else if (label === NewLineCharacterMode.NEWLINE) {
        currentX = 0;
        currentY += instance.lineHeight;
      }
    }
  }

  /**
   * This uses calculated kerning information to place the glyph relative to it's left character neighbor.
   * The first glyph will use metrics of the glyphs drop down amount to determine where the glyph
   * will be placed.
   */
  layout(instance: T) {
    this.updateKerning(instance);
    const kerningRequest = this.areaTokerningRequest.get(instance);
    if (!kerningRequest || !kerningRequest.fontMap) return;

    // Make sure the labels are all rendered
    const waiting = this.areaWaitingOnLabel.get(instance);
    if (waiting && waiting.size > 0) return;
    // Instance must be active
    if (!instance.active) return;
    // Glyphs must be established for the label to continue
    const labels = this.areaToLabels.get(instance);
    if (!labels || labels.length === 0) return;

    this.updateLabels(instance);
    this.layoutBorder(instance);
    this.layoutLabels(instance);
  }

  /**
   * Update kerning of textArea Instance, retrieve kerning request from map or create a new one
   */
  updateKerning(instance: T) {
    let labelKerningRequest = this.areaTokerningRequest.get(instance);
    const checkText = instance.text;

    if (labelKerningRequest) {
      if (
        labelKerningRequest.kerningPairs &&
        labelKerningRequest.kerningPairs.indexOf(checkText) > -1
      ) {
        return Boolean(labelKerningRequest.fontMap);
      }

      if (
        labelKerningRequest.fontMap &&
        !labelKerningRequest.fontMap.supportsKerning(checkText)
      ) {
        this.areaTokerningRequest.delete(instance);
        labelKerningRequest = undefined;
      } else {
        return false;
      }
    } else {
      const metrics: IFontResourceRequest["metrics"] = {
        fontSize: instance.fontSize,
        text: instance.text,
        letterSpacing: instance.letterSpacing
      };

      labelKerningRequest = fontRequest({
        character: "",
        key: this.props.resourceKey || "",
        kerningPairs: [checkText],
        metrics
      });

      if (!instance.preload) {
        this.resource.request(this, instance, labelKerningRequest);
        this.areaTokerningRequest.set(instance, labelKerningRequest);
      } else {
        instance.resourceTrigger = () => {
          if (instance.onReady) instance.onReady(instance);
        };

        this.resource.request(this, instance, labelKerningRequest);
      }

      return false;
    }

    return true;
  }

  /**
   * This layer does not have or use a buffer manager thus it must track management of an instance
   * in it's own way.
   */
  managesInstance(instance: T) {
    return Boolean(this.areaToLabels.get(instance));
  }

  /**
   * This makes a label's glyphs visible by adding them to the glyph layer rendering the glyphs.
   */
  showLabels(instance: T) {
    const labels = this.areaToLabels.get(instance);
    if (!labels) return;

    for (let i = 0, iMax = labels.length; i < iMax; ++i) {
      const label = labels[i];
      if (label instanceof LabelInstance) {
        this.providers.labels.add(label);
      }
    }
  }

  /**
   * This ensures the correct number of glyphs is being provided for the label indicated.
   */
  updateLabels(instance: T) {
    let currentLabels = this.areaToLabels.get(instance);

    if (!currentLabels) {
      currentLabels = [];
      this.areaToLabels.set(instance, currentLabels);
    }

    let waiting = this.areaWaitingOnLabel.get(instance);

    if (!waiting) {
      waiting = new Set();
      this.areaWaitingOnLabel.set(instance, waiting);
    }

    let wordsToLayout = this.areaToWords.get(instance);

    if (!wordsToLayout) {
      wordsToLayout = generateWords(instance.text);
    }

    if (currentLabels.length < wordsToLayout.length) {
      for (
        let i = currentLabels.length, iMax = wordsToLayout.length;
        i < iMax;
        ++i
      ) {
        const word = wordsToLayout[i];

        if (word === "/n") {
          currentLabels.push(NewLineCharacterMode.NEWLINE);
        } else {
          // Initial position for labelInstance
          const position: [number, number] = [
            Number.MIN_SAFE_INTEGER,
            Number.MIN_SAFE_INTEGER
          ];

          const label = new LabelInstance({
            active: false,
            color: instance.color,
            fontSize: instance.fontSize,
            letterSpacing: instance.letterSpacing,
            origin: position,
            text: word,
            onReady: this.handleLabelReady
          });

          label.parentTextArea = instance;
          currentLabels.push(label);
          this.providers.labels.add(label);
          waiting.add(label);
        }
      }
    }

    instance.labels = currentLabels;
  }

  /**
   * Updates the label colors to match the label's label colors
   */
  updateLabelColors(instance: T) {
    const labels = this.areaToLabels.get(instance);
    if (!labels) return;

    for (let i = 0, iMax = labels.length; i < iMax; ++i) {
      const label = labels[i];
      if (label instanceof LabelInstance) {
        label.color = copy4(instance.color);
      }
    }

    for (let i = 0, endi = instance.newLabels.length; i < endi; ++i) {
      instance.newLabels[i].color = copy4(instance.color);
    }

    for (let i = 0, endi = instance.borders.length; i < endi; ++i) {
      instance.borders[i].color = copy4(instance.color);
    }
  }

  /**
   * Updates fontsize of all labels
   */
  updateLabelFontSizes(instance: T) {
    this.clear(instance);
    this.updateLabels(instance);
    this.areaTokerningRequest.delete(instance);
    this.layout(instance);
  }

  /**
   * This updates all of the labels for the label to have the same position
   * as the label.
   */
  updateLabelOrigins(instance: T) {
    const labels = this.areaToLabels.get(instance);
    if (!labels) return;
    const origin = instance.origin;
    const oldOrigin = instance.oldOrigin;

    // Update new origins of all labels
    for (let i = 0, iMax = labels.length; i < iMax; ++i) {
      const label = labels[i];
      if (label instanceof LabelInstance) {
        const labelOrigin = label.origin;
        label.origin = [
          labelOrigin[0] + origin[0] - oldOrigin[0],
          labelOrigin[1] + origin[1] - oldOrigin[1]
        ];
      }
    }

    // Update new origins of all new labels
    for (let i = 0, iMax = instance.newLabels.length; i < iMax; ++i) {
      const label = instance.newLabels[i];
      if (label instanceof LabelInstance) {
        const labelOrigin = label.origin;
        label.origin = [
          labelOrigin[0] + origin[0] - oldOrigin[0],
          labelOrigin[1] + origin[1] - oldOrigin[1]
        ];
      }
    }

    // Update all borders new location
    for (let i = 0, iMax = instance.borders.length; i < iMax; ++i) {
      const border = instance.borders[i];
      border.position = [
        border.position[0] + origin[0] - oldOrigin[0],
        border.position[1] + origin[1] - oldOrigin[1]
      ];
    }

    instance.oldOrigin = instance.origin;
  }

  /**
   * If our resource changes, we need a full update of all instances.
   * If our provider changes, we probably want to ensure our property identifiers are correct.
   */
  willUpdateProps(newProps: U) {
    if (newProps.data !== this.props.data) {
      delete this.propertyIds;
    }

    if (newProps.resourceKey !== this.props.resourceKey) {
      this.fullUpdate = true;
    }
  }
}<|MERGE_RESOLUTION|>--- conflicted
+++ resolved
@@ -212,13 +212,8 @@
 > extends Layer<T, U> {
   static defaultProps: ITextAreaLayerProps<TextAreaInstance> = {
     key: "",
-<<<<<<< HEAD
     data: new InstanceProvider<TextAreaInstance>(),
-    scene: "default",
     scaling: ScaleMode.ALWAYS
-=======
-    data: new InstanceProvider<TextAreaInstance>()
->>>>>>> 9554c3ea
   };
 
   providers = {
@@ -330,26 +325,15 @@
         data: this.providers.labels,
         key: `${this.id}.labels`,
         resourceKey: this.props.resourceKey,
-<<<<<<< HEAD
-        scene: this.props.scene,
         scaleMode: labelScaling
-=======
-        scaleMode: ScaleMode.BOUND_MAX
->>>>>>> 9554c3ea
       }),
       createLayer(BorderLayer, {
         animate: {
           color: animateBorder.color,
           location: animateBorder.location
         },
-<<<<<<< HEAD
         data: this.providers.borders,
-        key: `${this.id}.border`,
-        scene: this.props.scene
-=======
-        data: this.providers.rectangles,
         key: `${this.id}.border`
->>>>>>> 9554c3ea
       })
     ];
   }
