import { EventManager } from "../event-management/event-manager";
import { Instance, InstanceProvider } from "../instance-provider";
import { Bounds } from "../primitives/bounds";
import { BaseResourceOptions } from "../resources";
import {
  ISceneOptions,
  ISurfaceOptions,
  IViewProps,
  LayerInitializer,
  Surface,
  View,
  ViewInitializer
} from "../surface";
import { IPipeline, Lookup, Omit, Size, SurfaceErrorType } from "../types";
<<<<<<< HEAD
import { nextFrame, PromiseResolver } from "../util";
import { Camera } from "../util/camera";
import { waitForFrame } from "../util/waitForFrame";
=======
import { ChartCamera, nextFrame, onFrame, PromiseResolver } from "../util";
>>>>>>> 2a0cad6b

/**
 * This gets all of the values of a Lookup
 */
function lookupValues<T>(check: Function, lookup: Lookup<T>): T[] {
  const out: T[] = [];
  const toProcess = Object.values(lookup);

  for (let index = 0; index < toProcess.length; ++index) {
    const next = toProcess[index];

    if (next instanceof check) {
      out.push(next as T);
    } else {
      toProcess.push(...Object.values(next));
    }
  }

  return out;
}

/**
 * This gets all of the values of a Lookup
 */
function mapLookupValues<T, U>(
  label: string,
  check: (value: T | Lookup<T>) => boolean,
  lookup: Lookup<T>,
  callback: (key: string, value: T) => U
): U[] {
  const added = new Set();
  const out: U[] = [];
  const toProcess = Object.keys(lookup).map<[string, T | Lookup<T>]>(key => [
    key,
    (lookup as any)[key]
  ]);

  for (let index = 0; index < toProcess.length; ++index) {
    const next = toProcess[index];

    if (check(next[1])) {
      out.push(callback(next[0], next[1] as T));
    } else {
      let error = false;

      Object.keys(next[1]).forEach(key => {
        const value = (next[1] as any)[key];

        if (!added.has(value)) {
          toProcess.push([`${next[0]}.${key}`, value]);
          added.add(value);
        } else {
          error = true;
          console.warn("Invalid lookup for BasicSurface detected:", label);
        }
      });

      if (error) break;
    }
  }

  return out;
}

/** Non-keyed View options with ordering property to specify rendering order */
export type BasicSurfaceView<TViewProps extends IViewProps> = Omit<
  ViewInitializer<TViewProps>,
  "key"
> &
  Partial<Pick<IViewProps, "key">>;
/** Non-keyed layer initializer with ordering property to specify rendering order */
export type BasicSurfaceLayer = Omit<LayerInitializer, "key"> &
  Partial<Pick<IViewProps, "key">>;

/**
 * Defines a scene that elements are injected to. Each scene can be viewed with multiple views
 * and have several layers of injection into it.
 *
 * These are scene options without elements needing to specify keys. Instead, the keys will be
 * generated via Lookup definition keys.
 */
export type BasicSurfaceSceneOptions = Omit<
  ISceneOptions,
  "key" | "views" | "layers"
> & {
  /** Layers to inject elements into the scene */
  layers: Lookup<BasicSurfaceLayer>;
  /** Views for rendering a perspective of the scene to a surface */
  views: Lookup<BasicSurfaceView<IViewProps>>;
};

export type BasicSurfaceResourceOptions = Omit<BaseResourceOptions, "key"> & {
  key?: string;
};

export interface IBasicSurfacePipeline {
  /** Easy define the scenes to be used for the render pipeline */
  scenes: Lookup<BasicSurfaceSceneOptions>;
}

/**
 * Customization for the basic surface
 */
export interface IBasicSurfaceOptions<
  T extends Lookup<InstanceProvider<Instance>>,
  U extends Lookup<Camera>,
  V extends Lookup<EventManager>,
  W extends Lookup<BaseResourceOptions>
> {
  /** The container this surface will fill with a canvas to render within */
  container: HTMLElement;
  /**
   * A lookup of all cameras the surface will utilize. They are injected with identifiers to make it easy to
   * reference them later. It's highly recommended to use an enum to identify the camera.
   */
  cameras: U;
  /**
   * Tell the surface to absorb wheel events to prevent the wheel from scolling the page.
   * This defaults to true as it's more common to need wheel controls than not. Explicitly set to false to disable.
   */
  handlesWheelEvents?: boolean;
  /**
   * A list of providers you will utilize within your application. They are injected with identifiers to make it easy to
   * reference them later. It's highly recommended to use an enum to identify the provider.
   *
   * NOTE: This is optional as it is usually VERY handy to have strong typed providers
   */
  providers: T;
  /** Options used to specify settings for the surface itself and how it will be composited in the DOM */
  rendererOptions?: ISurfaceOptions["rendererOptions"];
  /** The resources to be used for the pipeline */
  resources: W;

  // CALLBACKS

  /**
   * All of the event managers used to control the surface. They are injected with identifiers to make it easy to
   * reference them later. It's highly recommended to use an enum to identify the event manager.
   */
  eventManagers(cameras: U): V;
  /** A callback that provides the pipeline to use in the surface */
  pipeline(
    resources: W,
    providers: T,
    cameras: U,
    managers: V
  ): IBasicSurfacePipeline;
  /** This will be called if no webgl context is detected */
  onNoWebGL?(): void;
}

/**
 * This is a surface that has some concepts already set up within it, such as monitoring
 * resizing, waiting for a valid size to be present, a render loop tied into requestAnimationFrame.
 * Nothing here is difficult to set up in your own custom Surface implementation, this may provide
 * enough basics to quickly get started or be enough for most small projects.
 *
 * This auto generates a canvas object that tracks the size of the provided container HTMLElement. Essentially
 * this surface attempts to fill in the provided container.
 */
export class BasicSurface<
  T extends Lookup<InstanceProvider<Instance>>,
  U extends Lookup<Camera>,
  V extends Lookup<EventManager>,
  W extends Lookup<BaseResourceOptions>
> {
  /** The context generated by this surface to render into. */
  private context: HTMLCanvasElement;
  /** This is the last known time this surface executed it's draw loop */
  private currentTime: number = 0;
  /** This is the identifier of the requestAnimationFrame, used for canceling */
  private drawRequestId: number = 0;
  /** The target canvas to render on */
  private options: IBasicSurfaceOptions<T, U, V, W>;
  /** This is the timer id for resize events. This is used to debounce resize events */
  private resizeTimer: number = 0;
  /** This is the context  */
  private waitForSizeContext: number = 0;

  /** The cameras specified for this surface */
  cameras: U;
  /** The surface we are implementing */
  base?: Surface;
  /** The event managers specified for this surface */
  eventManagers: V;
  /** The providers specified for this surface */
  providers: T;
  /** A promise to await for the surface to be ready for rendering */
  ready: Promise<BasicSurface<T, U, V, W>>;
  /** The resources specified for the surface pipeline */
  resources: W;

  constructor(options: IBasicSurfaceOptions<T, U, V, W>) {
    this.rebuild(options);
  }

  /**
   * Generates the proper context for our surface to work with.
   */
  private createContext() {
    // If our context is not defined, then one must be made
    if (!this.context) {
      this.context = document.createElement("canvas");
      this.context.title = "";
      this.context.width =
        (this.options.container.offsetWidth || 0) * window.devicePixelRatio;
      this.context.height =
        (this.options.container.offsetHeight || 0) * window.devicePixelRatio;
      this.context.style.width = `${this.options.container.offsetWidth || 0}px`;
      this.context.style.height = `${this.options.container.offsetHeight ||
        0}px`;
      this.options.container.appendChild(this.context);
    }
  }

  /**
   * Frees all GPU memory and resources used by this Surface.
   */
  destroy = () => {
    if (this.base) {
      this.base.destroy();
      delete this.base;
    }

    if (this.context) {
      this.context.remove();
      delete this.context;
    }

    cancelAnimationFrame(this.drawRequestId);
    window.removeEventListener("resize", this.handleResize);
  };

  /**
   * The draw loop of the surface
   */
  private draw = async (time: number) => {
    if (!this.base) return;
    this.currentTime = time;
    this.base.draw(time);
    this.drawRequestId = requestAnimationFrame(this.draw);
  };

  /**
   * This is a handler that responds to varying resize events
   */
  private handleResize = () => {
    clearTimeout(this.resizeTimer);
    if (!this.base) return;

    this.resizeTimer = window.setTimeout(() => {
      this.fitContainer();
    }, 100);
  };

  /**
   * Initializes all elements for the surface
   */
  async init() {
    // If the base is established, then this is initialized
    if (this.base) return;
    // We wait for the DOM container to establish a size we can work with
    const valid = await this.waitForValidDimensions(this.options.container);
    // If the waiting process returns false it means we canceled the operation from overlapping calls into init()
    if (!valid) return;
    // Make the canvas context we wish to render into
    this.createContext();

    // In our initial calls to the surface we can have numerous errors emitted. Some errors are valid feedback into
    // the state of the client's browser. Some errors are system failures that should be handled gracefully and logged
    // appropriately for debugging.
    try {
      // Establish the providers this surface will track
      this.providers = this.options.providers;
      // Establish the cameras desired to be used in the surface
      this.cameras = this.options.cameras;
      // Establish the resources desired to be used in the surface
      this.resources = this.options.resources;
      // Establish the event managers to be used in the surface
      this.eventManagers = this.options.eventManagers(this.cameras);

      // Create the surface to work with
      this.base = await new Surface({
        context: this.context,
        handlesWheelEvents:
          this.options.handlesWheelEvents !== undefined
            ? this.options.handlesWheelEvents
            : true,
        pixelRatio: window.devicePixelRatio,
        eventManagers: lookupValues<EventManager>(
          EventManager,
          this.eventManagers
        ),
        rendererOptions: Object.assign(
          {
            alpha: true,
            antialias: false
          },
          this.options.rendererOptions
        )
      }).ready;

      // Make sure the context fits the container
      this.fitContainer(true);
      // Use the established cameras and managers to establish the initial pipeline for the surface
      // await this.updatePipeline();
      // Begin the draw loop
      this.draw(await onFrame());
      // Use the established cameras and managers to establish the initial pipeline for the surface
      await this.updatePipeline();
      // Establish event listeners
      window.addEventListener("resize", this.handleResize);
    } catch (err) {
      // We catch any initialization errors from the surface
      if (err.error === SurfaceErrorType.NO_WEBGL_CONTEXT) {
        if (this.options.onNoWebGL) this.options.onNoWebGL();
      } else {
        console.error("The Basic Surface could not be initialized");
        console.error(err.stack || err.message);
      }
    }
  }

  /**
   * Tells the surface to resize to the container if it's not fitted currently.
   */
  fitContainer(preventRedraw?: boolean) {
    if (this.base) {
      this.context.remove();

      this.base.resize(
        this.options.container.offsetWidth || 0,
        this.options.container.offsetHeight || 0
      );

      this.options.container.appendChild(this.context);
      if (!preventRedraw) this.base.draw(this.currentTime);
    }
  }

  /**
   * Retrieves the projection methods for a given view. If the projections do not exist, this returns null.
   */
  getViewProjections(viewId: string) {
    if (!this.base) return null;
    return this.base.getProjections(viewId);
  }

  /**
   * Retrieves the size of the view as it appears on the screen if the ID exists in the current pipeline.
   * If it does not exist yet, this will return [0, 0]
   */
  getViewScreenSize(viewId: string): Size {
    if (!this.base) return [0, 0];
    const bounds = this.base.getViewSize(viewId);
    if (!bounds) return [0, 0];

    return [bounds.width, bounds.height];
  }

  /**
   * Retrieves the bounds of the view as it appears on the screen (relative to the canvas).
   * If it does not exist yet, this will return a dimensionless Bounds object.
   */
  getViewScreenBounds(viewId: string): Bounds<View<IViewProps>> {
    if (!this.base) return new Bounds({ x: 0, y: 0, width: 0, height: 0 });
    const bounds = this.base.getViewWorldBounds(viewId);
    if (!bounds) return new Bounds({ x: 0, y: 0, width: 0, height: 0 });

    return bounds;
  }

  /**
   * Gets the bounds of the view within world space.
   * If it does not exist yet, this will return a dimensionless Bounds object.
   */
  getViewWorldBounds(viewId: string): Bounds<View<IViewProps>> {
    if (!this.base) return new Bounds({ x: 0, y: 0, width: 0, height: 0 });
    const bounds = this.base.getViewWorldBounds(viewId);
    if (!bounds) return new Bounds({ x: 0, y: 0, width: 0, height: 0 });

    return bounds;
  }

  /**
   * Redeclare the pipeline
   */
  async pipeline(callback: IBasicSurfaceOptions<T, U, V, W>["pipeline"]) {
    this.options.pipeline = callback;
    if (!this.base) return;
    await this.updatePipeline();
  }

  /**
   * Destroys all current existing GPU resources and reconstructs them anew.
   *
   * NOTE: options parameter f
   */
  async rebuild(): Promise<void>;
  async rebuild(clearProviders?: boolean): Promise<void>;
  async rebuild(options?: IBasicSurfaceOptions<T, U, V, W>): Promise<void>;
  async rebuild(param?: IBasicSurfaceOptions<T, U, V, W> | boolean) {
    let options;

    // See if the rebuild wanted to clear the providers or not.
    if (typeof param === "boolean") {
      if (param && this.providers) {
        const providers = lookupValues<InstanceProvider<Instance>>(
          InstanceProvider,
          this.providers
        );

        for (let i = 0, iMax = providers.length; i < iMax; ++i) {
          const provider = providers[i];
          provider.clear();
        }
      }
    }

    // Otherwise, the parameter is options injected for the surface initial build
    else {
      options = param;
    }

    if (this.options && options) {
      console.warn(
        "Ignoring options provided to rebuild method. The constructor is the only way to apply an options configuration object"
      );
    }

    // Destroy any existing base
    if (this.base) {
      this.base.destroy();
    }

    if (this.context) {
      this.context.remove();
      delete this.context;
    }

    // Only if the options have not been established will this work
    if (!this.options && options) this.options = options;
    // Make a resolver to handle making a promise and a way to resolve it easily
    const resolver = new PromiseResolver<BasicSurface<T, U, V, W>>();
    // Set our ready marker so contructors of the surface have an easy async pattern
    this.ready = resolver.promise;
    // Initialize this surface
    await this.init();
    // Resolve anything awaiting the ready marker for the basic surface. This is
    // primarily for the contructor to have an easy async pattern.
    resolver.resolve(this);
  }

  /**
   * Point to a new container to fill.
   */
  setContainer(container: HTMLElement) {
    this.options.container = container;
    container.appendChild(this.context);
    this.fitContainer();
  }

  /**
   * Calls the pipeline callback to retrieve an updated pipeline for the surface
   */
  async updatePipeline() {
    if (!this.base) return;

    // NOTE: This chunk establishes the potentially undeclared keys of the resource declaration objects. Thus it needs
    //       to execute before blocks that require the key to be established.
    //
    // Take the resource lookup and flatten it's values to a list. Each value will be given a key based on whether the
    // value expressed an explicit key or will be a key made from the properties leading up to the value in the lookup.
    const resources = mapLookupValues(
      "resources",
      (val: any) => val && val.type !== undefined,
      this.resources || [],
      (key: string, val: BaseResourceOptions) => {
        const resource: BaseResourceOptions = {
          ...val,
          key: val.key || key
        };

        val.key = resource.key;
        return resource;
      }
    );

    // We must convert all look ups of scenes and layers etc into a list of items that contain keys
    const pipelineWithLookups = this.options.pipeline(
      this.resources,
      this.providers,
      this.cameras,
      this.eventManagers
    );

    const scenes = mapLookupValues(
      "scenes",
      (val: any) => val && val.views !== undefined && val.layers !== undefined,
      pipelineWithLookups.scenes,
      (sceneKey: string, val: BasicSurfaceSceneOptions) => {
        const views = mapLookupValues(
          "views",
          (val: any) => val && val.init !== undefined && val.init.length === 2,
          val.views,
          (key: string, val: BasicSurfaceView<IViewProps>) => {
            const view: ViewInitializer<IViewProps> = {
              ...val,
              key: `${sceneKey}.${val.key || key}`
            };

            // Make the props it's own object so we don't mutate the originating object when we apply the
            // calculated key
            view.init[1] = {
              ...view.init[1],
              key: view.key
            };

            return view;
          }
        );

        const layers = mapLookupValues(
          "layers",
          (val: any) => val && val.init !== undefined,
          val.layers,
          (key: string, val: BasicSurfaceLayer) => {
            const layer: LayerInitializer = {
              init: val.init,
              key: val.key || key
            };

            val.init[1].key = layer.key;
            return layer;
          }
        );

        const scene: ISceneOptions = {
          key: sceneKey,
          order: val.order,
          views,
          layers
        };

        if (val.order === undefined) {
          delete scene.order;
        }

        return scene;
      }
    );

    const pipeline: IPipeline = {
      resources,
      scenes
    };

    return await this.base.pipeline(pipeline);
  }

  /**
   * Sets up some polling to watch the container. Returns true if execution AFTER this method is still
   * valid. Returns false if execution after the method should be halted.
   */
  private async waitForValidDimensions(container: HTMLElement) {
    const waitForSizeId = ++this.waitForSizeContext;
    const resolver = new PromiseResolver<boolean>();
    let box = container.getBoundingClientRect();

    // Check to ensure the box width and height is valid
    if (box.width === 0 || box.height === 0) {
      let observing = true;
      const toWatch = {
        attributes: true
      };

      const observer = new MutationObserver(mutationsList => {
        if (!observing) return;

        for (const mutation of mutationsList) {
          if (mutation.type === "attributes") {
            box = container.getBoundingClientRect();

            if (box.width !== 0 && box.height !== 0) {
              observer.disconnect();
              observing = false;
              resolver.resolve(waitForSizeId === this.waitForSizeContext);
            }
          }
        }
      });

      observer.observe(container, toWatch);

      // Give the system an additional way to check for a valid sizing if the observer fails
      await nextFrame();
      box = container.getBoundingClientRect();

      if (observing && box.width !== 0 && box.height !== 0) {
        observer.disconnect();
        observing = false;
        resolver.resolve(waitForSizeId === this.waitForSizeContext);
      }
    } else {
      // Both calls awaiting a size must be async in order for this method to work
      await nextFrame();
      resolver.resolve(waitForSizeId === this.waitForSizeContext);
    }

    return await resolver.promise;
  }
}<|MERGE_RESOLUTION|>--- conflicted
+++ resolved
@@ -12,13 +12,8 @@
   ViewInitializer
 } from "../surface";
 import { IPipeline, Lookup, Omit, Size, SurfaceErrorType } from "../types";
-<<<<<<< HEAD
-import { nextFrame, PromiseResolver } from "../util";
+import { nextFrame, onFrame, PromiseResolver } from "../util";
 import { Camera } from "../util/camera";
-import { waitForFrame } from "../util/waitForFrame";
-=======
-import { ChartCamera, nextFrame, onFrame, PromiseResolver } from "../util";
->>>>>>> 2a0cad6b
 
 /**
  * This gets all of the values of a Lookup
