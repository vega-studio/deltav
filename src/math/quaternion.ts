import { EulerOrder, EulerRotation } from "../types";
import {
  apply3x3,
  identity4,
  M400,
  M401,
  M402,
  M403,
  M410,
  M411,
  M412,
  M413,
  M420,
  M421,
  M422,
  M423,
  M430,
  M431,
  M432,
  M433,
  Mat4x4
} from "./matrix";
import { cross3, dot4, normalize3, Vec, Vec3, Vec3Compat, Vec4 } from "./vector";

const { cos, sin, sqrt, exp, acos, asin, atan2, PI } = Math;

/** Expresses a quaternion [scalar, i, j, k] */
export type Quaternion = Vec4;

/**
 * Generates a new zero quaternion
 */
export function zeroQuat(out?: Quaternion): Quaternion {
  if (out) {
    out[0] = 0;
    out[1] = 0;
    out[2] = 0;
    out[3] = 0;

    return out;
  }

  return [0, 0, 0, 0];
}

/**
 * Adds two quaternions.
 */
export function addQuat(
  q1: Quaternion,
  q2: Quaternion,
  out?: Quaternion
): Quaternion {
  out = out || zeroQuat();
  out[0] = q1[0] + q2[0];
  out[1] = q1[1] + q2[1];
  out[2] = q1[2] + q2[2];
  out[3] = q1[3] + q2[3];

  return out;
}

/**
 * Multiplies two quaternions.
 * Note: Quaternion multiplication is noncommutative.
 */
export function multiplyQuat(
  q1: Quaternion,
  q2: Quaternion,
  out?: Quaternion
): Quaternion {
  out = out || zeroQuat();

  const a1 = q1[0],
    a2 = q2[0],
    b1 = q1[1],
    b2 = q2[1],
    c1 = q1[2],
    c2 = q2[2],
    d1 = q1[3],
    d2 = q2[3];

  out[0] = a1 * a2 - b1 * b2 - c1 * c2 - d1 * d2;
  out[1] = a1 * b2 + b1 * a2 + c1 * d2 - d1 * c2;
  out[2] = a1 * c2 - b1 * d2 + c1 * a2 + d1 * b2;
  out[3] = a1 * d2 + b1 * c2 - c1 * b2 + d1 * a2;

  return out;
}

/**
 * Performs quaternion division:
 * q1 / q2 = q1 * q2^-1
 */
export function divideQuat(
  q1: Quaternion,
  q2: Quaternion,
  out?: Quaternion
): Quaternion {
  out = out || zeroQuat();

  const a1 = q1[0],
    b1 = q1[1],
    c1 = q1[2],
    d1 = q1[3];

  const a2 = q2[0],
    b2 = q2[1],
    c2 = q2[2],
    d2 = q2[3];

  const norm = a2 * a2 + b2 * b2 + c2 * c2 + d2 * d2;

  if (norm === 0) {
    out[0] = 0;
    out[1] = 0;
    out[2] = 0;
    out[3] = 0;
  } else {
    const r = 1 / norm;

    out[0] = (a1 * a2 + b1 * b2 + c1 * c2 + d1 * d2) * r;
    out[1] = (b1 * a2 - a1 * b2 - c1 * d2 + d1 * c2) * r;
    out[2] = (c1 * a2 - a1 * c2 - d1 * b2 + b1 * d2) * r;
    out[3] = (d1 * a2 - a1 * d2 - b1 * c2 + c1 * b2) * r;
  }

  return out;
}

/**
 * Calculates the exponentiation of a quaternion
 */
export function exponentQuat(q: Quaternion, out?: Quaternion): Quaternion {
  out = out || zeroQuat();

  const a = q[0],
    b = q[1],
    c = q[2],
    d = q[3];

  const norm = sqrt(b * b + c * c + d * d);
  const wExp = exp(a);
  const scale = wExp / norm * sin(norm);

  if (norm === 0) {
    out[0] = exp(a);
    out[1] = 0;
    out[2] = 0;
    out[3] = 0;
  } else {
    out[0] = wExp * cos(norm);
    out[1] = b * scale;
    out[2] = c * scale;
    out[3] = d * scale;
  }

  return out;
}

/**
 * Multiplies a quaternion by a scalar.
 */
export function scaleQuat(
  q: Quaternion,
  scale: number,
  out?: Quaternion
): Quaternion {
  out = out || zeroQuat();

  out[0] = q[0] * scale;
  out[1] = q[1] * scale;
  out[2] = q[2] * scale;
  out[3] = q[3] * scale;

  return out;
}

/**
 * Computes the conjugate of a quaternion.
 */
export function conjugateQuat(q: Quaternion, out?: Quaternion): Quaternion {
  out = out || zeroQuat();

  out[0] = q[0];
  out[1] = -q[1];
  out[2] = -q[2];
  out[3] = -q[3];

  return out;
}

/**
 * Computes the inverse, or reciprocal, of a quaternion.
 */
export function inverseQuat(q: Quaternion, out?: Quaternion): Quaternion {
  out = out || zeroQuat();

  const a = q[0],
    b = q[1],
    c = q[2],
    d = q[3];

  const norm = a * a + b * b + c * c + d * d;

  if (norm === 0) {
    out[0] = 0;
    out[1] = 0;
    out[2] = 0;
    out[3] = 0;
  } else {
    const r = 1 / norm;

    out[0] = a * r;
    out[1] = -b * r;
    out[2] = -c * r;
    out[3] = -d * r;
  }

  return out;
}

/**
 * Computes the length of a quaternion: that is, the square root of
 * the product of the quaternion with its conjugate.  Also known as
 * the "norm".
 */
export function lengthQuat(q: Quaternion): number {
  const a = q[0],
    b = q[1],
    c = q[2],
    d = q[3];

  return sqrt(a * a + b * b + c * c + d * d);
}

/**
 * Normalizes a quaternion so its length is equal to 1.  The result of
 * normalizing a zero quaternion is undefined.
 */
export function normalizeQuat(q: Quaternion, out?: Quaternion): Quaternion {
  out = out || zeroQuat();
  const len = lengthQuat(q);
  if (len === 0) return [0, 0, 0, 0];
  const rlen = 1 / lengthQuat(q);

  return scaleQuat(q, rlen, out);
}

/**
 * Provides the real part of the quaternion.
 */
export function realQuat(q: Quaternion): number {
  return q[0];
}

/**
 * Provides the vector part of the quaternion.
 */
export function imaginaryQuat(q: Quaternion): Vec3 {
  return [q[1], q[2], q[3]];
}

/**
 * Dot product of two quaternions
 */
export function dotQuat(q1: Quaternion, q2: Quaternion): number {
  return dot4(q1, q2);
}

/**
 * Constructs a rotation quaternion from an axis (a normalized
 * Vec3) and an angle (in radians).
 */
export function fromEulerAxisAngleToQuat(
  axis: Vec3,
  angle: number,
  out?: Quaternion
): Quaternion {
  out = out || zeroQuat();
  const x = axis[0],
    y = axis[1],
    z = axis[2];
  const r = 1 / sqrt(x * x + y * y + z * z);
  const s = cos(angle / 2);
  out[0] = sin(angle / 2);
  out[1] = s * x * r;
  out[2] = s * y * r;
  out[3] = s * z * r;

  return out;
}

/**
 * This converts a general euler angle of any rotation order into a quaternion
 */
export function fromOrderedEulerToQuat(
  angles: Vec3,
  order: EulerOrder,
  out?: Quaternion
): Quaternion {
  out = out || zeroQuat();
  const x = angles[0],
    y = angles[1],
    z = angles[2];

  const cos = Math.cos;
  const sin = Math.sin;

  const c1 = cos(x / 2);
  const c2 = cos(y / 2);
  const c3 = cos(z / 2);

  const s1 = sin(x / 2);
  const s2 = sin(y / 2);
  const s3 = sin(z / 2);

  switch (order) {
    case EulerOrder.xyz:
      out[1] = s1 * c2 * c3 + c1 * s2 * s3;
      out[2] = c1 * s2 * c3 - s1 * c2 * s3;
      out[3] = c1 * c2 * s3 + s1 * s2 * c3;
      out[0] = c1 * c2 * c3 - s1 * s2 * s3;
      break;

    case EulerOrder.yxz:
      out[1] = s1 * c2 * c3 + c1 * s2 * s3;
      out[2] = c1 * s2 * c3 - s1 * c2 * s3;
      out[3] = c1 * c2 * s3 - s1 * s2 * c3;
      out[0] = c1 * c2 * c3 + s1 * s2 * s3;
      break;

    case EulerOrder.zxy:
      out[1] = s1 * c2 * c3 - c1 * s2 * s3;
      out[2] = c1 * s2 * c3 + s1 * c2 * s3;
      out[3] = c1 * c2 * s3 + s1 * s2 * c3;
      out[0] = c1 * c2 * c3 - s1 * s2 * s3;
      break;

    case EulerOrder.zyx:
      out[1] = s1 * c2 * c3 - c1 * s2 * s3;
      out[2] = c1 * s2 * c3 + s1 * c2 * s3;
      out[3] = c1 * c2 * s3 - s1 * s2 * c3;
      out[0] = c1 * c2 * c3 + s1 * s2 * s3;
      break;

    case EulerOrder.yzx:
      out[1] = s1 * c2 * c3 + c1 * s2 * s3;
      out[2] = c1 * s2 * c3 + s1 * c2 * s3;
      out[3] = c1 * c2 * s3 - s1 * s2 * c3;
      out[0] = c1 * c2 * c3 - s1 * s2 * s3;
      break;

    case EulerOrder.xzy:
      out[1] = s1 * c2 * c3 - c1 * s2 * s3;
      out[2] = c1 * s2 * c3 - s1 * c2 * s3;
      out[3] = c1 * c2 * s3 + s1 * s2 * c3;
      out[0] = c1 * c2 * c3 + s1 * s2 * s3;
      break;
  }

  return out;
}

/**
 * This converts a euler angle of any ordering and turns it into an euler of XYZ orientation which is the expected
 * rotation of most elements in this framework.
 */
export function toEulerXYZfromOrderedEuler(
  euler: Vec3,
  order: EulerOrder,
  out?: EulerRotation
): EulerRotation {
  out = out || [0, 0, 0];
  const q = fromOrderedEulerToQuat(euler, order);
  toOrderedEulerFromQuat(q, EulerOrder.xyz, out);

  return out;
}

/**
 * Helper method for toEulerQuat
 */
function twoAxisRotation(
  r11: number,
  r12: number,
  r21: number,
  r31: number,
  r32: number,
  out: number[]
) {
  out[0] = atan2(r11, r12);
  out[1] = acos(r21);
  out[2] = atan2(r31, r32);
}

/**
 * Helper method for toEulerQuat
 */
function threeAxisRotation(
  r11: number,
  r12: number,
  r21: number,
  r31: number,
  r32: number,
  out: number[]
) {
  out[0] = atan2(r31, r32);
  out[1] = asin(r21);
  out[2] = atan2(r11, r12);
}

/**
 * Produces a XYZ Euler angle from the provided Quaternion.
 */
export function toEulerFromQuat(q: Quaternion, out?: EulerRotation) {
  return toOrderedEulerFromQuat(q, EulerOrder.xyz, out);
}

/**
 * Converts a quaternion to an ordered Euler angle.
 *
 * NOTE: It is best to convert to XYZ ordering if using with this framework's 3D system, or simply use toEulerFromQuat
 * if this is desired. Only use this if you specifically need an Euler angle for a known purpose.
 */
export function toOrderedEulerFromQuat(
  q: Quaternion,
  order: EulerOrder,
  out?: Vec3
): Vec3 {
  out = out || [0, 0, 0];

  switch (order) {
    case EulerOrder.zyx:
      threeAxisRotation(
        2 * (q[1] * q[2] + q[0] * q[3]),
        q[0] * q[0] + q[1] * q[1] - q[2] * q[2] - q[3] * q[3],
        -2 * (q[1] * q[3] - q[0] * q[2]),
        2 * (q[2] * q[3] + q[0] * q[1]),
        q[0] * q[0] - q[1] * q[1] - q[2] * q[2] + q[3] * q[3],
        out
      );
      break;

    case EulerOrder.zyz:
      twoAxisRotation(
        2 * (q[2] * q[3] - q[0] * q[1]),
        2 * (q[1] * q[3] + q[0] * q[2]),
        q[0] * q[0] - q[1] * q[1] - q[2] * q[2] + q[3] * q[3],
        2 * (q[2] * q[3] + q[0] * q[1]),
        -2 * (q[1] * q[3] - q[0] * q[2]),
        out
      );
      break;

    case EulerOrder.zxy:
      threeAxisRotation(
        -2 * (q[1] * q[2] - q[0] * q[3]),
        q[0] * q[0] - q[1] * q[1] + q[2] * q[2] - q[3] * q[3],
        2 * (q[2] * q[3] + q[0] * q[1]),
        -2 * (q[1] * q[3] - q[0] * q[2]),
        q[0] * q[0] - q[1] * q[1] - q[2] * q[2] + q[3] * q[3],
        out
      );
      break;

    case EulerOrder.zxz:
      twoAxisRotation(
        2 * (q[1] * q[3] + q[0] * q[2]),
        -2 * (q[2] * q[3] - q[0] * q[1]),
        q[0] * q[0] - q[1] * q[1] - q[2] * q[2] + q[3] * q[3],
        2 * (q[1] * q[3] - q[0] * q[2]),
        2 * (q[2] * q[3] + q[0] * q[1]),
        out
      );
      break;

    case EulerOrder.yxz:
      threeAxisRotation(
        2 * (q[1] * q[3] + q[0] * q[2]),
        q[0] * q[0] - q[1] * q[1] - q[2] * q[2] + q[3] * q[3],
        -2 * (q[2] * q[3] - q[0] * q[1]),
        2 * (q[1] * q[2] + q[0] * q[3]),
        q[0] * q[0] - q[1] * q[1] + q[2] * q[2] - q[3] * q[3],
        out
      );
      break;

    case EulerOrder.yxy:
      twoAxisRotation(
        2 * (q[1] * q[2] - q[0] * q[3]),
        2 * (q[2] * q[3] + q[0] * q[1]),
        q[0] * q[0] - q[1] * q[1] + q[2] * q[2] - q[3] * q[3],
        2 * (q[1] * q[2] + q[0] * q[3]),
        -2 * (q[2] * q[3] - q[0] * q[1]),
        out
      );
      break;

    case EulerOrder.yzx:
      threeAxisRotation(
        -2 * (q[1] * q[3] - q[0] * q[2]),
        q[0] * q[0] + q[1] * q[1] - q[2] * q[2] - q[3] * q[3],
        2 * (q[1] * q[2] + q[0] * q[3]),
        -2 * (q[2] * q[3] - q[0] * q[1]),
        q[0] * q[0] - q[1] * q[1] + q[2] * q[2] - q[3] * q[3],
        out
      );
      break;

    case EulerOrder.yzy:
      twoAxisRotation(
        2 * (q[2] * q[3] + q[0] * q[1]),
        -2 * (q[1] * q[2] - q[0] * q[3]),
        q[0] * q[0] - q[1] * q[1] + q[2] * q[2] - q[3] * q[3],
        2 * (q[2] * q[3] - q[0] * q[1]),
        2 * (q[1] * q[2] + q[0] * q[3]),
        out
      );
      break;

    case EulerOrder.xyz:
      threeAxisRotation(
        -2 * (q[2] * q[3] - q[0] * q[1]),
        q[0] * q[0] - q[1] * q[1] - q[2] * q[2] + q[3] * q[3],
        2 * (q[1] * q[3] + q[0] * q[2]),
        -2 * (q[1] * q[2] - q[0] * q[3]),
        q[0] * q[0] + q[1] * q[1] - q[2] * q[2] - q[3] * q[3],
        out
      );
      break;

    case EulerOrder.xyx:
      twoAxisRotation(
        2 * (q[1] * q[2] + q[0] * q[3]),
        -2 * (q[1] * q[3] - q[0] * q[2]),
        q[0] * q[0] + q[1] * q[1] - q[2] * q[2] - q[3] * q[3],
        2 * (q[1] * q[2] - q[0] * q[3]),
        2 * (q[1] * q[3] + q[0] * q[2]),
        out
      );
      break;

    case EulerOrder.xzy:
      threeAxisRotation(
        2 * (q[2] * q[3] + q[0] * q[1]),
        q[0] * q[0] - q[1] * q[1] + q[2] * q[2] - q[3] * q[3],
        -2 * (q[1] * q[2] - q[0] * q[3]),
        2 * (q[1] * q[3] + q[0] * q[2]),
        q[0] * q[0] + q[1] * q[1] - q[2] * q[2] - q[3] * q[3],
        out
      );
      break;

    case EulerOrder.xzx:
      twoAxisRotation(
        2 * (q[1] * q[3] - q[0] * q[2]),
        2 * (q[1] * q[2] + q[0] * q[3]),
        q[0] * q[0] + q[1] * q[1] - q[2] * q[2] - q[3] * q[3],
        2 * (q[1] * q[3] + q[0] * q[2]),
        -2 * (q[1] * q[2] - q[0] * q[3]),
        out
      );
      break;

    default:
      console.warn("Invalid Euler rotation order.");
      break;
  }

  return out;
}

/**
 * Extracts the angle part, in radians, of a rotation quaternion.
 */
export function angleQuat(quat: Quaternion): number {
  const a = quat[0];

  if (a < -1.0 || a > 1.0) {
    return 0.0;
  }

  const angle = 2 * acos(a);

  if (angle > PI) {
    return angle - 2 * PI;
  }

  return angle;
}

/**
 * Extracts the axis part, as a Vec3, of a rotation quaternion.
 */
export function axisQuat(quat: Quaternion): Vec3 {
  const x = quat[1],
    y = quat[2],
    z = quat[3];
  const r = 1 / sqrt(x * x + y * y + z * z);

  return [x * r, y * r, z * r];
}

/**
 * Produces a transform matrix from a returned unit quaternion
 */
export function matrix4x4FromUnitQuat(q: Quaternion, m?: Mat4x4): Mat4x4 {
  let wx, wy, wz, xx, yy, yz, xy, xz, zz, x2, y2, z2;
  m = m || identity4();

  // calculate coefficients
  x2 = q[1] + q[1];
  y2 = q[2] + q[2];
  z2 = q[3] + q[3];
  xx = q[1] * x2;
  xy = q[1] * y2;
  xz = q[1] * z2;
  yy = q[2] * y2;
  yz = q[2] * z2;
  zz = q[3] * z2;
  wx = q[0] * x2;
  wy = q[0] * y2;
  wz = q[0] * z2;

  m[M400] = 1.0 - (yy + zz);
  m[M410] = xy - wz;
  m[M420] = xz + wy;
  m[M430] = 0.0;

  m[M401] = xy + wz;
  m[M411] = 1.0 - (xx + zz);
  m[M421] = yz - wx;
  m[M431] = 0.0;

  m[M402] = xz - wy;
  m[M412] = yz + wx;
  m[M422] = 1.0 - (xx + yy);
  m[M432] = 0.0;

  m[M403] = 0;
  m[M413] = 0;
  m[M423] = 0;
  m[M433] = 1;

  return m;
}

/**
 * Converts Euler angles [roll, pitch, yaw]
 */
export function eulerToQuat(
  angles: EulerRotation,
  out?: Quaternion
): Quaternion {
  out = out || zeroQuat();
  let cr, cp, cy, sr, sp, sy, cpcy, spsy;
  const [roll, pitch, yaw] = angles;

  // calculate trig identities
  cr = cos(roll / 2);
  cp = cos(pitch / 2);
  cy = cos(yaw / 2);
  sr = sin(roll / 2);
  sp = sin(pitch / 2);
  sy = sin(yaw / 2);
  cpcy = cp * cy;
  spsy = sp * sy;
  out[0] = cr * cpcy + sr * spsy;
  out[1] = sr * cpcy - cr * spsy;
  out[2] = cr * sp * cy + sr * cp * sy;
  out[3] = cr * cp * sy - sr * sp * cy;

  return out;
}

/**
 * This produces a quaternion that creates an orientation that will look in the direction specified.
 */
export function lookAtQuat(
  forward: Vec3Compat,
  up: Vec3Compat,
  q?: Quaternion
): Quaternion {
  q = q || zeroQuat();
  forward = normalize3(forward);

  const f: Vec3 = [-forward[0], -forward[1], -forward[2]];
<<<<<<< HEAD
=======
  // const f = forward;
>>>>>>> 677d161a
  const l = normalize3(cross3(up, f));
  const u = normalize3(cross3(f, l));

  const m00 = l[0];
  const m01 = l[1];
  const m02 = l[2];
  const m10 = u[0];
  const m11 = u[1];
  const m12 = u[2];
  const m20 = f[0];
  const m21 = f[1];
  const m22 = f[2];

  const tr = m00 + m11 + m22;

  if (tr > 0.0) {
    const s = sqrt(tr + 1.0) * 2;
    q[0] = 0.25 * s;
    // num = 0.5 / num;
    q[1] = (m21 - m12) / s;
    q[2] = (m02 - m20) / s;
    q[3] = (m10 - m01) / s;

    return q;
  }

  if (m00 > m11 && m00 > m22) {
    // const num7 = sqrt(1.0 + m00 - m11 - m22);
    // const num4 = 0.5 / num7;
    const s = sqrt(1.0 + m00 - m11 - m22) * 2;
    q[0] = (m21 - m12) / s;
    q[1] = 0.25 * s;
    q[2] = (m01 + m10) / s;
    q[3] = (m02 + m20) / s;

    return q;
  }

  if (m11 > m22) {
    // const num6 = sqrt(1.0 + m11 - m00 - m22);
    // const num3 = 0.5 / num6;
    const s = sqrt(1.0 + m11 - m00 - m22) * 2;

    q[0] = (m02 - m20) / s;
    q[1] = (m10 + m01) / s;
    q[2] = 0.25 * s;
    q[3] = (m21 + m12) / s;

    return q;
  }

  // const num5 = sqrt(1.0 + m22 - m00 - m11);
  // const num2 = 0.5 / num5;
  const s = sqrt(1.0 + m22 - m00 - m11) * 2;
  q[0] = (m10 - m01) / s;
  q[1] = (m20 + m02) / s;
  q[2] = (m21 + m12) / s;
  q[3] = 0.25 * s;

  return q;
}

export function lookAtMatrix(
  forward: Vec3Compat,
  up: Vec3Compat,
  m?: Mat4x4
): Mat4x4 {
  m = m || identity4();

  forward = normalize3([-forward[0], -forward[1], -forward[2]]);

  const f: Vec3 = [-forward[0], -forward[1], -forward[2]];
  const l = normalize3(cross3(up, f));
  const u = normalize3(cross3(f, l));

  m[0] = l[0];
  m[1] = u[0];
  m[2] = f[0];
  m[3] = 0.0;
  m[4] = l[1];
  m[5] = u[1];
  m[6] = f[1];
  m[7] = 0.0;
  m[8] = l[2];
  m[9] = u[2];
  m[10] = f[2];
  m[11] = 0.0;
  m[12] = 0.0;
  m[13] = 0.0;
  m[14] = 0.0;
  m[15] = 1.0;

  return m;
}

/**
 * SLERP interpolation between two quaternion orientations. The Quaternions MUST be unit quats for this to be valid.
 * If the quat has gotten out of normalization from precision errors, consider renormalizing the quaternion.
 */
export function slerpUnitQuat(
  from: Quaternion,
  to: Quaternion,
  t: number,
  out?: Quaternion
): Quaternion {
  out = out || zeroQuat();
  const to1: Vec4 = [0, 0, 0, 0];
  let omega, cosom, sinom, scale0, scale1;
  cosom = from[1] * to[1] + from[2] * to[2] + from[3] * to[3] + from[0] * to[0];

  if (cosom < 0.0) {
    cosom = -cosom;
    to1[0] = -to[1];
    to1[1] = -to[2];
    to1[2] = -to[3];
    to1[3] = -to[0];
  } else {
    to1[0] = to[1];
    to1[1] = to[2];
    to1[2] = to[3];
    to1[3] = to[0];
  }

  // Calculate coefficients for final values. We use SLERP if the difference between the two angles isn't too big.
  if (1.0 - cosom > 0.001) {
    omega = acos(cosom);
    sinom = sin(omega);
    scale0 = sin((1.0 - t) * omega) / sinom;
    scale1 = sin(t * omega) / sinom;
  }

  // We linear interpolate for quaternions that are very close together in angle.
  else {
    scale0 = 1.0 - t;
    scale1 = t;
  }

  // calculate final values
  out[1] = scale0 * from[1] + scale1 * to1[0];
  out[2] = scale0 * from[2] + scale1 * to1[1];
  out[3] = scale0 * from[3] + scale1 * to1[2];
  out[0] = scale0 * from[0] + scale1 * to1[3];

  return out;
}

/**
 * One basis quaternion
 */
export function oneQuat(): Quaternion {
  return [1, 0, 0, 0];
}

/**
 * i basis quaternion
 */
export function iQuat(): Quaternion {
  return [0, 1, 0, 0];
}

/**
 * j basis quaternion
 */
export function jQuat(): Quaternion {
  return [0, 0, 1, 0];
}

/**
 * i basis quaternion
 */
export function kQuat(): Quaternion {
  return [0, 0, 0, 1];
}<|MERGE_RESOLUTION|>--- conflicted
+++ resolved
@@ -686,10 +686,6 @@
   forward = normalize3(forward);
 
   const f: Vec3 = [-forward[0], -forward[1], -forward[2]];
-<<<<<<< HEAD
-=======
-  // const f = forward;
->>>>>>> 677d161a
   const l = normalize3(cross3(up, f));
   const u = normalize3(cross3(f, l));
 
