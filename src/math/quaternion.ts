import { EulerOrder, EulerRotation } from "../types";
import {
  identity4,
  M400,
  M401,
  M402,
  M403,
  M410,
  M411,
  M412,
  M413,
  M420,
  M421,
  M422,
  M423,
  M430,
  M431,
  M432,
  M433,
  Mat4x4
} from "./matrix";
import {
  cross3,
  dot3,
  dot4,
  normalize3,
  Vec3,
  Vec3Compat,
  Vec4
} from "./vector";

const { abs, cos, sin, sqrt, exp, acos, asin, atan2, PI } = Math;

/** Expresses a quaternion [scalar, i, j, k] */
export type Quaternion = Vec4;

/**
 * Generates a new zero quaternion
 */
export function zeroQuat(out?: Quaternion): Quaternion {
  if (out) {
    out[0] = 0;
    out[1] = 0;
    out[2] = 0;
    out[3] = 0;

    return out;
  }

  return [0, 0, 0, 0];
}

/**
 * Adds two quaternions.
 */
export function addQuat(
  q1: Quaternion,
  q2: Quaternion,
  out?: Quaternion
): Quaternion {
  out = out || zeroQuat();
  out[0] = q1[0] + q2[0];
  out[1] = q1[1] + q2[1];
  out[2] = q1[2] + q2[2];
  out[3] = q1[3] + q2[3];

  return out;
}

/**
 * Multiplies two quaternions.
 * Note: Quaternion multiplication is noncommutative.
 */
export function multiplyQuat(
  q1: Quaternion,
  q2: Quaternion,
  out?: Quaternion
): Quaternion {
  out = out || zeroQuat();

  const a1 = q1[0],
    a2 = q2[0],
    b1 = q1[1],
    b2 = q2[1],
    c1 = q1[2],
    c2 = q2[2],
    d1 = q1[3],
    d2 = q2[3];

  out[0] = a1 * a2 - b1 * b2 - c1 * c2 - d1 * d2;
  out[1] = a1 * b2 + b1 * a2 + c1 * d2 - d1 * c2;
  out[2] = a1 * c2 - b1 * d2 + c1 * a2 + d1 * b2;
  out[3] = a1 * d2 + b1 * c2 - c1 * b2 + d1 * a2;

  return out;
}

/**
 * Performs quaternion division:
 * q1 / q2 = q1 * q2^-1
 */
export function divideQuat(
  q1: Quaternion,
  q2: Quaternion,
  out?: Quaternion
): Quaternion {
  out = out || zeroQuat();

  const a1 = q1[0],
    b1 = q1[1],
    c1 = q1[2],
    d1 = q1[3];

  const a2 = q2[0],
    b2 = q2[1],
    c2 = q2[2],
    d2 = q2[3];

  const norm = a2 * a2 + b2 * b2 + c2 * c2 + d2 * d2;

  if (norm === 0) {
    out[0] = 0;
    out[1] = 0;
    out[2] = 0;
    out[3] = 0;
  } else {
    const r = 1 / norm;

    out[0] = (a1 * a2 + b1 * b2 + c1 * c2 + d1 * d2) * r;
    out[1] = (b1 * a2 - a1 * b2 - c1 * d2 + d1 * c2) * r;
    out[2] = (c1 * a2 - a1 * c2 - d1 * b2 + b1 * d2) * r;
    out[3] = (d1 * a2 - a1 * d2 - b1 * c2 + c1 * b2) * r;
  }

  return out;
}

/**
 * Calculates the exponentiation of a quaternion
 */
export function exponentQuat(q: Quaternion, out?: Quaternion): Quaternion {
  out = out || zeroQuat();

  const a = q[0],
    b = q[1],
    c = q[2],
    d = q[3];

  const norm = sqrt(b * b + c * c + d * d);
  const wExp = exp(a);
  const scale = wExp / norm * sin(norm);

  if (norm === 0) {
    out[0] = 0;
    out[1] = 0;
    out[2] = 0;
    out[3] = 0;
  } else {
    out[0] = wExp * cos(norm);
    out[1] = b * scale;
    out[2] = c * scale;
    out[3] = d * scale;
  }

  return out;
}

/**
 * Multiplies a quaternion by a scalar.
 */
export function scaleQuat(
  q: Quaternion,
  scale: number,
  out?: Quaternion
): Quaternion {
  out = out || zeroQuat();

  out[0] = q[0] * scale;
  out[1] = q[1] * scale;
  out[2] = q[2] * scale;
  out[3] = q[3] * scale;

  return out;
}

/**
 * Computes the conjugate of a quaternion.
 */
export function conjugateQuat(q: Quaternion, out?: Quaternion): Quaternion {
  out = out || zeroQuat();

  out[0] = q[0];
  out[1] = -q[1];
  out[2] = -q[2];
  out[3] = -q[3];

  return out;
}

/**
 * Computes the inverse, or reciprocal, of a quaternion.
 */
export function inverseQuat(q: Quaternion, out?: Quaternion): Quaternion {
  out = out || zeroQuat();

  const a = q[0],
    b = q[1],
    c = q[2],
    d = q[3];

  const norm = a * a + b * b + c * c + d * d;

  if (norm === 0) {
    out[0] = 0;
    out[1] = 0;
    out[2] = 0;
    out[3] = 0;
  } else {
    const r = 1 / norm;

    out[0] = a * r;
    out[1] = -b * r;
    out[2] = -c * r;
    out[3] = -d * r;
  }

  return out;
}

/**
 * Computes the length of a quaternion: that is, the square root of
 * the product of the quaternion with its conjugate.  Also known as
 * the "norm".
 */
export function lengthQuat(q: Quaternion): number {
  const a = q[0],
    b = q[1],
    c = q[2],
    d = q[3];

  return sqrt(a * a + b * b + c * c + d * d);
}

/**
 * Normalizes a quaternion so its length is equal to 1.  The result of
 * normalizing a zero quaternion is undefined.
 */
export function normalizeQuat(q: Quaternion, out?: Quaternion): Quaternion {
  out = out || zeroQuat();
  const rlen = 1 / lengthQuat(q);

  return scaleQuat(q, rlen, out);
}

/**
 * Provides the real part of the quaternion.
 */
export function realQuat(q: Quaternion): number {
  return q[0];
}

/**
 * Provides the vector part of the quaternion.
 */
export function imaginaryQuat(q: Quaternion): Vec3 {
  return [q[1], q[2], q[3]];
}

/**
 * Dot product of two quaternions
 */
export function dotQuat(q1: Quaternion, q2: Quaternion): number {
  return dot4(q1, q2);
}

/**
 * Constructs a rotation quaternion from an axis (a normalized
 * Vec3) and an angle (in radians).
 */
export function fromAxisAngleToQuat(
  axis: Vec3,
  angle: number,
  out?: Quaternion
): Quaternion {
  out = out || zeroQuat();
  const x = axis[0],
    y = axis[1],
    z = axis[2];
  const r = 1 / sqrt(x * x + y * y + z * z);
  const s = sin(angle / 2);
  out[0] = cos(angle / 2);
  out[1] = s * x * r;
  out[2] = s * y * r;
  out[3] = s * z * r;

  return out;
}

/**
 * This converts a general euler angle of any rotation order into a quaternion
 */
export function fromOrderedEulerToQuat(
  angles: Vec3,
  order: EulerOrder,
  out?: Quaternion
): Quaternion {
  out = out || zeroQuat();
  const x = angles[0],
    y = angles[1],
    z = angles[2];

  const cos = Math.cos;
  const sin = Math.sin;

  const c1 = cos(x / 2);
  const c2 = cos(y / 2);
  const c3 = cos(z / 2);

  const s1 = sin(x / 2);
  const s2 = sin(y / 2);
  const s3 = sin(z / 2);

  switch (order) {
    case EulerOrder.xyz:
      out[1] = s1 * c2 * c3 + c1 * s2 * s3;
      out[2] = c1 * s2 * c3 - s1 * c2 * s3;
      out[3] = c1 * c2 * s3 + s1 * s2 * c3;
      out[0] = c1 * c2 * c3 - s1 * s2 * s3;
      break;

    case EulerOrder.yxz:
      out[1] = s1 * c2 * c3 + c1 * s2 * s3;
      out[2] = c1 * s2 * c3 - s1 * c2 * s3;
      out[3] = c1 * c2 * s3 - s1 * s2 * c3;
      out[0] = c1 * c2 * c3 + s1 * s2 * s3;
      break;

    case EulerOrder.zxy:
      out[1] = s1 * c2 * c3 - c1 * s2 * s3;
      out[2] = c1 * s2 * c3 + s1 * c2 * s3;
      out[3] = c1 * c2 * s3 + s1 * s2 * c3;
      out[0] = c1 * c2 * c3 - s1 * s2 * s3;
      break;

    case EulerOrder.zyx:
      out[1] = s1 * c2 * c3 - c1 * s2 * s3;
      out[2] = c1 * s2 * c3 + s1 * c2 * s3;
      out[3] = c1 * c2 * s3 - s1 * s2 * c3;
      out[0] = c1 * c2 * c3 + s1 * s2 * s3;
      break;

    case EulerOrder.yzx:
      out[1] = s1 * c2 * c3 + c1 * s2 * s3;
      out[2] = c1 * s2 * c3 + s1 * c2 * s3;
      out[3] = c1 * c2 * s3 - s1 * s2 * c3;
      out[0] = c1 * c2 * c3 - s1 * s2 * s3;
      break;

    case EulerOrder.xzy:
      out[1] = s1 * c2 * c3 - c1 * s2 * s3;
      out[2] = c1 * s2 * c3 - s1 * c2 * s3;
      out[3] = c1 * c2 * s3 + s1 * s2 * c3;
      out[0] = c1 * c2 * c3 + s1 * s2 * s3;
      break;
  }

  return out;
}

/**
 * This converts a euler angle of any ordering and turns it into an euler of XYZ orientation which is the expected
 * rotation of most elements in this framework.
 */
export function toEulerXYZfromOrderedEuler(
  euler: Vec3,
  order: EulerOrder,
  out?: EulerRotation
): EulerRotation {
  out = out || [0, 0, 0];
  const q = fromOrderedEulerToQuat(euler, order);
  toOrderedEulerFromQuat(q, EulerOrder.xyz, out);

  return out;
}

/**
 * Helper method for toEulerQuat
 */
function twoAxisRotation(
  r11: number,
  r12: number,
  r21: number,
  r31: number,
  r32: number,
  out: number[]
) {
  out[0] = atan2(r11, r12);
  out[1] = acos(r21);
  out[2] = atan2(r31, r32);
}

/**
 * Helper method for toEulerQuat
 */
function threeAxisRotation(
  r11: number,
  r12: number,
  r21: number,
  r31: number,
  r32: number,
  out: number[]
) {
  out[0] = atan2(r31, r32);
  out[1] = asin(r21);
  out[2] = atan2(r11, r12);
}

/**
 * Produces a XYZ Euler angle from the provided Quaternion.
 */
export function toEulerFromQuat(q: Quaternion, out?: EulerRotation) {
  return toOrderedEulerFromQuat(q, EulerOrder.xyz, out);
}

/**
 * Converts a quaternion to an ordered Euler angle.
 *
 * NOTE: It is best to convert to XYZ ordering if using with this framework's 3D system, or simply use toEulerFromQuat
 * if this is desired. Only use this if you specifically need an Euler angle for a known purpose.
 */
export function toOrderedEulerFromQuat(
  q: Quaternion,
  order: EulerOrder,
  out?: Vec3
): Vec3 {
  out = out || [0, 0, 0];

  switch (order) {
    case EulerOrder.zyx:
      threeAxisRotation(
        2 * (q[1] * q[2] + q[0] * q[3]),
        q[0] * q[0] + q[1] * q[1] - q[2] * q[2] - q[3] * q[3],
        -2 * (q[1] * q[3] - q[0] * q[2]),
        2 * (q[2] * q[3] + q[0] * q[1]),
        q[0] * q[0] - q[1] * q[1] - q[2] * q[2] + q[3] * q[3],
        out
      );
      break;

    case EulerOrder.zyz:
      twoAxisRotation(
        2 * (q[2] * q[3] - q[0] * q[1]),
        2 * (q[1] * q[3] + q[0] * q[2]),
        q[0] * q[0] - q[1] * q[1] - q[2] * q[2] + q[3] * q[3],
        2 * (q[2] * q[3] + q[0] * q[1]),
        -2 * (q[1] * q[3] - q[0] * q[2]),
        out
      );
      break;

    case EulerOrder.zxy:
      threeAxisRotation(
        -2 * (q[1] * q[2] - q[0] * q[3]),
        q[0] * q[0] - q[1] * q[1] + q[2] * q[2] - q[3] * q[3],
        2 * (q[2] * q[3] + q[0] * q[1]),
        -2 * (q[1] * q[3] - q[0] * q[2]),
        q[0] * q[0] - q[1] * q[1] - q[2] * q[2] + q[3] * q[3],
        out
      );
      break;

    case EulerOrder.zxz:
      twoAxisRotation(
        2 * (q[1] * q[3] + q[0] * q[2]),
        -2 * (q[2] * q[3] - q[0] * q[1]),
        q[0] * q[0] - q[1] * q[1] - q[2] * q[2] + q[3] * q[3],
        2 * (q[1] * q[3] - q[0] * q[2]),
        2 * (q[2] * q[3] + q[0] * q[1]),
        out
      );
      break;

    case EulerOrder.yxz:
      threeAxisRotation(
        2 * (q[1] * q[3] + q[0] * q[2]),
        q[0] * q[0] - q[1] * q[1] - q[2] * q[2] + q[3] * q[3],
        -2 * (q[2] * q[3] - q[0] * q[1]),
        2 * (q[1] * q[2] + q[0] * q[3]),
        q[0] * q[0] - q[1] * q[1] + q[2] * q[2] - q[3] * q[3],
        out
      );
      break;

    case EulerOrder.yxy:
      twoAxisRotation(
        2 * (q[1] * q[2] - q[0] * q[3]),
        2 * (q[2] * q[3] + q[0] * q[1]),
        q[0] * q[0] - q[1] * q[1] + q[2] * q[2] - q[3] * q[3],
        2 * (q[1] * q[2] + q[0] * q[3]),
        -2 * (q[2] * q[3] - q[0] * q[1]),
        out
      );
      break;

    case EulerOrder.yzx:
      threeAxisRotation(
        -2 * (q[1] * q[3] - q[0] * q[2]),
        q[0] * q[0] + q[1] * q[1] - q[2] * q[2] - q[3] * q[3],
        2 * (q[1] * q[2] + q[0] * q[3]),
        -2 * (q[2] * q[3] - q[0] * q[1]),
        q[0] * q[0] - q[1] * q[1] + q[2] * q[2] - q[3] * q[3],
        out
      );
      break;

    case EulerOrder.yzy:
      twoAxisRotation(
        2 * (q[2] * q[3] + q[0] * q[1]),
        -2 * (q[1] * q[2] - q[0] * q[3]),
        q[0] * q[0] - q[1] * q[1] + q[2] * q[2] - q[3] * q[3],
        2 * (q[2] * q[3] - q[0] * q[1]),
        2 * (q[1] * q[2] + q[0] * q[3]),
        out
      );
      break;

    case EulerOrder.xyz:
      threeAxisRotation(
        -2 * (q[2] * q[3] - q[0] * q[1]),
        q[0] * q[0] - q[1] * q[1] - q[2] * q[2] + q[3] * q[3],
        2 * (q[1] * q[3] + q[0] * q[2]),
        -2 * (q[1] * q[2] - q[0] * q[3]),
        q[0] * q[0] + q[1] * q[1] - q[2] * q[2] - q[3] * q[3],
        out
      );
      break;

    case EulerOrder.xyx:
      twoAxisRotation(
        2 * (q[1] * q[2] + q[0] * q[3]),
        -2 * (q[1] * q[3] - q[0] * q[2]),
        q[0] * q[0] + q[1] * q[1] - q[2] * q[2] - q[3] * q[3],
        2 * (q[1] * q[2] - q[0] * q[3]),
        2 * (q[1] * q[3] + q[0] * q[2]),
        out
      );
      break;

    case EulerOrder.xzy:
      threeAxisRotation(
        2 * (q[2] * q[3] + q[0] * q[1]),
        q[0] * q[0] - q[1] * q[1] + q[2] * q[2] - q[3] * q[3],
        -2 * (q[1] * q[2] - q[0] * q[3]),
        2 * (q[1] * q[3] + q[0] * q[2]),
        q[0] * q[0] + q[1] * q[1] - q[2] * q[2] - q[3] * q[3],
        out
      );
      break;

    case EulerOrder.xzx:
      twoAxisRotation(
        2 * (q[1] * q[3] - q[0] * q[2]),
        2 * (q[1] * q[2] + q[0] * q[3]),
        q[0] * q[0] + q[1] * q[1] - q[2] * q[2] - q[3] * q[3],
        2 * (q[1] * q[3] + q[0] * q[2]),
        -2 * (q[1] * q[2] - q[0] * q[3]),
        out
      );
      break;

    default:
      console.warn("Invalid Euler rotation order.");
      break;
  }

  return out;
}

/**
 * Extracts the angle part, in radians, of a rotation quaternion.
 */
export function angleQuat(quat: Quaternion): number {
  const a = quat[0];

  if (a < -1.0 || a > 1.0) {
    return 0.0;
  }

  const angle = 2 * acos(a);

  if (angle > PI) {
    return angle - 2 * PI;
  }

  return angle;
}

/**
 * Extracts the axis part, as a Vec3, of a rotation quaternion.
 */
export function axisQuat(quat: Quaternion): Vec3 {
  const x = quat[1],
    y = quat[2],
    z = quat[3];
  const r = 1 / sqrt(x * x + y * y + z * z);

  return [x * r, y * r, z * r];
}

/**
 * Produces a transform matrix from a returned unit quaternion
 */
export function matrix4x4FromUnitQuat(q: Quaternion, m?: Mat4x4): Mat4x4 {
  let wx, wy, wz, xx, yy, yz, xy, xz, zz, x2, y2, z2;
  m = m || identity4();

  // calculate coefficients
  x2 = q[1] + q[1];
  y2 = q[2] + q[2];
  z2 = q[3] + q[3];
  xx = q[1] * x2;
  xy = q[1] * y2;
  xz = q[1] * z2;
  yy = q[2] * y2;
  yz = q[2] * z2;
  zz = q[3] * z2;
  wx = q[0] * x2;
  wy = q[0] * y2;
  wz = q[0] * z2;

  m[M400] = 1.0 - (yy + zz);
  m[M410] = xy - wz;
  m[M420] = xz + wy;
  m[M430] = 0.0;

  m[M401] = xy + wz;
  m[M411] = 1.0 - (xx + zz);
  m[M421] = yz - wx;
  m[M431] = 0.0;

  m[M402] = xz - wy;
  m[M412] = yz + wx;
  m[M422] = 1.0 - (xx + yy);
  m[M432] = 0.0;

  m[M403] = 0;
  m[M413] = 0;
  m[M423] = 0;
  m[M433] = 1;

  return m;
}

/**
 * Converts Euler angles [roll, pitch, yaw]
 */
export function eulerToQuat(
  angles: EulerRotation,
  out?: Quaternion
): Quaternion {
  out = out || zeroQuat();
  let cr, cp, cy, sr, sp, sy, cpcy, spsy;
  const [roll, pitch, yaw] = angles;

  // calculate trig identities
  cr = cos(roll / 2);
  cp = cos(pitch / 2);
  cy = cos(yaw / 2);
  sr = sin(roll / 2);
  sp = sin(pitch / 2);
  sy = sin(yaw / 2);
  cpcy = cp * cy;
  spsy = sp * sy;
  out[0] = cr * cpcy + sr * spsy;
  out[1] = sr * cpcy - cr * spsy;
  out[2] = cr * sp * cy + sr * cp * sy;
  out[3] = cr * cp * sy - sr * sp * cy;

  return out;
}

/**
 * This produces a quaternion that creates an orientation that will look in the direction specified.
 */
export function lookAtQuat(
  forward: Vec3Compat,
  up: Vec3Compat,
  q?: Quaternion
): Quaternion {
<<<<<<< HEAD
  const dot = dot3(up, forward);

  if (abs(dot + 1.0) < 0.000001) {
    return [Math.PI, 0, 1, 0];
  }

  if (abs(dot - 1.0) < 0.000001) {
    return oneQuat();
  }

  const rotAngle = acos(dot);
  const rotAxis = cross3(up, forward);
  normalize3(rotAxis, rotAxis);
=======
  q = q || zeroQuat();
  forward = normalize3(forward);

  const f = forward;
  const l = normalize3(cross3(up, f));
  const u = normalize3(cross3(f, l));

  const m00 = l[0];
  const m01 = l[1];
  const m02 = l[2];
  const m10 = u[0];
  const m11 = u[1];
  const m12 = u[2];
  const m20 = f[0];
  const m21 = f[1];
  const m22 = f[2];

  const tr = m00 + m11 + m22;

  if (tr > 0.0) {
    const s = sqrt(tr + 1.0) * 2;
    q[0] = 0.25 * s;
    // num = 0.5 / num;
    q[1] = (m21 - m12) / s;
    q[2] = (m02 - m20) / s;
    q[3] = (m10 - m01) / s;

    return q;
  }

  if (m00 > m11 && m00 > m22) {
    // const num7 = sqrt(1.0 + m00 - m11 - m22);
    // const num4 = 0.5 / num7;
    const s = sqrt(1.0 + m00 - m11 - m22) * 2;
    q[0] = (m21 - m12) / s;
    q[1] = 0.25 * s;
    q[2] = (m01 + m10) / s;
    q[3] = (m02 + m20) / s;

    return q;
  }

  if (m11 > m22) {
    // const num6 = sqrt(1.0 + m11 - m00 - m22);
    // const num3 = 0.5 / num6;
    const s = sqrt(1.0 + m11 - m00 - m22) * 2;

    q[0] = (m02 - m20) / s;
    q[1] = (m10 + m01) / s;
    q[2] = 0.25 * s;
    q[3] = (m21 + m12) / s;

    return q;
  }

  // const num5 = sqrt(1.0 + m22 - m00 - m11);
  // const num2 = 0.5 / num5;
  const s = sqrt(1.0 + m22 - m00 - m11) * 2;
  q[0] = (m10 - m01) / s;
  q[1] = (m20 + m02) / s;
  q[2] = (m21 + m12) / s;
  q[3] = 0.25 * s;
>>>>>>> 813affce

  return fromAxisAngleToQuat(rotAxis, rotAngle, q);
}

export function lookAtMatrix(
  forward: Vec3Compat,
  up: Vec3Compat,
  m?: Mat4x4
): Mat4x4 {
  m = m || identity4();

  forward = normalize3(forward);

  const f = forward;
  const l = normalize3(cross3(up, f));
  const u = normalize3(cross3(f, l));

  m[0] = l[0];
  m[1] = u[0];
  m[2] = f[0];
  m[3] = 0.0;
  m[4] = l[1];
  m[5] = u[1];
  m[6] = f[1];
  m[7] = 0.0;
  m[8] = l[2];
  m[9] = u[2];
  m[10] = f[2];
  m[11] = 0.0;
  m[12] = 0.0;
  m[13] = 0.0;
  m[14] = 0.0;
  m[15] = 1.0;

  return m;
}

/**
 * SLERP interpolation between two quaternion orientations. The Quaternions MUST be unit quats for this to be valid.
 * If the quat has gotten out of normalization from precision errors, consider renormalizing the quaternion.
 */
export function slerpUnitQuat(
  from: Quaternion,
  to: Quaternion,
  t: number,
  out?: Quaternion
): Quaternion {
  out = out || zeroQuat();
  const to1: Vec4 = [0, 0, 0, 0];
  let omega, cosom, sinom, scale0, scale1;
  cosom = from[1] * to[1] + from[2] * to[2] + from[3] * to[3] + from[0] * to[0];

  if (cosom < 0.0) {
    cosom = -cosom;
    to1[0] = -to[1];
    to1[1] = -to[2];
    to1[2] = -to[3];
    to1[3] = -to[0];
  } else {
    to1[0] = to[1];
    to1[1] = to[2];
    to1[2] = to[3];
    to1[3] = to[0];
  }

  // Calculate coefficients for final values. We use SLERP if the difference between the two angles isn't too big.
  if (1.0 - cosom > 0.001) {
    omega = acos(cosom);
    sinom = sin(omega);
    scale0 = sin((1.0 - t) * omega) / sinom;
    scale1 = sin(t * omega) / sinom;
  }

  // We linear interpolate for quaternions that are very close together in angle.
  else {
    scale0 = 1.0 - t;
    scale1 = t;
  }

  // calculate final values
  out[1] = scale0 * from[1] + scale1 * to1[0];
  out[2] = scale0 * from[2] + scale1 * to1[1];
  out[3] = scale0 * from[3] + scale1 * to1[2];
  out[0] = scale0 * from[0] + scale1 * to1[3];

  return out;
}

/**
 * One basis quaternion
 */
export function oneQuat(): Quaternion {
  return [1, 0, 0, 0];
}

/**
 * i basis quaternion
 */
export function iQuat(): Quaternion {
  return [0, 1, 0, 0];
}

/**
 * j basis quaternion
 */
export function jQuat(): Quaternion {
  return [0, 0, 1, 0];
}

/**
 * i basis quaternion
 */
export function kQuat(): Quaternion {
  return [0, 0, 0, 1];
}<|MERGE_RESOLUTION|>--- conflicted
+++ resolved
@@ -19,17 +19,9 @@
   M433,
   Mat4x4
 } from "./matrix";
-import {
-  cross3,
-  dot3,
-  dot4,
-  normalize3,
-  Vec3,
-  Vec3Compat,
-  Vec4
-} from "./vector";
-
-const { abs, cos, sin, sqrt, exp, acos, asin, atan2, PI } = Math;
+import { cross3, dot4, normalize3, Vec3, Vec3Compat, Vec4 } from "./vector";
+
+const { cos, sin, sqrt, exp, acos, asin, atan2, PI } = Math;
 
 /** Expresses a quaternion [scalar, i, j, k] */
 export type Quaternion = Vec4;
@@ -277,7 +269,7 @@
  * Constructs a rotation quaternion from an axis (a normalized
  * Vec3) and an angle (in radians).
  */
-export function fromAxisAngleToQuat(
+export function fromEulerAxisAngleToQuat(
   axis: Vec3,
   angle: number,
   out?: Quaternion
@@ -687,21 +679,6 @@
   up: Vec3Compat,
   q?: Quaternion
 ): Quaternion {
-<<<<<<< HEAD
-  const dot = dot3(up, forward);
-
-  if (abs(dot + 1.0) < 0.000001) {
-    return [Math.PI, 0, 1, 0];
-  }
-
-  if (abs(dot - 1.0) < 0.000001) {
-    return oneQuat();
-  }
-
-  const rotAngle = acos(dot);
-  const rotAxis = cross3(up, forward);
-  normalize3(rotAxis, rotAxis);
-=======
   q = q || zeroQuat();
   forward = normalize3(forward);
 
@@ -764,9 +741,8 @@
   q[1] = (m20 + m02) / s;
   q[2] = (m21 + m12) / s;
   q[3] = 0.25 * s;
->>>>>>> 813affce
-
-  return fromAxisAngleToQuat(rotAxis, rotAngle, q);
+
+  return q;
 }
 
 export function lookAtMatrix(
