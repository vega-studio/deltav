import { EulerOrder, EulerRotation } from '../types';
import {
<<<<<<< HEAD
    identity4, M400, M401, M402, M403, M410, M411, M412, M413, M420, M421, M422, M423, M430, M431,
    M432, M433, Mat3x3, Mat4x4
} from './matrix';
import { cross3, dot4, normalize3, Vec3, Vec3Compat, Vec4 } from './vector';
=======
  identity4,
  M400,
  M401,
  M402,
  M403,
  M410,
  M411,
  M412,
  M413,
  M420,
  M421,
  M422,
  M423,
  M430,
  M431,
  M432,
  M433,
  Mat3x3,
  Mat4x4
} from "./matrix";
import { cross3, dot4, normalize3, Vec3, Vec3Compat, Vec4 } from "./vector";
>>>>>>> 14053c6c

const { cos, sin, sqrt, exp, acos, asin, atan2, PI } = Math;

/** Expresses a quaternion [scalar, i, j, k] */
export type Quaternion = Vec4;

export function clamp(x: number, min: number, max: number) {
  if (x > max) return max;
  if (x < min) return min;
  return x;
}

/**
 * Generates a new zero quaternion
 */
export function zeroQuat(out?: Quaternion): Quaternion {
  if (out) {
    out[0] = 0;
    out[1] = 0;
    out[2] = 0;
    out[3] = 0;

    return out;
  }

  return [0, 0, 0, 0];
}

/**
 * Adds two quaternions.
 */
export function addQuat(
  q1: Quaternion,
  q2: Quaternion,
  out?: Quaternion
): Quaternion {
  out = out || zeroQuat();
  out[0] = q1[0] + q2[0];
  out[1] = q1[1] + q2[1];
  out[2] = q1[2] + q2[2];
  out[3] = q1[3] + q2[3];

  return out;
}

/**
 * Multiplies two quaternions.
 * Note: Quaternion multiplication is noncommutative.
 */
export function multiplyQuat(
  q1: Quaternion,
  q2: Quaternion,
  out?: Quaternion
): Quaternion {
  out = out || zeroQuat();

  const a1 = q1[0],
    a2 = q2[0],
    b1 = q1[1],
    b2 = q2[1],
    c1 = q1[2],
    c2 = q2[2],
    d1 = q1[3],
    d2 = q2[3];

  out[0] = a1 * a2 - b1 * b2 - c1 * c2 - d1 * d2;
  out[1] = a1 * b2 + b1 * a2 + c1 * d2 - d1 * c2;
  out[2] = a1 * c2 - b1 * d2 + c1 * a2 + d1 * b2;
  out[3] = a1 * d2 + b1 * c2 - c1 * b2 + d1 * a2;

  return out;
}

/**
 * Performs quaternion division:
 * q1 / q2 = q1 * q2^-1
 */
export function divideQuat(
  q1: Quaternion,
  q2: Quaternion,
  out?: Quaternion
): Quaternion {
  out = out || zeroQuat();

  const a1 = q1[0],
    b1 = q1[1],
    c1 = q1[2],
    d1 = q1[3];

  const a2 = q2[0],
    b2 = q2[1],
    c2 = q2[2],
    d2 = q2[3];

  const norm = a2 * a2 + b2 * b2 + c2 * c2 + d2 * d2;

  if (norm === 0) {
    out[0] = 0;
    out[1] = 0;
    out[2] = 0;
    out[3] = 0;
  } else {
    const r = 1 / norm;

    out[0] = (a1 * a2 + b1 * b2 + c1 * c2 + d1 * d2) * r;
    out[1] = (b1 * a2 - a1 * b2 - c1 * d2 + d1 * c2) * r;
    out[2] = (c1 * a2 - a1 * c2 - d1 * b2 + b1 * d2) * r;
    out[3] = (d1 * a2 - a1 * d2 - b1 * c2 + c1 * b2) * r;
  }

  return out;
}

/**
 * Calculates the exponentiation of a quaternion
 */
export function exponentQuat(q: Quaternion, out?: Quaternion): Quaternion {
  out = out || zeroQuat();

  const a = q[0],
    b = q[1],
    c = q[2],
    d = q[3];

  const norm = sqrt(b * b + c * c + d * d);
  const wExp = exp(a);
  const scale = wExp / norm * sin(norm);

  if (norm === 0) {
    out[0] = exp(a);
    out[1] = 0;
    out[2] = 0;
    out[3] = 0;
  } else {
    out[0] = wExp * cos(norm);
    out[1] = b * scale;
    out[2] = c * scale;
    out[3] = d * scale;
  }

  return out;
}

/**
 * Multiplies a quaternion by a scalar.
 */
export function scaleQuat(
  q: Quaternion,
  scale: number,
  out?: Quaternion
): Quaternion {
  out = out || zeroQuat();

  out[0] = q[0] * scale;
  out[1] = q[1] * scale;
  out[2] = q[2] * scale;
  out[3] = q[3] * scale;

  return out;
}

/**
 * Computes the conjugate of a quaternion.
 */
export function conjugateQuat(q: Quaternion, out?: Quaternion): Quaternion {
  out = out || zeroQuat();

  out[0] = q[0];
  out[1] = -q[1];
  out[2] = -q[2];
  out[3] = -q[3];

  return out;
}

/**
 * Computes the inverse, or reciprocal, of a quaternion.
 */
export function inverseQuat(q: Quaternion, out?: Quaternion): Quaternion {
  out = out || zeroQuat();

  const a = q[0],
    b = q[1],
    c = q[2],
    d = q[3];

  const norm = a * a + b * b + c * c + d * d;

  if (norm === 0) {
    out[0] = 0;
    out[1] = 0;
    out[2] = 0;
    out[3] = 0;
  } else {
    const r = 1 / norm;

    out[0] = a * r;
    out[1] = -b * r;
    out[2] = -c * r;
    out[3] = -d * r;
  }

  return out;
}

/**
 * Computes the length of a quaternion: that is, the square root of
 * the product of the quaternion with its conjugate.  Also known as
 * the "norm".
 */
export function lengthQuat(q: Quaternion): number {
  const a = q[0],
    b = q[1],
    c = q[2],
    d = q[3];

  return sqrt(a * a + b * b + c * c + d * d);
}

/**
 * Normalizes a quaternion so its length is equal to 1.  The result of
 * normalizing a zero quaternion is undefined.
 */
export function normalizeQuat(q: Quaternion, out?: Quaternion): Quaternion {
  out = out || zeroQuat();
  const len = lengthQuat(q);
  if (len === 0) return [0, 0, 0, 0];
  const rlen = 1 / lengthQuat(q);

  return scaleQuat(q, rlen, out);
}

/**
 * Provides the real part of the quaternion.
 */
export function realQuat(q: Quaternion): number {
  return q[0];
}

/**
 * Provides the vector part of the quaternion.
 */
export function imaginaryQuat(q: Quaternion): Vec3 {
  return [q[1], q[2], q[3]];
}

/**
 * Dot product of two quaternions
 */
export function dotQuat(q1: Quaternion, q2: Quaternion): number {
  return dot4(q1, q2);
}

/**
 * Constructs a rotation quaternion from an axis (a normalized
 * Vec3) and an angle (in radians).
 */
export function fromEulerAxisAngleToQuat(
  axis: Vec3,
  angle: number,
  out?: Quaternion
): Quaternion {
  out = out || zeroQuat();
  const x = axis[0],
    y = axis[1],
    z = axis[2];
  const r = 1 / sqrt(x * x + y * y + z * z);
  const s = sin(angle / 2);
  out[0] = cos(angle / 2);
  out[1] = s * x * r;
  out[2] = s * y * r;
  out[3] = s * z * r;

  return out;
}

/**
 * This converts a general euler angle of any rotation order into a quaternion
 */
export function fromOrderedEulerToQuat(
  angles: Vec3,
  order: EulerOrder,
  out?: Quaternion
): Quaternion {
  out = out || zeroQuat();
  const x = angles[0],
    y = angles[1],
    z = angles[2];

  const cos = Math.cos;
  const sin = Math.sin;

  const c1 = cos(x / 2);
  const c2 = cos(y / 2);
  const c3 = cos(z / 2);

  const s1 = sin(x / 2);
  const s2 = sin(y / 2);
  const s3 = sin(z / 2);

  switch (order) {
    case EulerOrder.xyz:
      out[1] = s1 * c2 * c3 + c1 * s2 * s3;
      out[2] = c1 * s2 * c3 - s1 * c2 * s3;
      out[3] = c1 * c2 * s3 + s1 * s2 * c3;
      out[0] = c1 * c2 * c3 - s1 * s2 * s3;
      /*out[0] = c1 * c2 * c3 + s1 * s2 * s3;
      out[1] = s1 * c2 * c3 - c1 * s2 * s3;
      out[2] = c1 * s2 * c3 + s1 * c2 * s3;
      out[3] = c1 * c2 * s3 - s1 * s2 * c3;*/
      break;

    case EulerOrder.yxz:
      out[0] = c1 * c2 * c3 + s1 * s2 * s3;
      out[1] = s1 * c2 * c3 + c1 * s2 * s3;
      out[2] = c1 * s2 * c3 - s1 * c2 * s3;
      out[3] = c1 * c2 * s3 - s1 * s2 * c3;
      /*out[0] = c1 * c2 * c3 - s1 * s2 * s3;
      out[1] = c1 * s2 * c3 - s1 * c2 * s3;
      out[2] = c1 * s2 * s3 + s1 * c2 * c3 ;
      out[3] = c1 * c2 * s3 + s1 * s2 * c3;*/
      break;

    case EulerOrder.zxy:
      out[0] = c1 * c2 * c3 - s1 * s2 * s3;
      out[1] = s1 * c2 * c3 - c1 * s2 * s3;
      out[2] = c1 * s2 * c3 + s1 * c2 * s3;
      out[3] = c1 * c2 * s3 + s1 * s2 * c3;
      break;

    case EulerOrder.zyx:
      out[0] = c1 * c2 * c3 + s1 * s2 * s3;
      out[1] = s1 * c2 * c3 - c1 * s2 * s3;
      out[2] = c1 * s2 * c3 + s1 * c2 * s3;
      out[3] = c1 * c2 * s3 - s1 * s2 * c3;

      break;

    case EulerOrder.yzx:
      out[0] = c1 * c2 * c3 - s1 * s2 * s3;
      out[1] = s1 * c2 * c3 + c1 * s2 * s3;
      out[2] = c1 * s2 * c3 + s1 * c2 * s3;
      out[3] = c1 * c2 * s3 - s1 * s2 * c3;

      break;

    case EulerOrder.xzy:
      out[0] = c1 * c2 * c3 + s1 * s2 * s3;
      out[1] = s1 * c2 * c3 - c1 * s2 * s3;
      out[2] = c1 * s2 * c3 - s1 * c2 * s3;
      out[3] = c1 * c2 * s3 + s1 * s2 * c3;

      break;
  }

  return out;
}

/**
 * This converts a euler angle of any ordering and turns it into an euler of XYZ orientation which is the expected
 * rotation of most elements in this framework.
 */
export function toEulerXYZfromOrderedEuler(
  euler: Vec3,
  order: EulerOrder,
  out?: EulerRotation
): EulerRotation {
  out = out || [0, 0, 0];
  const q = fromOrderedEulerToQuat(euler, order);
  toOrderedEulerFromQuat(q, EulerOrder.xyz, out);
  // toOrderedEulerFromQuat(q, EulerOrder.zyx, out);
  return out;
}

/**
 * Helper method for toEulerQuat
 */
function twoAxisRotation(
  r11: number,
  r12: number,
  r2: number,
  r31: number,
  r32: number,
  out: number[]
) {
  out[0] = atan2(r11, r12);
  out[1] = acos(r2);
  out[2] = atan2(r31, r32);
}

/**
 * Helper method for toEulerQuat
 */
function threeAxisRotation(
  r11: number,
  r12: number,
  r2: number,
  r31: number,
  r32: number,
  out: number[]
) {
  // out[0] = atan2(r31, r32);
  out[0] = atan2(r11, r12);
  out[1] = asin(r2);
  // out[2] = atan2(r11, r12);
  out[2] = atan2(r31, r32);
}

/**
 * Produces a XYZ Euler angle from the provided Quaternion.
 */
export function toEulerFromQuat(q: Quaternion, out?: EulerRotation) {
  return toOrderedEulerFromQuat(q, EulerOrder.zyx, out);
}

/**
 * Converts a quaternion to an ordered Euler angle.
 *
 * NOTE: It is best to convert to XYZ ordering if using with this framework's 3D system, or simply use toEulerFromQuat
 * if this is desired. Only use this if you specifically need an Euler angle for a known purpose.
 */
export function toOrderedEulerFromQuat(
  q: Quaternion,
  order: EulerOrder,
  out?: Vec3
): Vec3 {
  out = out || [0, 0, 0];

  const q0 = q[0],
    q1 = q[1],
    q2 = q[2],
    q3 = q[3];

  const m = matrix4x4FromUnitQuat(q);
  const m11 = m[0],
    m12 = m[4],
    m13 = m[8];
  const m21 = m[1],
    m22 = m[5],
    m23 = m[9];
  const m31 = m[2],
    m32 = m[6],
    m33 = m[10];

  switch (order) {
    case EulerOrder.zyx:
      /*threeAxisRotation(
        2 * (q[1] * q[2] + q[0] * q[3]),
        q[0] * q[0] + q[1] * q[1] - q[2] * q[2] - q[3] * q[3],
        -2 * (q[1] * q[3] - q[0] * q[2]),
        2 * (q[2] * q[3] + q[0] * q[1]),
        q[0] * q[0] - q[1] * q[1] - q[2] * q[2] + q[3] * q[3],
        out
      );
      threeAxisRotation(
        2 * q0 * q3 - 2 * q1 * q2,
        q1 * q1 + q0 * q0 - q3 * q3 - q2 * q2,
        2 * q1 * q3 + 2 * q0 * q2,
        2 * q0 * q1 - 2 * q2 * q3,
        q3 * q3 - q2 * q2 - q1 * q1 + q0 * q0,
        out
      )*/

      out[1] = Math.asin(-clamp(m31, -1, 1));

      if (Math.abs(m31) < 0.99999) {
        out[0] = Math.atan2(m32, m33);
        out[2] = Math.atan2(m21, m11);
      } else {
        out[0] = 0;
        out[2] = Math.atan2(-m12, m22);
      }
      break;

    case EulerOrder.zyz:
      /*twoAxisRotation(
        2 * (q[2] * q[3] - q[0] * q[1]),
        2 * (q[1] * q[3] + q[0] * q[2]),
        q[0] * q[0] - q[1] * q[1] - q[2] * q[2] + q[3] * q[3],
        2 * (q[2] * q[3] + q[0] * q[1]),
        -2 * (q[1] * q[3] - q[0] * q[2]),
        out
      );*/
      twoAxisRotation(
        2 * q2 * q3 + 2 * q0 * q1,
        2 * q0 * q2 - 2 * q1 * q3,
        q3 * q3 - q2 * q2 - q1 * q1 + q0 * q0,
        2 * q2 * q3 - 2 * q0 * q1,
        2 * q1 * q3 + 2 * q0 * q2,
        out
      );
      break;

    case EulerOrder.zxy:
      /*threeAxisRotation(
        -2 * (q[1] * q[2] - q[0] * q[3]),
        q[0] * q[0] - q[1] * q[1] + q[2] * q[2] - q[3] * q[3],
        2 * (q[2] * q[3] + q[0] * q[1]),
        -2 * (q[1] * q[3] - q[0] * q[2]),
        q[0] * q[0] - q[1] * q[1] - q[2] * q[2] + q[3] * q[3],
        out
      );
      threeAxisRotation(
        2 * q1 * q2 + 2 * q0 * q3,
        q2 * q2 - q3 * q3 + q0 * q0 - q1 * q1,
        2 * q0 * q1 - 2 * q2 * q3,
        2 * q1 * q3 + 2 * q0 * q2,
        q3 * q3 - q2 * q2 - q1 * q1 + q0 * q0,
        out
      )*/
      out[0] = Math.asin(clamp(m32, -1, 1));

      if (Math.abs(m32) < 0.99999) {
        out[1] = Math.atan2(-m31, m33);
        out[2] = Math.atan2(-m12, m22);
      } else {
        out[1] = 0;
        out[2] = Math.atan2(m21, m11);
      }

      break;

    case EulerOrder.zxz:
      /*twoAxisRotation(
        2 * (q[1] * q[3] + q[0] * q[2]),
        -2 * (q[2] * q[3] - q[0] * q[1]),
        q[0] * q[0] - q[1] * q[1] - q[2] * q[2] + q[3] * q[3],
        2 * (q[1] * q[3] - q[0] * q[2]),
        2 * (q[2] * q[3] + q[0] * q[1]),
        out
      );*/
      twoAxisRotation(
        2 * q1 * q3 - 2 * q0 * q2,
        2 * q2 * q3 + 2 * q0 * q1,
        q3 * q3 - q2 * q2 - q1 * q1 + q0 * q0,
        2 * q1 * q3 + 2 * q0 * q2,
        2 * q0 * q1 - 2 * q2 * q3,
        out
      );
      break;

    case EulerOrder.yxz:
      /*threeAxisRotation(
        2 * (q[1] * q[3] + q[0] * q[2]),
        q[0] * q[0] - q[1] * q[1] - q[2] * q[2] + q[3] * q[3],
        -2 * (q[2] * q[3] - q[0] * q[1]),
        2 * (q[1] * q[2] + q[0] * q[3]),
        q[0] * q[0] - q[1] * q[1] + q[2] * q[2] - q[3] * q[3],
        out
      );
      threeAxisRotation(
        2 * q0 * q2 - 2 * q1 * q3,
        q3 * q3 - q2 * q2 - q1 * q1 + q0 * q0,
        2 * q2 * q3 + 2 * q0 * q1,
        2 * q0 * q3 - 2 * q1 * q2,
        q2 * q2 - q3 * q3 + q0 * q0 - q1 * q1,
        out
      )*/

      out[0] = Math.asin(-clamp(m23, -1, 1));

      if (Math.abs(m23) < 0.9999) {
        out[1] = Math.atan2(m13, m33);
        out[2] = Math.atan2(m21, m22);
      } else {
        out[1] = Math.atan2(-m31, m11);
        out[2] = 0;
      }
      break;

    case EulerOrder.yxy:
      /*twoAxisRotation(
        2 * (q[1] * q[2] - q[0] * q[3]),
        2 * (q[2] * q[3] + q[0] * q[1]),
        q[0] * q[0] - q[1] * q[1] + q[2] * q[2] - q[3] * q[3],
        2 * (q[1] * q[2] + q[0] * q[3]),
        -2 * (q[2] * q[3] - q[0] * q[1]),
        out
      );*/
      twoAxisRotation(
        2 * q1 * q2 + 2 * q0 * q3,
        2 * q0 * q1 - 2 * q2 * q3,
        q2 * q2 - q3 * q3 + q0 * q0 - q1 * q1,
        2 * q1 * q2 - 2 * q0 * q3,
        2 * q2 * q3 + 2 * q0 * q1,
        out
      );
      break;

    case EulerOrder.yzx:
      /*threeAxisRotation(
        -2 * (q[1] * q[3] - q[0] * q[2]),
        q[0] * q[0] + q[1] * q[1] - q[2] * q[2] - q[3] * q[3],
        2 * (q[1] * q[2] + q[0] * q[3]),
        -2 * (q[2] * q[3] - q[0] * q[1]),
        q[0] * q[0] - q[1] * q[1] + q[2] * q[2] - q[3] * q[3],
        out
      );
      threeAxisRotation(
        2 * q1 * q3 + 2 * q0 * q2,
        q1 * q1 + q0 * q0 - q3 * q3 - q2 * q2,
        2 * q0 * q3 - 2 * q1 * q2,
        2 * q2 * q3 + 2 * q0 * q1,
        q2 * q2 - q3 * q3 + q0 * q0 - q1 * q1,
        out
      )*/

      out[2] = Math.asin(clamp(m21, -1, 1));

      if (Math.abs(m21) < 0.99999) {
        out[0] = Math.atan2(-m23, m22);
        out[1] = Math.atan2(-m31, m11);
      } else {
        out[0] = 0;
        out[1] = Math.atan2(m13, m33);
      }
      break;

    case EulerOrder.yzy:
      /*twoAxisRotation(
        2 * (q[2] * q[3] + q[0] * q[1]),
        -2 * (q[1] * q[2] - q[0] * q[3]),
        q[0] * q[0] - q[1] * q[1] + q[2] * q[2] - q[3] * q[3],
        2 * (q[2] * q[3] - q[0] * q[1]),
        2 * (q[1] * q[2] + q[0] * q[3]),
        out
      );*/
      twoAxisRotation(
        2 * q2 * q3 - 2 * q0 * q1,
        2 * q1 * q2 + 2 * q0 * q3,
        q2 * q2 - q3 * q3 + q0 * q0 - q1 * q1,
        2 * q2 * q3 + 2 * q0 * q1,
        2 * q0 * q3 - 2 * q1 * q2,
        out
      );
      break;

    case EulerOrder.xyz:
      /*threeAxisRotation(
        -2 * (q[2] * q[3] - q[0] * q[1]),
        q[0] * q[0] - q[1] * q[1] - q[2] * q[2] + q[3] * q[3],
        2 * (q[1] * q[3] + q[0] * q[2]),
        -2 * (q[1] * q[2] - q[0] * q[3]),
        q[0] * q[0] + q[1] * q[1] - q[2] * q[2] - q[3] * q[3],
        out
      );
      threeAxisRotation(
        2 * q2 * q3 + 2 * q0 * q1,
        q3 * q3 - q2 * q2 - q1 * q1 + q0 * q0,
        2 * q0 *q2 - 2 * q1 * q3,
        2 * q1 * q2 + 2 * q0 * q3,
        q1 * q1 + q0 * q0 - q3 * q3 - q2 * q2,
        out
      );*/

      out[1] = Math.asin(clamp(m13, -1, 1));

      if (Math.abs(m13) < 0.99999) {
        out[0] = Math.atan2(-m23, m33);
        out[2] = Math.atan2(-m12, m11);
      } else {
        out[0] = Math.atan2(m32, m22);
        out[2] = 0;
      }
      break;

    case EulerOrder.xyx:
      /*twoAxisRotation(
        2 * (q[1] * q[2] + q[0] * q[3]),
        -2 * (q[1] * q[3] - q[0] * q[2]),
        q[0] * q[0] + q[1] * q[1] - q[2] * q[2] - q[3] * q[3],
        2 * (q[1] * q[2] - q[0] * q[3]),
        2 * (q[1] * q[3] + q[0] * q[2]),
        out
      );*/
      twoAxisRotation(
        2 * q1 * q2 - 2 * q0 * q3,
        2 * q1 * q3 + 2 * q0 * q2,
        q1 * q1 + q0 * q0 - q3 * q3 - q2 * q2,
        2 * q1 * q2 + 2 * q0 * q3,
        2 * q0 * q2 - 2 * q1 * q3,
        out
      );
      break;

    case EulerOrder.xzy:
      /*threeAxisRotation(
        2 * (q[2] * q[3] + q[0] * q[1]),
        q[0] * q[0] - q[1] * q[1] + q[2] * q[2] - q[3] * q[3],
        -2 * (q[1] * q[2] - q[0] * q[3]),
        2 * (q[1] * q[3] + q[0] * q[2]),
        q[0] * q[0] + q[1] * q[1] - q[2] * q[2] - q[3] * q[3],
        out
      );
      threeAxisRotation(
        2 * q0 * q1 - 2 * q2 * q3,
        q2 * q2 - q3 * q3 + q0 * q0 - q1 * q1,
        2 * q1 * q2 + 2 * q0 * q3,
        2 * q0 * q2 - 2 * q1 * q3,
        q1 * q1 + q0 * q0 - q3 * q3 - q2 * q2,
        out
      )*/

      out[2] = Math.asin(-clamp(m12, -1, 1));

      if (Math.abs(m12) < 0.99999) {
        out[0] = Math.atan2(m32, m22);
        out[1] = Math.atan2(m13, m11);
      } else {
        out[0] = Math.atan2(-m23, m33);
        out[1] = 0;
      }

      break;

    case EulerOrder.xzx:
      /*twoAxisRotation(
        2 * (q[1] * q[3] - q[0] * q[2]),
        2 * (q[1] * q[2] + q[0] * q[3]),
        q[0] * q[0] + q[1] * q[1] - q[2] * q[2] - q[3] * q[3],
        2 * (q[1] * q[3] + q[0] * q[2]),
        -2 * (q[1] * q[2] - q[0] * q[3]),
        out
      );*/

      twoAxisRotation(
        2 * q1 * q3 + 2 * q0 * q2,
        2 * q0 * q3 - 2 * q1 * q2,
        q1 * q1 + q0 * q0 - q3 * q3 - q2 * q2,
        2 * q1 * q3 - 2 * q0 * q2,
        2 * q1 * q2 + 2 * q0 * q3,
        out
      );
      break;

    default:
      console.warn("Invalid Euler rotation order.");
      break;
  }

  return out;
}

export function toOrderedEulerFromQuat2(
  quat: Quaternion,
  order: EulerOrder,
  out?: Vec3
) {
  out = out || [0, 0, 0];

  const m = matrix4x4FromUnitQuat(quat);
  const m11 = m[0],
    m12 = m[4],
    m13 = m[8];
  const m21 = m[1],
    m22 = m[5],
    m23 = m[9];
  const m31 = m[2],
    m32 = m[6],
    m33 = m[10];

  switch (order) {
    case EulerOrder.xyz:
      out[1] = Math.asin(clamp(m13, -1, 1));

      if (Math.abs(m13) < 0.99999) {
        out[0] = Math.atan2(-m23, m33);
        out[2] = Math.atan2(-m12, m11);
      } else {
        out[0] = Math.atan2(m32, m22);
        out[2] = 0;
      }

      break;
    case EulerOrder.yxz:
      out[0] = Math.asin(-clamp(m23, -1, 1));

      if (Math.abs(m23) < 0.9999) {
        out[1] = Math.atan2(m13, m33);
        out[2] = Math.atan2(m21, m22);
      } else {
        out[1] = Math.atan2(-m31, m11);
        out[2] = 0;
      }

      break;
    case EulerOrder.zxy:
      out[0] = Math.asin(clamp(m32, -1, 1));

      if (Math.abs(m32) < 0.99999) {
        out[1] = Math.atan2(-m31, m33);
        out[2] = Math.atan2(-m12, m22);
      } else {
        out[1] = 0;
        out[2] = Math.atan2(m21, m11);
      }

      break;
    case EulerOrder.zyx:
      out[1] = Math.asin(-clamp(m31, -1, 1));

      if (Math.abs(m31) < 0.99999) {
        out[0] = Math.atan2(m32, m33);
        out[2] = Math.atan2(m21, m11);
      } else {
        out[0] = 0;
        out[2] = Math.atan2(-m12, m22);
      }

      break;
    case EulerOrder.yzx:
      out[2] = Math.asin(clamp(m21, -1, 1));

      if (Math.abs(m21) < 0.99999) {
        out[0] = Math.atan2(-m23, m22);
        out[1] = Math.atan2(-m31, m11);
      } else {
        out[0] = 0;
        out[1] = Math.atan2(m13, m33);
      }

      break;
    case EulerOrder.xzy:
      out[2] = Math.asin(-clamp(m12, -1, 1));

      if (Math.abs(m12) < 0.99999) {
        out[0] = Math.atan2(m32, m22);
        out[1] = Math.atan2(m13, m11);
      } else {
        out[0] = Math.atan2(-m23, m33);
        out[1] = 0;
      }

      break;
  }
}

/**
 * Extracts the angle part, in radians, of a rotation quaternion.
 */
export function angleQuat(quat: Quaternion): number {
  const a = quat[0];

  if (a < -1.0 || a > 1.0) {
    return 0.0;
  }

  const angle = 2 * acos(a);

  if (angle > PI) {
    return angle - 2 * PI;
  }

  return angle;
}

/**
 * Extracts the axis part, as a Vec3, of a rotation quaternion.
 */
export function axisQuat(quat: Quaternion): Vec3 {
  const x = quat[1],
    y = quat[2],
    z = quat[3];

  const length = sqrt(x * x + y * y + z * z);

  if (length === 0) return [0, 0, 0];

  const r = 1 / sqrt(x * x + y * y + z * z);

  return [x * r, y * r, z * r];
}

/**
 * Produces a transform matrix from a returned unit quaternion
 */
export function matrix4x4FromUnitQuat(q: Quaternion, m?: Mat4x4): Mat4x4 {
  let wx, wy, wz, xx, yy, yz, xy, xz, zz, x2, y2, z2;
  m = m || identity4();

  // calculate coefficients
  x2 = q[1] + q[1];
  y2 = q[2] + q[2];
  z2 = q[3] + q[3];
  xx = q[1] * x2;
  xy = q[1] * y2;
  xz = q[1] * z2;
  yy = q[2] * y2;
  yz = q[2] * z2;
  zz = q[3] * z2;
  wx = q[0] * x2;
  wy = q[0] * y2;
  wz = q[0] * z2;

  m[M400] = 1.0 - (yy + zz);
  m[M410] = xy - wz;
  m[M420] = xz + wy;
  m[M430] = 0.0;

  m[M401] = xy + wz;
  m[M411] = 1.0 - (xx + zz);
  m[M421] = yz - wx;
  m[M431] = 0.0;

  m[M402] = xz - wy;
  m[M412] = yz + wx;
  m[M422] = 1.0 - (xx + yy);
  m[M432] = 0.0;

  m[M403] = 0;
  m[M413] = 0;
  m[M423] = 0;
  m[M433] = 1;

  return m;
}

/**
 * Converts Euler angles [roll(X), pitch(Y), yaw(Z)]
 */
export function eulerToQuat(
  angles: EulerRotation,
  out?: Quaternion
): Quaternion {
  out = out || zeroQuat();
  let cr, cp, cy, sr, sp, sy, cpcy, spsy;
  const [roll, pitch, yaw] = angles;

  // calculate trig identities
  cr = cos(roll / 2);
  cp = cos(pitch / 2);
  cy = cos(yaw / 2);
  sr = sin(roll / 2);
  sp = sin(pitch / 2);
  sy = sin(yaw / 2);
  cpcy = cp * cy;
  spsy = sp * sy;
  out[0] = cr * cpcy + sr * spsy;
  out[1] = sr * cpcy - cr * spsy;
  out[2] = cr * sp * cy + sr * cp * sy;
  out[3] = cr * cp * sy - sr * sp * cy;

  return out;
}

/**
 * This produces a quaternion that creates an orientation that will look in the direction specified.
 */
export function lookAtQuat(
  forward: Vec3Compat,
  up: Vec3Compat,
  q?: Quaternion
): Quaternion {
  q = q || zeroQuat();
  forward = normalize3(forward);

  const f: Vec3 = [-forward[0], -forward[1], -forward[2]];
  const l = normalize3(cross3(up, f));
  const u = normalize3(cross3(f, l));

  const m00 = l[0];
  const m01 = l[1];
  const m02 = l[2];
  const m10 = u[0];
  const m11 = u[1];
  const m12 = u[2];
  const m20 = f[0];
  const m21 = f[1];
  const m22 = f[2];

  const tr = m00 + m11 + m22;

  if (tr > 0.0) {
    const s = sqrt(tr + 1.0) * 2;
    q[0] = 0.25 * s;
    // num = 0.5 / num;
    q[1] = (m21 - m12) / s;
    q[2] = (m02 - m20) / s;
    q[3] = (m10 - m01) / s;

    return q;
  }

  if (m00 > m11 && m00 > m22) {
    // const num7 = sqrt(1.0 + m00 - m11 - m22);
    // const num4 = 0.5 / num7;
    const s = sqrt(1.0 + m00 - m11 - m22) * 2;
    q[0] = (m21 - m12) / s;
    q[1] = 0.25 * s;
    q[2] = (m01 + m10) / s;
    q[3] = (m02 + m20) / s;

    return q;
  }

  if (m11 > m22) {
    // const num6 = sqrt(1.0 + m11 - m00 - m22);
    // const num3 = 0.5 / num6;
    const s = sqrt(1.0 + m11 - m00 - m22) * 2;

    q[0] = (m02 - m20) / s;
    q[1] = (m10 + m01) / s;
    q[2] = 0.25 * s;
    q[3] = (m21 + m12) / s;

    return q;
  }

  // const num5 = sqrt(1.0 + m22 - m00 - m11);
  // const num2 = 0.5 / num5;
  const s = sqrt(1.0 + m22 - m00 - m11) * 2;
  q[0] = (m10 - m01) / s;
  q[1] = (m20 + m02) / s;
  q[2] = (m21 + m12) / s;
  q[3] = 0.25 * s;

  return q;
}

export function matrix3x3ToQuaternion(mat: Mat3x3, q?: Quaternion): Quaternion {
  q = q || zeroQuat();

  const m00 = mat[0];
  const m01 = mat[3];
  const m02 = mat[6];
  const m10 = mat[1];
  const m11 = mat[4];
  const m12 = mat[7];
  const m20 = mat[2];
  const m21 = mat[5];
  const m22 = mat[8];

  const tr = m00 + m11 + m22;

  if (tr > 0.0) {
    const s = sqrt(tr + 1.0) * 2;
    q[0] = 0.25 * s;
    // num = 0.5 / num;
    q[1] = (m21 - m12) / s;
    q[2] = (m02 - m20) / s;
    q[3] = (m10 - m01) / s;

    return q;
  }

  if (m00 > m11 && m00 > m22) {
    // const num7 = sqrt(1.0 + m00 - m11 - m22);
    // const num4 = 0.5 / num7;
    const s = sqrt(1.0 + m00 - m11 - m22) * 2;
    q[0] = (m21 - m12) / s;
    q[1] = 0.25 * s;
    q[2] = (m01 + m10) / s;
    q[3] = (m02 + m20) / s;

    return q;
  }

  if (m11 > m22) {
    // const num6 = sqrt(1.0 + m11 - m00 - m22);
    // const num3 = 0.5 / num6;
    const s = sqrt(1.0 + m11 - m00 - m22) * 2;

    q[0] = (m02 - m20) / s;
    q[1] = (m10 + m01) / s;
    q[2] = 0.25 * s;
    q[3] = (m21 + m12) / s;

    return q;
  }

  // const num5 = sqrt(1.0 + m22 - m00 - m11);
  // const num2 = 0.5 / num5;
  const s = sqrt(1.0 + m22 - m00 - m11) * 2;
  q[0] = (m10 - m01) / s;
  q[1] = (m20 + m02) / s;
  q[2] = (m21 + m12) / s;
  q[3] = 0.25 * s;

  return q;
}

export function matrix4x4ToQuaternion(mat: Mat4x4, q?: Quaternion): Quaternion {
  q = q || zeroQuat();

  const m00 = mat[0];
  const m01 = mat[4];
  const m02 = mat[8];
  const m10 = mat[1];
  const m11 = mat[5];
  const m12 = mat[9];
  const m20 = mat[2];
  const m21 = mat[6];
  const m22 = mat[10];

  const tr = m00 + m11 + m22;

  if (tr > 0.0) {
    const s = sqrt(tr + 1.0) * 2;
    q[0] = 0.25 * s;
    // num = 0.5 / num;
    q[1] = (m21 - m12) / s;
    q[2] = (m02 - m20) / s;
    q[3] = (m10 - m01) / s;

    return q;
  }

  if (m00 > m11 && m00 > m22) {
    // const num7 = sqrt(1.0 + m00 - m11 - m22);
    // const num4 = 0.5 / num7;
    const s = sqrt(1.0 + m00 - m11 - m22) * 2;
    q[0] = (m21 - m12) / s;
    q[1] = 0.25 * s;
    q[2] = (m01 + m10) / s;
    q[3] = (m02 + m20) / s;

    return q;
  }

  if (m11 > m22) {
    // const num6 = sqrt(1.0 + m11 - m00 - m22);
    // const num3 = 0.5 / num6;
    const s = sqrt(1.0 + m11 - m00 - m22) * 2;

    q[0] = (m02 - m20) / s;
    q[1] = (m10 + m01) / s;
    q[2] = 0.25 * s;
    q[3] = (m21 + m12) / s;

    return q;
  }

  // const num5 = sqrt(1.0 + m22 - m00 - m11);
  // const num2 = 0.5 / num5;
  const s = sqrt(1.0 + m22 - m00 - m11) * 2;
  q[0] = (m10 - m01) / s;
  q[1] = (m20 + m02) / s;
  q[2] = (m21 + m12) / s;
  q[3] = 0.25 * s;

  return q;
}

export function lookAtMatrix(
  forward: Vec3Compat,
  up: Vec3Compat,
  m?: Mat4x4
): Mat4x4 {
  m = m || identity4();

  forward = normalize3(forward);

  const f: Vec3 = [-forward[0], -forward[1], -forward[2]];
  const l = normalize3(cross3(up, f));
  const u = normalize3(cross3(f, l));

  m[0] = l[0];
  m[1] = u[0];
  m[2] = f[0];
  m[3] = 0.0;
  m[4] = l[1];
  m[5] = u[1];
  m[6] = f[1];
  m[7] = 0.0;
  m[8] = l[2];
  m[9] = u[2];
  m[10] = f[2];
  m[11] = 0.0;
  m[12] = 0.0;
  m[13] = 0.0;
  m[14] = 0.0;
  m[15] = 1.0;

  return m;
}

/**
 * SLERP interpolation between two quaternion orientations. The Quaternions MUST be unit quats for this to be valid.
 * If the quat has gotten out of normalization from precision errors, consider renormalizing the quaternion.
 */
export function slerpUnitQuat(
  from: Quaternion,
  to: Quaternion,
  t: number,
  out?: Quaternion
): Quaternion {
  out = out || zeroQuat();
  const to1: Vec4 = [0, 0, 0, 0];
  let omega, cosom, sinom, scale0, scale1;
  cosom = from[1] * to[1] + from[2] * to[2] + from[3] * to[3] + from[0] * to[0];

  if (cosom < 0.0) {
    cosom = -cosom;
    to1[0] = -to[1];
    to1[1] = -to[2];
    to1[2] = -to[3];
    to1[3] = -to[0];
  } else {
    to1[0] = to[1];
    to1[1] = to[2];
    to1[2] = to[3];
    to1[3] = to[0];
  }

  // Calculate coefficients for final values. We use SLERP if the difference between the two angles isn't too big.
  if (1.0 - cosom > 0.0000001) {
    omega = acos(cosom);
    sinom = sin(omega);
    scale0 = sin((1.0 - t) * omega) / sinom;
    scale1 = sin(t * omega) / sinom;
  }

  // We linear interpolate for quaternions that are very close together in angle.
  else {
    scale0 = 1.0 - t;
    scale1 = t;
  }

  // calculate final values
  out[1] = scale0 * from[1] + scale1 * to1[0];
  out[2] = scale0 * from[2] + scale1 * to1[1];
  out[3] = scale0 * from[3] + scale1 * to1[2];
  out[0] = scale0 * from[0] + scale1 * to1[3];

  return out;
}

/**
 * One basis quaternion
 */
export function oneQuat(): Quaternion {
  return [1, 0, 0, 0];
}

/**
 * i basis quaternion
 */
export function iQuat(): Quaternion {
  return [0, 1, 0, 0];
}

/**
 * j basis quaternion
 */
export function jQuat(): Quaternion {
  return [0, 0, 1, 0];
}

/**
 * i basis quaternion
 */
export function kQuat(): Quaternion {
  return [0, 0, 0, 1];
}<|MERGE_RESOLUTION|>--- conflicted
+++ resolved
@@ -1,40 +1,43 @@
-import { EulerOrder, EulerRotation } from '../types';
 import {
-<<<<<<< HEAD
-    identity4, M400, M401, M402, M403, M410, M411, M412, M413, M420, M421, M422, M423, M430, M431,
-    M432, M433, Mat3x3, Mat4x4
+    EulerOrder,
+    EulerRotation
+} from '../types';
+import {
+    identity4,
+    M400,
+    M401,
+    M402,
+    M403,
+    M410,
+    M411,
+    M412,
+    M413,
+    M420,
+    M421,
+    M422,
+    M423,
+    M430,
+    M431,
+    M432,
+    M433,
+    Mat3x3,
+    Mat4x4
 } from './matrix';
-import { cross3, dot4, normalize3, Vec3, Vec3Compat, Vec4 } from './vector';
-=======
-  identity4,
-  M400,
-  M401,
-  M402,
-  M403,
-  M410,
-  M411,
-  M412,
-  M413,
-  M420,
-  M421,
-  M422,
-  M423,
-  M430,
-  M431,
-  M432,
-  M433,
-  Mat3x3,
-  Mat4x4
-} from "./matrix";
-import { cross3, dot4, normalize3, Vec3, Vec3Compat, Vec4 } from "./vector";
->>>>>>> 14053c6c
+import {
+    cross3,
+    dot4,
+    normalize3,
+    Vec3,
+    Vec3Compat,
+    Vec4
+} from './vector';
 
 const { cos, sin, sqrt, exp, acos, asin, atan2, PI } = Math;
 
 /** Expresses a quaternion [scalar, i, j, k] */
 export type Quaternion = Vec4;
 
-export function clamp(x: number, min: number, max: number) {
+export function clamp (x: number, min: number, max: number) {
   if (x > max) return max;
   if (x < min) return min;
   return x;
@@ -43,7 +46,7 @@
 /**
  * Generates a new zero quaternion
  */
-export function zeroQuat(out?: Quaternion): Quaternion {
+export function zeroQuat (out?: Quaternion): Quaternion {
   if (out) {
     out[0] = 0;
     out[1] = 0;
@@ -59,7 +62,7 @@
 /**
  * Adds two quaternions.
  */
-export function addQuat(
+export function addQuat (
   q1: Quaternion,
   q2: Quaternion,
   out?: Quaternion
@@ -77,7 +80,7 @@
  * Multiplies two quaternions.
  * Note: Quaternion multiplication is noncommutative.
  */
-export function multiplyQuat(
+export function multiplyQuat (
   q1: Quaternion,
   q2: Quaternion,
   out?: Quaternion
@@ -105,7 +108,7 @@
  * Performs quaternion division:
  * q1 / q2 = q1 * q2^-1
  */
-export function divideQuat(
+export function divideQuat (
   q1: Quaternion,
   q2: Quaternion,
   out?: Quaternion
@@ -144,7 +147,7 @@
 /**
  * Calculates the exponentiation of a quaternion
  */
-export function exponentQuat(q: Quaternion, out?: Quaternion): Quaternion {
+export function exponentQuat (q: Quaternion, out?: Quaternion): Quaternion {
   out = out || zeroQuat();
 
   const a = q[0],
@@ -174,7 +177,7 @@
 /**
  * Multiplies a quaternion by a scalar.
  */
-export function scaleQuat(
+export function scaleQuat (
   q: Quaternion,
   scale: number,
   out?: Quaternion
@@ -192,7 +195,7 @@
 /**
  * Computes the conjugate of a quaternion.
  */
-export function conjugateQuat(q: Quaternion, out?: Quaternion): Quaternion {
+export function conjugateQuat (q: Quaternion, out?: Quaternion): Quaternion {
   out = out || zeroQuat();
 
   out[0] = q[0];
@@ -206,7 +209,7 @@
 /**
  * Computes the inverse, or reciprocal, of a quaternion.
  */
-export function inverseQuat(q: Quaternion, out?: Quaternion): Quaternion {
+export function inverseQuat (q: Quaternion, out?: Quaternion): Quaternion {
   out = out || zeroQuat();
 
   const a = q[0],
@@ -238,7 +241,7 @@
  * the product of the quaternion with its conjugate.  Also known as
  * the "norm".
  */
-export function lengthQuat(q: Quaternion): number {
+export function lengthQuat (q: Quaternion): number {
   const a = q[0],
     b = q[1],
     c = q[2],
@@ -251,7 +254,7 @@
  * Normalizes a quaternion so its length is equal to 1.  The result of
  * normalizing a zero quaternion is undefined.
  */
-export function normalizeQuat(q: Quaternion, out?: Quaternion): Quaternion {
+export function normalizeQuat (q: Quaternion, out?: Quaternion): Quaternion {
   out = out || zeroQuat();
   const len = lengthQuat(q);
   if (len === 0) return [0, 0, 0, 0];
@@ -263,21 +266,21 @@
 /**
  * Provides the real part of the quaternion.
  */
-export function realQuat(q: Quaternion): number {
+export function realQuat (q: Quaternion): number {
   return q[0];
 }
 
 /**
  * Provides the vector part of the quaternion.
  */
-export function imaginaryQuat(q: Quaternion): Vec3 {
+export function imaginaryQuat (q: Quaternion): Vec3 {
   return [q[1], q[2], q[3]];
 }
 
 /**
  * Dot product of two quaternions
  */
-export function dotQuat(q1: Quaternion, q2: Quaternion): number {
+export function dotQuat (q1: Quaternion, q2: Quaternion): number {
   return dot4(q1, q2);
 }
 
@@ -285,7 +288,7 @@
  * Constructs a rotation quaternion from an axis (a normalized
  * Vec3) and an angle (in radians).
  */
-export function fromEulerAxisAngleToQuat(
+export function fromEulerAxisAngleToQuat (
   axis: Vec3,
   angle: number,
   out?: Quaternion
@@ -307,7 +310,7 @@
 /**
  * This converts a general euler angle of any rotation order into a quaternion
  */
-export function fromOrderedEulerToQuat(
+export function fromOrderedEulerToQuat (
   angles: Vec3,
   order: EulerOrder,
   out?: Quaternion
@@ -390,7 +393,7 @@
  * This converts a euler angle of any ordering and turns it into an euler of XYZ orientation which is the expected
  * rotation of most elements in this framework.
  */
-export function toEulerXYZfromOrderedEuler(
+export function toEulerXYZfromOrderedEuler (
   euler: Vec3,
   order: EulerOrder,
   out?: EulerRotation
@@ -405,7 +408,7 @@
 /**
  * Helper method for toEulerQuat
  */
-function twoAxisRotation(
+function twoAxisRotation (
   r11: number,
   r12: number,
   r2: number,
@@ -421,7 +424,7 @@
 /**
  * Helper method for toEulerQuat
  */
-function threeAxisRotation(
+function threeAxisRotation (
   r11: number,
   r12: number,
   r2: number,
@@ -439,7 +442,7 @@
 /**
  * Produces a XYZ Euler angle from the provided Quaternion.
  */
-export function toEulerFromQuat(q: Quaternion, out?: EulerRotation) {
+export function toEulerFromQuat (q: Quaternion, out?: EulerRotation) {
   return toOrderedEulerFromQuat(q, EulerOrder.zyx, out);
 }
 
@@ -449,7 +452,7 @@
  * NOTE: It is best to convert to XYZ ordering if using with this framework's 3D system, or simply use toEulerFromQuat
  * if this is desired. Only use this if you specifically need an Euler angle for a known purpose.
  */
-export function toOrderedEulerFromQuat(
+export function toOrderedEulerFromQuat (
   q: Quaternion,
   order: EulerOrder,
   out?: Vec3
@@ -771,7 +774,7 @@
   return out;
 }
 
-export function toOrderedEulerFromQuat2(
+export function toOrderedEulerFromQuat2 (
   quat: Quaternion,
   order: EulerOrder,
   out?: Vec3
@@ -868,7 +871,7 @@
 /**
  * Extracts the angle part, in radians, of a rotation quaternion.
  */
-export function angleQuat(quat: Quaternion): number {
+export function angleQuat (quat: Quaternion): number {
   const a = quat[0];
 
   if (a < -1.0 || a > 1.0) {
@@ -887,7 +890,7 @@
 /**
  * Extracts the axis part, as a Vec3, of a rotation quaternion.
  */
-export function axisQuat(quat: Quaternion): Vec3 {
+export function axisQuat (quat: Quaternion): Vec3 {
   const x = quat[1],
     y = quat[2],
     z = quat[3];
@@ -904,7 +907,7 @@
 /**
  * Produces a transform matrix from a returned unit quaternion
  */
-export function matrix4x4FromUnitQuat(q: Quaternion, m?: Mat4x4): Mat4x4 {
+export function matrix4x4FromUnitQuat (q: Quaternion, m?: Mat4x4): Mat4x4 {
   let wx, wy, wz, xx, yy, yz, xy, xz, zz, x2, y2, z2;
   m = m || identity4();
 
@@ -948,7 +951,7 @@
 /**
  * Converts Euler angles [roll(X), pitch(Y), yaw(Z)]
  */
-export function eulerToQuat(
+export function eulerToQuat (
   angles: EulerRotation,
   out?: Quaternion
 ): Quaternion {
@@ -976,7 +979,7 @@
 /**
  * This produces a quaternion that creates an orientation that will look in the direction specified.
  */
-export function lookAtQuat(
+export function lookAtQuat (
   forward: Vec3Compat,
   up: Vec3Compat,
   q?: Quaternion
@@ -1047,7 +1050,7 @@
   return q;
 }
 
-export function matrix3x3ToQuaternion(mat: Mat3x3, q?: Quaternion): Quaternion {
+export function matrix3x3ToQuaternion (mat: Mat3x3, q?: Quaternion): Quaternion {
   q = q || zeroQuat();
 
   const m00 = mat[0];
@@ -1109,7 +1112,7 @@
   return q;
 }
 
-export function matrix4x4ToQuaternion(mat: Mat4x4, q?: Quaternion): Quaternion {
+export function matrix4x4ToQuaternion (mat: Mat4x4, q?: Quaternion): Quaternion {
   q = q || zeroQuat();
 
   const m00 = mat[0];
@@ -1171,7 +1174,7 @@
   return q;
 }
 
-export function lookAtMatrix(
+export function lookAtMatrix (
   forward: Vec3Compat,
   up: Vec3Compat,
   m?: Mat4x4
@@ -1208,7 +1211,7 @@
  * SLERP interpolation between two quaternion orientations. The Quaternions MUST be unit quats for this to be valid.
  * If the quat has gotten out of normalization from precision errors, consider renormalizing the quaternion.
  */
-export function slerpUnitQuat(
+export function slerpUnitQuat (
   from: Quaternion,
   to: Quaternion,
   t: number,
@@ -1258,27 +1261,27 @@
 /**
  * One basis quaternion
  */
-export function oneQuat(): Quaternion {
+export function oneQuat (): Quaternion {
   return [1, 0, 0, 0];
 }
 
 /**
  * i basis quaternion
  */
-export function iQuat(): Quaternion {
+export function iQuat (): Quaternion {
   return [0, 1, 0, 0];
 }
 
 /**
  * j basis quaternion
  */
-export function jQuat(): Quaternion {
+export function jQuat (): Quaternion {
   return [0, 0, 1, 0];
 }
 
 /**
  * i basis quaternion
  */
-export function kQuat(): Quaternion {
+export function kQuat (): Quaternion {
   return [0, 0, 0, 1];
 }