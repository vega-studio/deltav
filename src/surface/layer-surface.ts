--- conflicted
+++ resolved
@@ -14,16 +14,12 @@
 import { ShaderProcessor } from "../shaders/processing/shader-processor";
 import { LayerInteractionHandler } from "../surface/layer-interaction-handler";
 import { ActiveIOExpansion } from "../surface/layer-processing/base-io-expanders/active-io-expansion";
-<<<<<<< HEAD
-import { IInstanceAttribute, IPipeline, IResourceType, PickType } from "../types";
-=======
 import {
   IInstanceAttribute,
   IProjection,
   IResourceType,
   PickType
 } from "../types";
->>>>>>> 0839cc06
 import { FrameMetrics, ResourceType } from "../types";
 import { analyzeColorPickingRendering } from "../util/color-picking-analysis";
 import { copy4, Vec2, Vec4 } from "../util/vector";
