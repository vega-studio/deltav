import { ReactiveDiff } from "src/util/reactive-diff";
import { GLSettings, RenderTarget, Scene, Texture } from "../gl";
import { flushDebug } from "../gl/debug-resources";
import { WebGLRenderer } from "../gl/webgl-renderer";
import { Instance } from "../instance-provider/instance";
import { Bounds } from "../primitives/bounds";
import {
  BaseResourceManager,
  BaseResourceOptions,
  FontResourceManager,
  ResourceManager
} from "../resources";
import { AtlasResourceManager } from "../resources/texture/atlas-resource-manager";
import { ShaderProcessor } from "../shaders/processing/shader-processor";
import { LayerInteractionHandler } from "../surface/layer-interaction-handler";
import { ActiveIOExpansion } from "../surface/layer-processing/base-io-expanders/active-io-expansion";
import {
  IInstanceAttribute,
  IPipeline,
  IProjection,
  IResourceType,
  PickType
} from "../types";
import { FrameMetrics, ResourceType } from "../types";
import { analyzeColorPickingRendering } from "../util/color-picking-analysis";
import { copy4, Vec2, Vec4 } from "../util/vector";
import { waitForFrame } from "../util/waitForFrame";
import { BaseIOSorting } from "./base-io-sorting";
import { EventManager } from "./event-manager";
import { LayerMouseEvents } from "./event-managers/layer-mouse-events";
import { ILayerProps, ILayerPropsInternal, Layer } from "./layer";
import { BasicIOExpansion } from "./layer-processing/base-io-expanders/basic-io-expansion";
import { EasingIOExpansion } from "./layer-processing/base-io-expanders/easing-io-expansion";
import { BaseIOExpansion } from "./layer-processing/base-io-expansion";
import { generateDefaultElements } from "./layer-processing/generate-default-scene";
import { generateLayerGeometry } from "./layer-processing/generate-layer-geometry";
import { generateLayerMaterial } from "./layer-processing/generate-layer-material";
import { generateLayerModel } from "./layer-processing/generate-layer-model";
import { makeLayerBufferManager } from "./layer-processing/layer-buffer-type";
import { ISceneOptions, LayerScene } from "./layer-scene";
import { MouseEventManager, SceneView } from "./mouse-event-manager";
import { ClearFlags, View } from "./view";

/**
 * Default IO expansion controllers applied to the system when explicit settings
 * are not provided.
 */
export const DEFAULT_IO_EXPANSION: BaseIOExpansion[] = [
  // Basic expansion to handle writing attributes and uniforms to the shader
  new BasicIOExpansion(),
  // Expansion to write in the active attribute handler. Any expansion injected AFTER
  // this expander will have it's processes canceled out for the destructuring portion
  // of the expansion when an instance is not active (if the instance has an active
  // attribute).
  new ActiveIOExpansion(),
  // Expansion to handle easing IO attributes and write AutoEasingMethods to the shaders
  new EasingIOExpansion()
];

/**
 * Default resource managers the system will utilize to handle default / basic resources.
 */
export const DEFAULT_RESOURCE_MANAGEMENT: ILayerSurfaceOptions["resourceManagers"] = [
  {
    type: ResourceType.ATLAS,
    manager: new AtlasResourceManager({})
  },
  {
    type: ResourceType.FONT,
    manager: new FontResourceManager()
  }
];

/**
 * Options for generating a new layer surface.
 */
export interface ILayerSurfaceOptions {
  /**
   * Provides the context the surface will use while rendering
   */
  context?: HTMLCanvasElement;
  /**
   * This is the event managers to respond to the mouse events.
   */
  eventManagers?: EventManager[];
  /**
   * Set to true to allow this surface to absorb and handle wheel events from the mouse.
   */
  handlesWheelEvents?: boolean;
  /**
   * Provides additional expansion controllers that will contribute to our Shader IO configuration
   * for the layers. If this is not provided, this defaults to default system behaviors.
   *
   * To add additional Expansion controllers and keep default system controllers utilize a Function
   * instead:
   *
   * ioExpansion: (defaultExpanders: BaseIOExpansion) => [...defaultExpanders, <your own expanders>]
   *
   * For instance: easing properties on attributes requires the attribute to be expanded to additional
   * attributes + modified behavior of the base attribute. Thus the system by default adds in the
   * EasinggIOExpansion controller when this is not provided to make those property types work.
   */
  ioExpansion?:
    | BaseIOExpansion[]
    | ((defaultExpanders: BaseIOExpansion[]) => BaseIOExpansion[]);
  /**
   * This specifies the density of rendering in the surface. The default value is window.devicePixelRatio to match the
   * monitor for optimal clarity. Using a value of 1 will be acceptable, will not get high density renders, but will
   * have better performance if needed.
   */
  pixelRatio?: number;
  /** Sets some options for the renderer which deals with top level settings that can only be set when the context is retrieved */
  rendererOptions?: {
    /**
     * This indicates the back buffer for the webgl context will have an alpha channel. This affects performance some, but is mainly
     * for the DOM compositing the canvas with the other DOM elements.
     */
    alpha?: boolean;
    /** Hardware antialiasing. Disabled by default. Enabled makes things prettier but slower. */
    antialias?: boolean;
    /**
     * This tells the browser what to expect from the colors rendered into the canvas. This will affect how compositing
     * the canvas with the rest of the DOM will be accomplished. This should match the color values being written to
     * the final FBO target (render target null). If incorrect, bizarre color blending with the DOM can occur.
     */
    premultipliedAlpha?: boolean;
    /**
     * This sets what the browser will do with the target frame buffer object after it's done using it for compositing.
     * If you wish to take a snap shot of the canvas being rendered into, this must be true. This has the potential
     * to hurt performance, thus it is disabled by default.
     */
    preserveDrawingBuffer?: boolean;
  };
  /**
   * This specifies the resource managers that will be applied to the surface. If this is not
   * provided, this will default to DEFAULT_RESOURCE_MANAGEMENT.
   *
   * To add additional managers to the default framework:
   * [
   *   ...DEFAULT_RESOURCE_MANAGEMENT,
   *   <your own resource managers>
   * ]
   *
   * Resource managers handle a layer's requests for a resource (this.resource.request(layer, instance, requestObject))
   * during update cycles of the attributes.
   */
  resourceManagers?: {
    type: number;
    manager: BaseResourceManager<IResourceType, IResourceType>;
  }[];
}

/**
 * If a view does not specify a background color, this is the color that will be cleared to
 * when the color buffer is cleared for the view
 */
const DEFAULT_BACKGROUND_COLOR: Vec4 = [0.0, 0.0, 0.0, 0.0];

/**
 * A type to describe the constructor of a Layer class.
 */
export interface ILayerConstructable<T extends Instance> {
  new (props: ILayerProps<T>): Layer<any, any>;
}

/**
 * This specifies a class type that can be used in creating a layer with createLayer
 */
export type ILayerConstructionClass<
  T extends Instance,
  U extends ILayerProps<T>
> = ILayerConstructable<T> & { defaultProps: U };

/**
 * This is a pair of a Class Type and the props to be applied to that class type.
 */
export type LayerInitializer = {
  key: string,
  init: [
    ILayerConstructionClass<Instance, ILayerProps<Instance>>,
    ILayerProps<Instance>
  ]
};

/**
 * The internal system layer initializer that hides additional properties the front
 * facing API should not be concerned with.
 */
export type LayerInitializerInternal = {
  key: string,
  init: [
    ILayerConstructionClass<Instance, ILayerPropsInternal<Instance>>,
    ILayerPropsInternal<Instance>
  ]
};

/**
 * Used for reactive layer generation and updates.
 */
export function createLayer<T extends Instance, U extends ILayerProps<T>>(
  layerClass: ILayerConstructable<T> & { defaultProps: U },
  props: U
): LayerInitializer {
  return {
    get key() { return props.key; },
    init: [layerClass, props],
  };
}

/**
 * This is a manager for layers. It will use voidgl layers to intelligently render resources
 * as efficiently as possible. Layers will be rendered in the order they are provided and this
 * surface will provide some basic camera controls by default.
 */
export class LayerSurface {
  /** This is the gl context this surface is rendering to */
  private context: WebGLRenderingContext;
  /**
   * This is the metrics of the current running frame
   */
  frameMetrics: FrameMetrics = {
    currentFrame: 0,
    currentTime: Date.now() | 0,
    frameDuration: 1000 / 60,
    previousTime: Date.now() | 0
  };
  /** This is used to help resolve concurrent draws and resolving resource request dequeue operations. */
  private isBufferingResources = false;
  /** These are the registered expanders of Shader IO configuration */
  private ioExpanders: BaseIOExpansion[] = [];
  /** This is the sorting controller for sorting attributes/uniforms of a layer after all the attributes have been generated that are needed */
  ioSorting = new BaseIOSorting();
  /** This is all of the layers in this manager by their id */
  layers = new Map<string, Layer<Instance, ILayerProps<Instance>>>();
  /** This manages the mouse events for the current canvas context */
  private mouseManager: MouseEventManager;
  /** This is a target used to perform rendering our picking pass */
  pickingTarget: RenderTarget;
  /** This is the density the rendering renders for the surface */
  pixelRatio: number = window.devicePixelRatio;
  /** This is the THREE render system we use to render scenes with views */
  renderer: WebGLRenderer;
  /** This is the resource manager that handles resource requests for instances */
  resourceManager: ResourceManager;
  /**
   * This is all of the available scenes and their views for this surface. Layers reference the IDs
   * of the scenes and the views to be a part of their rendering state.
   */
  scenes = new Map<string, LayerScene>();
  /**
   * This is all of the views currently generated for this surface paired with the scene they render.
   */
  sceneViews: SceneView[] = [];
  /** When set to true, the next render will make sure color picking is updated for layer interactions */
  updateColorPick?: {
    mouse: Vec2;
    views: View[];
  };
  /**
   * This flags all layers by id for disposal at the end of every render. A Layer must be recreated
   * after each render in order to clear it's disposal flag. This is the trick to making this a
   * reactive system.
   */
  willDisposeLayer = new Map<string, boolean>();
  /**
   * This map is a quick look up for a view to determine other views that
   * would need to be redrawn as a consequence of the key view needing a redraw.
   */
  private viewDrawDependencies = new Map<View, View[]>();
  /** This is used to indicate whether the loading is completed */
  private loadReadyResolve: () => void;
  loadReady: Promise<void> = new Promise(
    resolve => (this.loadReadyResolve = resolve)
  );

  /** Diff manager to handle diffing resource objects for the pipeline */
  private resourceDiffs: ReactiveDiff<null, BaseResourceOptions>;
  /** Diff manager to handle diffing scene objects for the pipeline */
  private sceneDiffs: ReactiveDiff<LayerScene, ISceneOptions>;

  /** Read only getter for the gl context */
  get gl() {
    return this.context;
  }

  /**
   * Retrieves all IO Expanders applied to this surface
   */
  getIOExpanders() {
    return this.ioExpanders;
  }

  /**
   * Retrieves the controller for sorting the IO for the layers.
   */
  getIOSorting() {
    return this.ioSorting;
  }

  /**
   * The performs all of the needed updates that layers need to commit to the scene and buffers
   * to be ready for a draw pass. This is callable outside of the draw loop to allow for specialized
   * procedures or optimizations to take place, where incremental updates to the buffers would make
   * the most sense.
   *
   * @param time The start time of the given frame
   * @param frameIncrement When true, the frame count for the frame metrics will increment
   * @param onViewReady Callback for when all of the layers of a scene view have been committed
   *                    and are thus potentially ready to be rendered.
   */
  async commit(
    time?: number,
    frameIncrement?: boolean,
    onViewReady?: (
      needsDraw: boolean,
      scene: LayerScene,
      view: View,
      pickingPass: Layer<any, any>[]
    ) => void
  ) {
    if (!this.gl) return;

    // For now, while certain mysteries remain, we will track only if any view needs to be redrawn.
    // Any view that needs to be redrawn will trigger a redraw of the entire surface for now until
    // we can optimize down to only drawing a single view without erasing views that were not redrawn.
    let needsDraw = false;

    // We are rendering a new frame so increment our frame count
    if (frameIncrement) this.frameMetrics.currentFrame++;
    this.frameMetrics.frameDuration =
      this.frameMetrics.currentTime - this.frameMetrics.previousTime;
    this.frameMetrics.previousTime = this.frameMetrics.currentTime;

    // If no manual time was provided, we shall use Date.now in 32 bit format
    if (time === undefined) {
      this.frameMetrics.currentTime = Date.now() | 0;
    } else {
      // If this is our first frame and we have a manual time entry, then we first need to sync up
      // The manual time as our previous timing.
      if (this.frameMetrics.previousTime === this.frameMetrics.currentTime) {
        this.frameMetrics.previousTime = time;
      }

      this.frameMetrics.currentTime = time;
    }

    // Now that we have established what the time should be, let's swap our input parameter to reflect
    // the time we will be using for this frame
    time = this.frameMetrics.currentTime;

    // Get the scenes in their added order
    const scenes = Array.from(this.scenes.values());
    const validLayers: { [key: string]: Layer<any, any> } = {};
    const erroredLayers: { [key: string]: [Layer<any, any>, Error] } = {};
    const pickingPassByView = new Map<View, Layer<any, any>[]>();

    // Loop through scenes
    for (let i = 0, end = scenes.length; i < end; ++i) {
      const scene = scenes[i];
      const views = scene.views;
      const layers = scene.layers;

      // Loop through the views
      for (let k = 0, endk = views.length; k < endk; ++k) {
        const view = views[k];
        // When this flags true, a picking pass will be rendered for the provided scene / view
        const pickingPass: Layer<any, any>[] = [];

        // We must perform any operations necessary to make the view camera fit the viewport
        // Correctly
        view.fitViewtoViewport(
          new Bounds({
            height: this.context.canvas.height,
            width: this.context.canvas.width,
            x: 0,
            y: 0
          })
        );

        // Let the layers update their uniforms before the draw
        for (let j = 0, endj = layers.length; j < endj; ++j) {
          // Get the layer to be rendered in the scene
          const layer = layers[j];
          // Update the layer with the view it is about to be rendered with
          layer.view = view;

          // Make sure the layer is given the opportunity to update all of it's uniforms
          // To match the view state and update any unresolved diffs internally
          try {
            // Update uniforms, resolve diff changes
            layer.draw();
            // If any of the layers under the view need a redraw
            // Then the view needs a redraw
            if (layer.needsViewDrawn) view.needsDraw = true;
            // Flag the layer as valid
            validLayers[layer.id] = layer;
            // The view's animationEndTime is the largest end time found on one of the view's child layers.
            view.animationEndTime = Math.max(
              view.animationEndTime,
              layer.animationEndTime,
              view.camera.animationEndTime
            );
            // Indicate this layer is being rendered at the current time frame
            layer.lastFrameTime = time;
          } catch (err) {
            if (!erroredLayers[layer.id]) {
              erroredLayers[layer.id] = [layer, err];
            }
          }

          // If this layer specifies a picking draw pass, then we shall store it in the current draw order
          // For that next step
          if (layer.picking.type === PickType.SINGLE) {
            pickingPass.push(layer);
          }
        }

        // Analyze the view's animation end timings and the camera to see if there are view changes
        // that will trigger a redraw outside of our layer changes
        if (
          view.needsDraw ||
          (time && time < view.lastFrameTime) ||
          view.camera.needsViewDrawn ||
          true
        ) {
          view.needsDraw = true;
          needsDraw = true;

          // Get all of the dependent views for that view
          const overlapViews = this.viewDrawDependencies.get(view);

          // And make all of them need a redraw.
          if (overlapViews) {
            overlapViews.forEach(view => {
              view.needsDraw = true;
            });
          }
        }

        // Store the picking pass for the view to use when the view is ready to draw
        pickingPassByView.set(view, pickingPass);
      }
    }

    // If any draw need was detected, redraw the surface
    for (let i = 0, end = scenes.length; i < end; ++i) {
      const scene = scenes[i];
      // Our scene must have a valid container to operate
      if (!scene.container) continue;
      const views = scene.views;

      for (let k = 0, endk = views.length; k < endk; ++k) {
        const view = views[k];

        // Now perform the rendering
        if (onViewReady) {
          onViewReady(
            needsDraw,
            scene,
            view,
            pickingPassByView.get(view) || []
          );
        }
      }
    }

    // Get the layers with errors flagged for them
    const errors = Object.values(erroredLayers);

    if (errors.length > 0) {
      const passed = Object.values(validLayers);

      console.warn(
        "Some layers errored during their draw update. These layers will be removed. They can be re-added if render() is called again:",
        errors.map(err => err[0].id)
      );

      // Output each layer and why it errored
      errors.forEach(err => {
        console.warn(`Layer ${err[0].id} removed for the following error:`);

        if (err[1]) {
          const message = err[1].stack || err[1].message;
          console.error(message);

          // This is a specific error to instances updating an attribute but returning a value that is larger
          // than the attribute size. The only way to debug this is to run every instance in the layer and
          // retrieve it's update value and compare the return to the expected size.
          if (
            message.indexOf("RangeError") > -1 ||
            message.indexOf("Source is too large") > -1
          ) {
            const layer = err[0];
            const changes = layer.bufferManager.changeListContext;
            let singleMessage:
              | [string, Instance, IInstanceAttribute<Instance>]
              | undefined;
            let errorCount = 0;

            for (let i = 0, iMax = changes.length; i < iMax; ++i) {
              const [instance] = changes[i];
              layer.instanceAttributes.forEach(attr => {
                const check = attr.update(instance);
                if (check.length !== attr.size) {
                  if (!singleMessage) {
                    singleMessage = [
                      "Example instance returned the wrong sized value for an attribute:",
                      instance,
                      attr
                    ];
                  }

                  errorCount++;
                }
              });
            }

            if (singleMessage) {
              console.error(
                "The following output shows discovered issues related to the specified error"
              );
              console.error(
                "Instances are returning too large IO for an attribute\n",
                singleMessage[0],
                singleMessage[1],
                singleMessage[2],
                "Total errors for too large IO values",
                errorCount
              );
            }
          }
        }
      });

      // Re-render but only include non-errored layers
      scene.render(passed.map(layer => layer.initializer));
    }
  }

  /**
   * Free all resources consumed by this surface that gets applied to the GPU.
   */
  destroy() {
    this.layers.forEach(layer => layer.destroy());
    this.resourceManager.destroy();
    this.mouseManager.destroy();
    this.sceneViews.forEach(sceneView => sceneView.scene.destroy());
    this.renderer.dispose();
    this.pickingTarget.dispose();
  }

  private queuedPicking?: [LayerScene, View, Layer<any, any>[], Vec2][];

  /**
   * This processes what is rendered into the picking render target to see if the mouse interacted with
   * any elements.
   */
  private analyzePickRendering() {
    if (!this.queuedPicking) return;

    for (let i = 0, iMax = this.queuedPicking.length; i < iMax; ++i) {
      const [, view, pickingPass, mouse] = this.queuedPicking[i];

      // Optimized rendering of the view will make the view discard picking rendering
      if (view.optimizeRendering) {
        continue;
      }

      // Make our metrics for how much of the image we wish to analyze
      const pickWidth = 5;
      const pickHeight = 5;
      const numBytesPerColor = 4;
      const out = new Uint8Array(pickWidth * pickHeight * numBytesPerColor);

      // Read the pixels out
      this.renderer.readPixels(
        Math.floor(mouse[0] - pickWidth / 2),
        Math.floor(mouse[1] - pickHeight / 2),
        pickWidth,
        pickHeight,
        out
      );

      // Analyze the rendered color data for the picking routine
      const pickingData = analyzeColorPickingRendering(
        [mouse[0] - view.screenBounds.x, mouse[1] - view.screenBounds.y],
        out,
        pickWidth,
        pickHeight
      );

      // We must redraw the layers so they will update their uniforms to adapt to a picking pass
      for (let j = 0, endj = pickingPass.length; j < endj; ++j) {
        const layer = pickingPass[j];

        if (layer.picking.type === PickType.SINGLE) {
          layer.interactions.colorPicking = pickingData;
        }
      }
    }

    delete this.queuedPicking;
  }

  /**
   * This is the draw loop that must be called per frame for updates to take effect and display.
   *
   * @param time This is an optional time flag so one can manually control the time flag for the frame.
   *             This will affect animations and other automated gpu processes.
   */
  async draw(time?: number) {
    if (!this.gl) return;

    // The theoretically least blocking moment for pixels to be read is the beginning of the next frame
    // right before next frame is rendered. This will have given optimal time for the GPU to have finished
    // flushing it's commands. If the GPU has not completed it's tasks by this time, then we're in a major
    // GPU intensive operation.
    this.analyzePickRendering();

    // Gather all of our picking calls to call at the end to prevent readPixels from
    // becoming a major blocking operation
    const toPick: [LayerScene, View, Layer<any, any>[]][] = [];

    // Before we draw the frame, we must have every camera resolve broadcasting changes so everything can respond
    // to the change before all of the drawing operations take place.
    this.sceneViews.forEach(sceneView => {
      sceneView.view.camera.broadcast();
    });

    // Make the layers commit their changes to the buffers then draw each scene view on
    // Completion.
    await this.commit(time, true, (needsDraw, scene, view, pickingPass) => {
      // Our scene must have a valid container to operate
      if (!scene.container) return;

      if (needsDraw) {
        // Now perform the rendering
        this.drawSceneView(scene.container, view);
      }

      // If a layer needs a picking pass, then perform a picking draw pass only
      // if a request for the color pick has been made, then we query the pixels rendered to our picking target
      if (pickingPass.length > 0 && this.updateColorPick) {
        toPick.push([scene, view, pickingPass]);
      }
    });

    // After we have drawn our views of our scenes, we can now ensure all of the bounds
    // Are updated in the interactions and flag our interactions ready for mouse input
    if (this.mouseManager.waitingForRender) {
      this.sceneViews.forEach(sceneView => {
        sceneView.bounds = new Bounds(sceneView.view.screenBounds);
        sceneView.bounds.d = sceneView;
      });

      this.mouseManager.waitingForRender = false;
    }

    // Now that all of our layers have performed updates to everything, we can now dequeue
    // All resource requests
    // We create this gate in case multiple draw calls flow through before a buffer opertion is completed
    if (!this.isBufferingResources) {
      this.isBufferingResources = true;
      const didBuffer = await this.resourceManager.dequeueRequests();
      this.isBufferingResources = false;

      // If buffering did occur and completed, then we should be performing a draw to ensure all of the
      // Changes are committed and pushed out.
      if (didBuffer) {
        this.loadReadyResolve();
        this.loadReady = new Promise(
          resolve => (this.loadReadyResolve = resolve)
        );
        this.draw(await waitForFrame());
      }
    }

    // Each frame needs to analyze if draws are needed or not. Thus we reset all draw needs so they will
    // be considered resolved for the current set of changes.
    // Set draw needs of cameras and views back to false
    this.sceneViews.forEach(sceneView => {
      sceneView.view.needsDraw = false;
      sceneView.view.camera.resolve();
    });

    // Set all layers draw needs back to false, also, resolve all of the data providers
    // so their changelists are considered consumed.
    this.layers.forEach(layer => {
      layer.needsViewDrawn = false;
      layer.props.data.resolveContext = "";
    });

    // Run the picking operation as the final action to put the readPixels at the tail
    for (let i = 0, iMax = toPick.length; i < iMax; ++i) {
      const picking = toPick[i];
      const didDraw = this.drawPicking(picking[0], picking[1], picking[2]);

      if (
        didDraw &&
        picking.length > 0 &&
        !picking[1].optimizeRendering &&
        this.updateColorPick
      ) {
        if (!this.queuedPicking) this.queuedPicking = [];
        this.queuedPicking.push([
          picking[0],
          picking[1],
          picking[2],
          this.updateColorPick.mouse
        ]);
      }
    }

    // Clear out the flag requesting a pick pass so we don't perform a pick render pass unless we have
    // another requested from mouse interactions
    delete this.updateColorPick;

    // Dequeue rendering debugs
    flushDebug();
  }

  /**
   * NOTE: This is a temp way to handle picking. Picking will be handled with MRT once that pipeline is set up.
   *
   * This renders a selected scene/view into our picking target. Settings get adjusted
   */
  private drawPicking(
    scene: LayerScene,
    view: View,
    pickingPass: Layer<any, any>[]
  ) {
    if (!this.updateColorPick) return false;
    if (!scene.container) return false;
    // Optimized rendering of the view will make the view discard picking rendering
    if (view.optimizeRendering) return false;

    // Get the requested metrics for the pick
    const views = this.updateColorPick.views;

    // Ensure the view provided is a view that is registered with this surface
    if (views.indexOf(view) > -1) {
      // Picking uses a pixel ratio of 1
      view.pixelRatio = 1.0;
      // Get the current flags for the view
      const flags = view.clearFlags.slice(0);
      // Store the current background of the view
      const background = view.background && copy4(view.background);
      // Set color rendering flag
      view.clearFlags = [ClearFlags.COLOR, ClearFlags.DEPTH];
      // Set the view's background to a solid black so we don't interfere with color encoding
      view.background = [0, 0, 0, 0];

      // We must perform any operations necessary to make the view camera fit the viewport
      // Correctly with the possibly adjusted pixel ratio
      view.fitViewtoViewport(
        new Bounds({
          height: this.pickingTarget.height,
          width: this.pickingTarget.width,
          x: 0,
          y: 0
        })
      );

      // We must redraw the layers so they will update their uniforms to adapt to a picking pass
      for (let j = 0, endj = pickingPass.length; j < endj; ++j) {
        const layer = pickingPass[j];
        // Adjust the layer to utilize the proper pick mode, thus causing the layer to properly
        // Set it's uniforms into a pick mode.
        layer.picking.currentPickMode = PickType.SINGLE;

        // Update the layer's material uniforms and avoid causing the changelist to attempt updates again
        try {
          layer.updateUniforms();
        } catch (err) {
          /** No-op, the first draw should have output an error for bad draw calls */
          console.warn(err);
        }

        layer.picking.currentPickMode = PickType.NONE;
      }

      // Draw the scene with our picking target as the target
      this.drawSceneView(
        scene.container,
        view,
        this.renderer,
        this.pickingTarget
      );

      // Return the pixel ratio back to the rendered ratio
      view.pixelRatio = this.pixelRatio;
      // Return the view's clear flags
      view.clearFlags = flags;
      // Return the view's background color
      view.background = background;

      // After reverting the pixel ratio, we must return to the state we came from so that mouse interactions
      // will work properly
      view.fitViewtoViewport(
        new Bounds({
          height: this.context.canvas.height,
          width: this.context.canvas.width,
          x: 0,
          y: 0
        })
      );

      return true;
    }

    return false;
  }

  /**
   * This finalizes everything and sets up viewports and clears colors and performs the actual render step
   */
  private drawSceneView(
    scene: Scene,
    view: View,
    renderer?: WebGLRenderer,
    target?: RenderTarget
  ) {
    renderer = renderer || this.renderer;
    const offset = { x: view.viewBounds.left, y: view.viewBounds.top };
    const size = view.viewBounds;
    const pixelRatio = view.pixelRatio;
    const background = view.background || DEFAULT_BACKGROUND_COLOR;
    const willClearColorBuffer = view.clearFlags.indexOf(ClearFlags.COLOR) > -1;

    // Make sure the correct render target is applied
    renderer.setRenderTarget(target || null);

    // Set the scissor rectangle.
    renderer.setScissor(
      {
        x: offset.x / pixelRatio,
        y: offset.y / pixelRatio,
        width: size.width / pixelRatio,
        height: size.height / pixelRatio
      },
      target
    );
    // If a background is established, we should clear the background color
    // Specified for this context
    if (willClearColorBuffer) {
      // Clear the rect of color and depth so the region is totally it's own
      renderer.clearColor([
        background[0],
        background[1],
        background[2],
        background[3]
      ]);
    }

    // Make sure the viewport is set properly for the next render
    renderer.setViewport({
      x: offset.x / pixelRatio,
      y: offset.y / pixelRatio,
      width: size.width,
      height: size.height
    });

    // Get the view's clearing preferences
    if (view.clearFlags) {
      renderer.clear(
        willClearColorBuffer,
        view.clearFlags.indexOf(ClearFlags.DEPTH) > -1,
        view.clearFlags.indexOf(ClearFlags.STENCIL) > -1
      );
    } else {
      renderer.clear(false);
    }

    // Render the scene with the provided view metrics
    renderer.render(scene, target);
    // Indicate this view has been rendered for the given time allottment
    view.lastFrameTime = this.frameMetrics.currentTime;
  }

  /**
   * This gathers all the overlap views of every view
   */
  private gatherViewDrawDependencies() {
    this.viewDrawDependencies.clear();

    // Fit all views to viewport
    for (let i = 0, endi = this.sceneViews.length; i < endi; i++) {
      this.sceneViews[i].view.fitViewtoViewport(
        new Bounds({
          height: this.context.canvas.height,
          width: this.context.canvas.width,
          x: 0,
          y: 0
        })
      );
    }

    // Set viewDrawDependencies
    for (let i = 0, endi = this.sceneViews.length; i < endi; i++) {
      const sourceView = this.sceneViews[i].view;
      const overlapViews: View[] = [];

      for (let j = 0, endj = this.sceneViews.length; j < endj; j++) {
        if (j !== i) {
          const targetView = this.sceneViews[j].view;

          if (sourceView.viewBounds.hitBounds(targetView.viewBounds)) {
            overlapViews.push(targetView);
          }
        }
      }

      this.viewDrawDependencies.set(sourceView, overlapViews);
    }
  }

  /**
   * This allws for querying a view's screen bounds. Null i;s returned if the view id
   * specified does not exist.
   */
  getViewSize(viewId: string): Bounds<never> | null {
    for (const sceneView of this.sceneViews) {
      if (sceneView.view.id === viewId) {
        return sceneView.view.screenBounds;
      }
    }

    return null;
  }

  /**
   * This queries a view's window into a world's space.
   */
  getViewWorldBounds(viewId: string): Bounds<never> | null {
    for (const sceneView of this.sceneViews) {
      if (sceneView.view.id === viewId) {
        const view = sceneView.view;

        if (view.screenBounds) {
          const topLeft = view.viewToWorld([0, 0]);
          const bottomRight = view.screenToWorld([
            view.screenBounds.right,
            view.screenBounds.bottom
          ]);

          return new Bounds({
            bottom: bottomRight[1],
            left: topLeft[0],
            right: bottomRight[0],
            top: topLeft[1]
          });
        } else {
          return null;
        }
      }
    }

    return null;
  }

  /**
   * Retrieves the projection methods for a given view, null if the view id does not exist
   * in the surface
   */
  getProjections(viewId: string): IProjection | null {
    for (const sceneView of this.sceneViews) {
      if (sceneView.view.id === viewId) {
        return sceneView.view;
      }
    }

    return null;
  }

  /**
   * This is the beginning of the system. This should be called immediately after the surface is constructed.
   * We make this mandatory outside of the constructor so we can make it follow an async pattern.
   */
  async init(options: ILayerSurfaceOptions) {
    // Make sure our desired pixel ratio is set up
    this.pixelRatio = options.pixelRatio || this.pixelRatio;

    if (this.pixelRatio < 1.0) {
      this.pixelRatio = 1.0;
    }

    // Initialize our GL needs that set the basis for rendering
    const context = this.initGL(options);
    if (!context) return;
    this.context = context;

    if (this.gl) {
      // Initialize our event manager that handles mouse interactions/gestures with the canvas
      this.initMouseManager(options);
      // Initialize any resources requested or needed, such as textures or rendering surfaces
      await this.initResources(options);
      // Initialize any io expanders requested or needed. This must happen after resource initialization
      // as resource managers can produce their own expanders.
      await this.initIOExpanders(options);
    } else {
      console.warn(
        "Could not establish a GL context. Layer Surface will be unable to render"
      );
    }

    return this;
  }

  /**
   * This initializes the Canvas GL contexts needed for rendering.
   */
  private initGL(options: ILayerSurfaceOptions) {
    // Get the canvas of our context to set up our Three settings
    const canvas = options.context;
    if (!canvas) return null;

    // Get the starting width and height so adjustments don't affect it
    const width = canvas.width;
    const height = canvas.height;
    let hasContext = true;

    const rendererOptions: ILayerSurfaceOptions["rendererOptions"] = Object.assign(
      {
        alpha: false,
        antialias: false,
        preserveDrawingBuffer: false,
        premultiplyAlpha: false
      },
      options.rendererOptions
    );

    // Generate the renderer along with it's properties
    this.renderer = new WebGLRenderer({
      // Context supports rendering to an alpha canvas only if the background color has a transparent
      // Alpha value.
      alpha: rendererOptions.alpha,
      // Yes to antialias! Make it preeeeetty!
      antialias: rendererOptions.antialias,
      // Make three use an existing canvas rather than generate another
      canvas,
      // If it's true it allows us to snapshot the rendering in the canvas
      // But we dont' always want it as it makes performance drop a bit.
      preserveDrawingBuffer: rendererOptions.preserveDrawingBuffer,
      // This indicates if the information written to the canvas is going to be written as premultiplied values
      // or if they will be standard rgba values. Helps with compositing with the DOM.
      premultipliedAlpha: rendererOptions.premultipliedAlpha,

      // Let's us know if there is no valid webgl context to work with or not
      onNoContext: () => {
        hasContext = false;
      }
    });

    if (!hasContext || !this.renderer.gl) return null;
    this.context = this.renderer.gl;

    if (this.resourceManager) {
      this.resourceManager.setWebGLRenderer(this.renderer);
    }

    // Generate a target for the picking pass
    this.pickingTarget = new RenderTarget({
      buffers: {
        color: new Texture({
          generateMipMaps: false,
          data: {
            width,
            height,
            buffer: null
          }
        }),
        depth: GLSettings.RenderTarget.DepthBufferFormat.DEPTH_COMPONENT16
      },
      // We want a target with a pixel ratio of just 1, which will be more than enough accuracy for mouse picking
      width,
      height
    });

    // This sets the pixel ratio to handle differing pixel densities in screens
    this.setRendererSize(width, height);
    // Set the pixel ratio to match the pixel density of the monitor in use
    this.renderer.setPixelRatio(this.pixelRatio);
<<<<<<< HEAD

    // Applies the background color and establishes whether or not the context supports
    // Alpha or not
    if (options.background) {
      this.renderer.setClearColor([
        options.background[0],
        options.background[1],
        options.background[2],
        options.background[3]
      ]);
    } else {
      // If a background color was not established, then we set a default background color
      this.renderer.setClearColor(DEFAULT_BACKGROUND_COLOR);
=======
    // Make a scene view depth tracker so we can track the order each scene view combo is drawn
    let sceneViewDepth = 0;

    // Add the requested scenes to the surface and apply the necessary defaults
    if (options.scenes) {
      options.scenes.forEach(sceneOptions => {
        // Make us a new scene based on the requested options
        const newScene = new LayerScene(sceneOptions);
        // Use defaultSceneElement to set cameras
        const defaultSceneElement = generateDefaultScene(this.context);
        // Generate the views requested for the scene
        sceneOptions.views.forEach(viewOptions => {
          const newView = new View(viewOptions);
          newView.camera = newView.camera || defaultSceneElement.camera;
          newView.viewCamera =
            newView.viewCamera || defaultSceneElement.viewCamera;
          newView.pixelRatio = this.pixelRatio;
          newView.camera.surface = this;
          newScene.addView(newView);

          for (const sceneView of this.sceneViews) {
            if (sceneView.view.id === newView.id) {
              console.warn(
                "You can NOT have two views with the same id. Please use unique identifiers for every view generated."
              );
            }
          }

          this.sceneViews.push({
            depth: ++sceneViewDepth,
            scene: newScene,
            view: newView
          });
        });

        this.scenes.set(sceneOptions.key, newScene);
      });

      this.gatherViewDrawDependencies();
>>>>>>> a9e87780
    }

    return this.renderer.gl;
  }

  /**
   * Initializes the expanders that should be applied to the surface for layer processing.
   */
  private initIOExpanders(options: ILayerSurfaceOptions) {
    // Handle expanders passed in as an array or blank
    if (
      Array.isArray(options.ioExpansion) ||
      options.ioExpansion === undefined
    ) {
      // Initialize the Shader IO expansion objects
      this.ioExpanders =
        (options.ioExpansion && options.ioExpansion.slice(0)) ||
        (DEFAULT_IO_EXPANSION && DEFAULT_IO_EXPANSION.slice(0)) ||
        [];
    }

    // Handle expanders passed in as a method
    else if (options.ioExpansion instanceof Function) {
      this.ioExpanders = options.ioExpansion(DEFAULT_IO_EXPANSION);
    }

    // Retrieve any expansion objects the resource managers may provide
    const managerIOExpanders = this.resourceManager.getIOExpansion();
    // Add the expanders to our current handled list.
    this.ioExpanders = this.ioExpanders.concat(managerIOExpanders);
  }

  /**
   * Initializes elements for handling mouse interactions with the canvas.
   */
  private initMouseManager(options: ILayerSurfaceOptions) {
    // We must inject an event manager to broadcast events through the layers themselves
    const eventManagers: EventManager[] = ([
      new LayerMouseEvents(this)
    ] as EventManager[]).concat(options.eventManagers || []);

    // Generate the mouse manager for the layer
    this.mouseManager = new MouseEventManager(
      this.context.canvas,
      this.sceneViews,
      eventManagers,
      options.handlesWheelEvents
    );
  }

  /**
   * This initializes resources needed or requested such as textures or render surfaces.
   */
  private async initResources(options: ILayerSurfaceOptions) {
    // Create the controller for handling all resource managers
    this.resourceManager = new ResourceManager();
    // Set the GL renderer to the
    this.resourceManager.setWebGLRenderer(this.renderer);

    // Get the managers requested by the configuration
    const managers =
      (options.resourceManagers && options.resourceManagers.slice(0)) ||
      (DEFAULT_RESOURCE_MANAGEMENT && DEFAULT_RESOURCE_MANAGEMENT.slice(0)) ||
      [];

    // Register all of the managers for use by their type.
    managers.forEach(manager => {
      this.resourceManager.setManager(manager.type, manager.manager);
    });
  }

  /**
   * Use this to establish the
   */
  pipeline(pipeline: IPipeline) {
    // Make the diff manager for handling resources
    if (!this.resourceDiffs) {
      this.resourceDiffs = new ReactiveDiff({
        buildItem: async (initializer: BaseResourceOptions) => {
          await this.resourceManager.initResource(initializer);
          return null;
        },

        destroyItem: async (initializer: BaseResourceOptions, _item: null) => {
          await this.resourceManager.destroyResource(initializer);
          return true;
        },

        updateItem: async (initializer: BaseResourceOptions, _item: null) => {
          await this.resourceManager.updateResource(initializer);
        }
      });
    }

    // Make the diff manager for handling scenes
    if (!this.sceneDiffs) {
      this.sceneDiffs = new ReactiveDiff({
        buildItem: async (initializer: ISceneOptions) => {
          const scene = new LayerScene(this, {
            key: initializer.key,
            views: initializer.views,
            layers: initializer.layers
          });

          return scene;
        },

        destroyItem: async (_initializer: ISceneOptions, item: LayerScene) => {
          item.destroy();
          return true;
        },

        updateItem: async (initializer: ISceneOptions, item: LayerScene) => {
          item.update(initializer);
        }
      });
    }

    if (pipeline.resources) {
      this.resourceDiffs.diff(pipeline.resources);
    }

    if (pipeline.scenes) {
      this.sceneDiffs.diff(pipeline.scenes);
    }

    // This gathers the draw dependencies of the views (which views overlap other views.)
    // This will let the system know when a view is needing re-rendering how it can preserve other views
    // and prevent them from needing a redraw
    this.gatherViewDrawDependencies();
  }

  /**
   * This must be executed when the canvas changes size so that we can re-calculate the scenes and views
   * dimensions for handling all of our rendered elements.
   */
  fitContainer(_pixelRatio?: number) {
    const container = this.context.canvas.parentElement;

    if (container) {
      const canvas = this.context.canvas;
      canvas.className = "";
      canvas.setAttribute("style", "");
      container.style.position = "relative";
      canvas.style.position = "absolute";
      canvas.style.left = "0xp";
      canvas.style.top = "0xp";
      canvas.style.width = "100%";
      canvas.style.height = "100%";
      canvas.setAttribute("width", "");
      canvas.setAttribute("height", "");
      const containerBox = container.getBoundingClientRect();
      const box = canvas.getBoundingClientRect();

      this.resize(box.width || 100, containerBox.height || 100);
    }
  }

  /**
   * This resizes the canvas and retains pixel ratios amongst all of the resources involved.
   */
  resize(width: number, height: number, pixelRatio?: number) {
    this.pixelRatio = pixelRatio || this.pixelRatio;

    if (this.pixelRatio < 1.0) {
      this.pixelRatio = 1.0;
    }

    this.sceneViews.forEach(
      sceneView => (sceneView.view.pixelRatio = this.pixelRatio)
    );
    this.setRendererSize(width, height);
    this.renderer.setPixelRatio(this.pixelRatio);
    this.mouseManager.resize();
    this.gatherViewDrawDependencies();
  }

  /**
   * This applies a new size to the renderer and resizes any additional resources that requires being
   * sized along with the renderer.
   */
  private setRendererSize(width: number, height: number) {
    width = width || 100;
    height = height || 100;

    // Set the canvas size for the renderer
    this.renderer.setSize(width, height);
    // Set the picking target size to be the dimensions of our renderer as well
    this.pickingTarget.setSize(width, height);
  }

  /**
   * This triggers an update to all of the layers that perform picking, the pixel data
   * within the specified mouse range.
   */
  updateColorPickRange(mouse: Vec2, views: View[]) {
    // We will flag the color range as needing an update
    this.updateColorPick = {
      mouse,
      views
    };
  }
}<|MERGE_RESOLUTION|>--- conflicted
+++ resolved
@@ -11,8 +11,6 @@
   ResourceManager
 } from "../resources";
 import { AtlasResourceManager } from "../resources/texture/atlas-resource-manager";
-import { ShaderProcessor } from "../shaders/processing/shader-processor";
-import { LayerInteractionHandler } from "../surface/layer-interaction-handler";
 import { ActiveIOExpansion } from "../surface/layer-processing/base-io-expanders/active-io-expansion";
 import {
   IInstanceAttribute,
@@ -32,11 +30,6 @@
 import { BasicIOExpansion } from "./layer-processing/base-io-expanders/basic-io-expansion";
 import { EasingIOExpansion } from "./layer-processing/base-io-expanders/easing-io-expansion";
 import { BaseIOExpansion } from "./layer-processing/base-io-expansion";
-import { generateDefaultElements } from "./layer-processing/generate-default-scene";
-import { generateLayerGeometry } from "./layer-processing/generate-layer-geometry";
-import { generateLayerMaterial } from "./layer-processing/generate-layer-material";
-import { generateLayerModel } from "./layer-processing/generate-layer-model";
-import { makeLayerBufferManager } from "./layer-processing/layer-buffer-type";
 import { ISceneOptions, LayerScene } from "./layer-scene";
 import { MouseEventManager, SceneView } from "./mouse-event-manager";
 import { ClearFlags, View } from "./view";
@@ -1080,62 +1073,6 @@
     this.setRendererSize(width, height);
     // Set the pixel ratio to match the pixel density of the monitor in use
     this.renderer.setPixelRatio(this.pixelRatio);
-<<<<<<< HEAD
-
-    // Applies the background color and establishes whether or not the context supports
-    // Alpha or not
-    if (options.background) {
-      this.renderer.setClearColor([
-        options.background[0],
-        options.background[1],
-        options.background[2],
-        options.background[3]
-      ]);
-    } else {
-      // If a background color was not established, then we set a default background color
-      this.renderer.setClearColor(DEFAULT_BACKGROUND_COLOR);
-=======
-    // Make a scene view depth tracker so we can track the order each scene view combo is drawn
-    let sceneViewDepth = 0;
-
-    // Add the requested scenes to the surface and apply the necessary defaults
-    if (options.scenes) {
-      options.scenes.forEach(sceneOptions => {
-        // Make us a new scene based on the requested options
-        const newScene = new LayerScene(sceneOptions);
-        // Use defaultSceneElement to set cameras
-        const defaultSceneElement = generateDefaultScene(this.context);
-        // Generate the views requested for the scene
-        sceneOptions.views.forEach(viewOptions => {
-          const newView = new View(viewOptions);
-          newView.camera = newView.camera || defaultSceneElement.camera;
-          newView.viewCamera =
-            newView.viewCamera || defaultSceneElement.viewCamera;
-          newView.pixelRatio = this.pixelRatio;
-          newView.camera.surface = this;
-          newScene.addView(newView);
-
-          for (const sceneView of this.sceneViews) {
-            if (sceneView.view.id === newView.id) {
-              console.warn(
-                "You can NOT have two views with the same id. Please use unique identifiers for every view generated."
-              );
-            }
-          }
-
-          this.sceneViews.push({
-            depth: ++sceneViewDepth,
-            scene: newScene,
-            view: newView
-          });
-        });
-
-        this.scenes.set(sceneOptions.key, newScene);
-      });
-
-      this.gatherViewDrawDependencies();
->>>>>>> a9e87780
-    }
 
     return this.renderer.gl;
   }
