--- conflicted
+++ resolved
@@ -134,18 +134,12 @@
         scale = this.scaleFilter(scale, targetView, this.startViews);
       }
 
-<<<<<<< HEAD
       this.camera.scale[0] = currentZoomX + scale[0];
       this.camera.scale[1] = currentZoomY + scale[1];
 
       const afterZoom = targetView.screenToWorld(e.screen.mouse);
-      this.camera.offset[0] -= (beforeZoom.x - afterZoom.x) / targetView.pixelRatio;
-      this.camera.offset[1] -= (beforeZoom.y - afterZoom.y) / targetView.pixelRatio;
-
-=======
       this.camera.offset[0] -= (beforeZoom.x - afterZoom.x);
       this.camera.offset[1] -= (beforeZoom.y - afterZoom.y);
->>>>>>> 2a54997d
     }
   }
 
