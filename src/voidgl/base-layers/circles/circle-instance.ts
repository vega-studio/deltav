<<<<<<< HEAD
import {
  IInstanceOptions,
  Instance,
  observable,
} from '../../instance-provider';
import { Circle } from '../../primitives/circle';
=======
import { observable } from "../../instance-provider";
import { IInstanceOptions, Instance } from "../../instance-provider/instance";
import { Circle } from "../../primitives/circle";
>>>>>>> 321bdedb

export interface ICircleInstanceOptions extends IInstanceOptions, Circle {
  /** The color of this circle */
  color?: [number, number, number, number];
  /** The z depth of the circle (for draw ordering) */
  depth?: number;
}

export class CircleInstance extends Instance implements Circle {
  @observable color: [number, number, number, number] = [1.0, 1.0, 1.0, 1.0];
  @observable depth: number = 0;
  @observable radius: number = 0;
  @observable x: number = 0;
  @observable y: number = 0;

  constructor(options: ICircleInstanceOptions) {
    super(options);

    this.color = options.color || this.color;
    this.radius = options.radius || this.radius;
    this.x = options.x || this.x;
    this.y = options.y || this.y;
    this.depth = options.depth || this.depth;
  }

  get width() {
    return this.radius * 2;
  }

  get height() {
    return this.radius * 2;
  }
}<|MERGE_RESOLUTION|>--- conflicted
+++ resolved
@@ -1,15 +1,6 @@
-<<<<<<< HEAD
-import {
-  IInstanceOptions,
-  Instance,
-  observable,
-} from '../../instance-provider';
-import { Circle } from '../../primitives/circle';
-=======
 import { observable } from "../../instance-provider";
 import { IInstanceOptions, Instance } from "../../instance-provider/instance";
 import { Circle } from "../../primitives/circle";
->>>>>>> 321bdedb
 
 export interface ICircleInstanceOptions extends IInstanceOptions, Circle {
   /** The color of this circle */
