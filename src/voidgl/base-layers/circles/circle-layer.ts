<<<<<<< HEAD
import * as Three from 'three';
import { Bounds, IPoint } from '../../primitives';
import { ILayerProps, IModelType, Layer } from '../../surface/layer';
import { IMaterialOptions, InstanceAttributeSize, InstanceBlockIndex, IProjection, IShaderInitialization, IUniform, UniformSize, VertexAttributeSize } from '../../types';
import { DataProvider, Vec } from '../../util';
import { IAutoEasingMethod } from '../../util/auto-easing-method';
import { CircleInstance } from './circle-instance';
=======
import * as Three from "three";
import { Bounds, IPoint } from "../../primitives";
import {
  ILayerProps,
  IModelType,
  IShaderInitialization,
  Layer
} from "../../surface/layer";
import {
  IMaterialOptions,
  InstanceAttributeSize,
  InstanceBlockIndex,
  IProjection,
  IUniform,
  UniformSize,
  VertexAttributeSize
} from "../../types";
import { DataProvider, Vec } from "../../util";
import { IAutoEasingMethod } from "../../util/auto-easing-method";
import { CircleInstance } from "./circle-instance";
>>>>>>> d47117ff

export interface ICircleLayerProps<T extends CircleInstance> extends ILayerProps<T> {
  /** This sets the  */
  fadeOutOversized?: number;
  /** This sets a scaling factor for the circle's radius */
  scaleFactor?(): number;

  /**
   * This is the properties that can toggle on animations.
   *
   * NOTE: The more properties declared as animated will reduce the performance of the layer.
   * if animated properties are created, it can be beneficial to have other layers with no
   * animations be available for the Instances to 'rest' in when not moving.
   */
  animate?: {
    center?: IAutoEasingMethod<Vec>;
    radius?: IAutoEasingMethod<Vec>;
    color?: IAutoEasingMethod<Vec>;
  };
}

/**
 * This layer displays circles and provides as many controls as possible for displaying
 * them in interesting ways.
 */
export class CircleLayer<T extends CircleInstance, U extends ICircleLayerProps<T>> extends Layer<T, U> {
  static defaultProps: ICircleLayerProps<CircleInstance> = {
    data: new DataProvider<CircleInstance>([]),
    fadeOutOversized: -1,
    key: "",
    scaleFactor: () => 1
  };

  /**
   * We provide bounds and hit test information for the instances for this layer to allow for mouse picking
   * of elements
   */
  getInstancePickingMethods() {
    const noScaleFactor = () => 1;

    return {
      // Provide the calculated AABB world bounds for a given circle
      boundsAccessor: (circle: CircleInstance) =>
        new Bounds({
          height: circle.radius * 2,
          width: circle.radius * 2,
          x: circle.x - circle.radius,
          y: circle.y - circle.radius
        }),

      // Provide a precise hit test for the circle
      hitTest: (circle: CircleInstance, point: IPoint, view: IProjection) => {
        const circleScreenCenter = view.worldToScreen(circle);
        const mouseScreen = view.worldToScreen(point);
        const r = circle.radius * (this.props.scaleFactor || noScaleFactor)();

        const delta = [
          mouseScreen.x - circleScreenCenter.x,
          mouseScreen.y - circleScreenCenter.y
        ];

        return delta[0] * delta[0] + delta[1] * delta[1] < r * r;
      }
    };
  }

  /**
   * Define our shader and it's inputs
   */
  initShader(): IShaderInitialization<CircleInstance> {
    const scaleFactor = this.props.scaleFactor || (() => 1);
    const animations = this.props.animate || {};
    const {
      center: animateCenter,
      radius: animateRadius,
      color: animateColor
    } = animations;

    const vertexToNormal: { [key: number]: number } = {
      0: 1,
      1: 1,
      2: -1,
      3: 1,
      4: -1,
      5: -1
    };

    const vertexToSide: { [key: number]: number } = {
      0: -1,
      1: -1,
      2: -1,
      3: 1,
      4: 1,
      5: 1
    };

    return {
      fs: require("./circle-layer.fs"),
      instanceAttributes: [
        {
          block: 0,
          blockIndex: InstanceBlockIndex.ONE,
          easing: animateCenter,
          name: "center",
          size: InstanceAttributeSize.TWO,
          update: circle => [circle.x, circle.y]
        },
        {
          block: 0,
          blockIndex: InstanceBlockIndex.THREE,
          easing: animateRadius,
          name: "radius",
          size: InstanceAttributeSize.ONE,
          update: circle => [circle.radius]
        },
        {
          block: 0,
          blockIndex: InstanceBlockIndex.FOUR,
          name: "depth",
          size: InstanceAttributeSize.ONE,
          update: circle => [circle.depth]
        },
        {
          block: 1,
          blockIndex: InstanceBlockIndex.ONE,
          easing: animateColor,
          name: "color",
          size: InstanceAttributeSize.FOUR,
          update: circle => circle.color
        }
      ],
      uniforms: [
        {
          name: "scaleFactor",
          size: UniformSize.ONE,
          update: (_uniform: IUniform) => [scaleFactor()]
        }
      ],
      vertexAttributes: [
        // TODO: This is from the heinous evils of THREEJS and their inability to fix a bug within our lifetimes.
        // Right now position is REQUIRED in order for rendering to occur, otherwise the draw range gets updated to
        // Zero against your wishes.
        {
          name: "position",
          size: VertexAttributeSize.THREE,
          update: (vertex: number) => [
            // Normal
            vertexToNormal[vertex],
            // The side of the quad
            vertexToSide[vertex],
            0
          ]
        }
      ],
      vertexCount: 6,
      vs: require("./circle-layer.vs")
    };
  }

  getModelType(): IModelType {
    return {
      drawMode: Three.TriangleStripDrawMode,
      modelType: Three.Mesh
    };
  }

  getMaterialOptions(): IMaterialOptions {
    return {
      premultipliedAlpha: true,
      transparent: true
    };
  }
}<|MERGE_RESOLUTION|>--- conflicted
+++ resolved
@@ -1,4 +1,3 @@
-<<<<<<< HEAD
 import * as Three from 'three';
 import { Bounds, IPoint } from '../../primitives';
 import { ILayerProps, IModelType, Layer } from '../../surface/layer';
@@ -6,28 +5,6 @@
 import { DataProvider, Vec } from '../../util';
 import { IAutoEasingMethod } from '../../util/auto-easing-method';
 import { CircleInstance } from './circle-instance';
-=======
-import * as Three from "three";
-import { Bounds, IPoint } from "../../primitives";
-import {
-  ILayerProps,
-  IModelType,
-  IShaderInitialization,
-  Layer
-} from "../../surface/layer";
-import {
-  IMaterialOptions,
-  InstanceAttributeSize,
-  InstanceBlockIndex,
-  IProjection,
-  IUniform,
-  UniformSize,
-  VertexAttributeSize
-} from "../../types";
-import { DataProvider, Vec } from "../../util";
-import { IAutoEasingMethod } from "../../util/auto-easing-method";
-import { CircleInstance } from "./circle-instance";
->>>>>>> d47117ff
 
 export interface ICircleLayerProps<T extends CircleInstance> extends ILayerProps<T> {
   /** This sets the  */
