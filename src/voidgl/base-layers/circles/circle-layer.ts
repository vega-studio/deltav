import * as Three from 'three';
import { InstanceProvider } from '../../instance-provider';
import { Bounds, IPoint } from '../../primitives';
import { ILayerProps, IModelType, IShaderInitialization, Layer } from '../../surface/layer';
import { IMaterialOptions, InstanceAttributeSize, InstanceBlockIndex, IProjection, IUniform, UniformSize, VertexAttributeSize } from '../../types';
<<<<<<< HEAD
import { DataProvider, Vec } from '../../util';
import { IAutoEasingMethod } from '../../util/auto-easing-method';
=======
>>>>>>> 3b1988fd
import { CircleInstance } from './circle-instance';

export interface ICircleLayerProps extends ILayerProps<CircleInstance> {
  /** This sets the  */
  fadeOutOversized?: number;
  /** This sets a scaling factor for the circle's radius */
  scaleFactor?(): number;
<<<<<<< HEAD
=======
  /** Flags this layer to draw  */
  disableDepthTest?: boolean;
}

export interface ICircleLayerState {
>>>>>>> 3b1988fd

  /**
   * This is the properties that can toggle on animations.
   *
   * NOTE: The more properties declared as animated will reduce the performance of the layer.
   * if animated properties are created, it can be beneficial to have other layers with no
   * animations be available for the Instances to 'rest' in when not moving.
   */
  animate?: {
    center?: IAutoEasingMethod<Vec>;
    radius?: IAutoEasingMethod<Vec>;
    color?: IAutoEasingMethod<Vec>;
  };
}

/**
 * This layer displays circles and provides as many controls as possible for displaying
 * them in interesting ways.
 */
export class CircleLayer extends Layer<CircleInstance, ICircleLayerProps> {
  static defaultProps: ICircleLayerProps = {
    data: new InstanceProvider<CircleInstance>(),
    fadeOutOversized: -1,
    key: '',
    scaleFactor: () => 1,
  };

  /**
   * We provide bounds and hit test information for the instances for this layer to allow for mouse picking
   * of elements
   */
  getInstancePickingMethods() {
    const noScaleFactor = () => 1;

    return {
      // Provide the calculated AABB world bounds for a given circle
      boundsAccessor: (circle: CircleInstance) => new Bounds({
        height: circle.radius * 2,
        width: circle.radius * 2,
        x: circle.x - circle.radius,
        y: circle.y - circle.radius,
      }),

      // Provide a precise hit test for the circle
      hitTest: (circle: CircleInstance, point: IPoint, view: IProjection) => {
        const circleScreenCenter = view.worldToScreen(circle);
        const mouseScreen = view.worldToScreen(point);
        const r = circle.radius * (this.props.scaleFactor || noScaleFactor)();

        const delta = [
          mouseScreen.x - circleScreenCenter.x,
          mouseScreen.y - circleScreenCenter.y,
        ];

        return (delta[0] * delta[0] + delta[1] * delta[1]) < (r * r);
      },
    };
  }

  /**
   * Define our shader and it's inputs
   */
  initShader(): IShaderInitialization<CircleInstance> {
    const scaleFactor = this.props.scaleFactor || (() => 1);
    const animations = this.props.animate || {};
    const {
      center: animateCenter,
      radius: animateRadius,
      color: animateColor,
    } = animations;

    const vertexToNormal: {[key: number]: number} = {
      0: 1,
      1: 1,
      2: -1,
      3: 1,
      4: -1,
      5: -1,
    };

    const vertexToSide: {[key: number]: number} = {
      0: -1,
      1: -1,
      2: -1,
      3: 1,
      4: 1,
      5: 1,
    };

    return {
      fs: require('./circle-layer.fs'),
      instanceAttributes: [
        {
          block: 0,
          blockIndex: InstanceBlockIndex.ONE,
          easing: animateCenter,
          name: 'center',
          size: InstanceAttributeSize.TWO,
          update: (circle) => [circle.x, circle.y],
        },
        {
          block: 0,
          blockIndex: InstanceBlockIndex.THREE,
          easing: animateRadius,
          name: 'radius',
          size: InstanceAttributeSize.ONE,
          update: (circle) => [circle.radius],
        },
        {
          block: 0,
          blockIndex: InstanceBlockIndex.FOUR,
          name: 'depth',
          size: InstanceAttributeSize.ONE,
          update: (circle) => [circle.depth],
        },
        {
          block: 1,
          blockIndex: InstanceBlockIndex.ONE,
          easing: animateColor,
          name: 'color',
          size: InstanceAttributeSize.FOUR,
          update: (circle) => circle.color,
        },
      ],
      uniforms: [
        {
          name: 'scaleFactor',
          size: UniformSize.ONE,
          update: (uniform: IUniform) => [scaleFactor()],
        },
      ],
      vertexAttributes: [
        // TODO: This is from the heinous evils of THREEJS and their inability to fix a bug within our lifetimes.
        // Right now position is REQUIRED in order for rendering to occur, otherwise the draw range gets updated to
        // Zero against your wishes.
        {
          name: 'position',
          size: VertexAttributeSize.THREE,
          update: (vertex: number) => [
            // Normal
            vertexToNormal[vertex],
            // The side of the quad
            vertexToSide[vertex],
            0,
          ],
        },
      ],
      vertexCount: 6,
      vs: require('./circle-layer.vs'),
    };
  }

  getModelType(): IModelType {
    return {
      drawMode: Three.TriangleStripDrawMode,
      modelType: Three.Mesh,
    };
  }

  getMaterialOptions(): IMaterialOptions {
    return {
      premultipliedAlpha: true,
      transparent: true,
    };
  }
}<|MERGE_RESOLUTION|>--- conflicted
+++ resolved
@@ -3,11 +3,8 @@
 import { Bounds, IPoint } from '../../primitives';
 import { ILayerProps, IModelType, IShaderInitialization, Layer } from '../../surface/layer';
 import { IMaterialOptions, InstanceAttributeSize, InstanceBlockIndex, IProjection, IUniform, UniformSize, VertexAttributeSize } from '../../types';
-<<<<<<< HEAD
-import { DataProvider, Vec } from '../../util';
+import { Vec } from '../../util';
 import { IAutoEasingMethod } from '../../util/auto-easing-method';
-=======
->>>>>>> 3b1988fd
 import { CircleInstance } from './circle-instance';
 
 export interface ICircleLayerProps extends ILayerProps<CircleInstance> {
@@ -15,15 +12,8 @@
   fadeOutOversized?: number;
   /** This sets a scaling factor for the circle's radius */
   scaleFactor?(): number;
-<<<<<<< HEAD
-=======
   /** Flags this layer to draw  */
   disableDepthTest?: boolean;
-}
-
-export interface ICircleLayerState {
->>>>>>> 3b1988fd
-
   /**
    * This is the properties that can toggle on animations.
    *
