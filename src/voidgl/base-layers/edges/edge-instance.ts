<<<<<<< HEAD
import {
  IInstanceOptions,
  Instance,
  observable,
} from '../../instance-provider';
=======
import { IInstanceOptions, Instance } from "../../instance-provider/instance";
import { observable } from "../../instance-provider/observable";
>>>>>>> 321bdedb

export interface IEdgeInstanceOptions extends IInstanceOptions {
  /** The color of this edge at the start point. */
  colorStart?: [number, number, number, number];
  /** The color of this edge at the end point. */
  colorEnd?: [number, number, number, number];
  /** This is the list of control points  */
  control?: [number, number][];
  /** The z depth of the edge (for draw ordering) */
  depth?: number;
  /** End point of the edge. */
  end: [number, number];
  /** Beginning point of the edge. */
  start: [number, number];
  /** Start width of the edge. */
  widthStart?: number;
  /** End width of the edge */
  widthEnd?: number;
}

export type EdgeColor = [number, number, number, number];

export class EdgeInstance extends Instance {
  @observable colorStart: EdgeColor = [1.0, 1.0, 1.0, 1.0];
  @observable colorEnd: EdgeColor = [1.0, 1.0, 1.0, 1.0];
  @observable control: [number, number][] = [[0, 0], [0, 0]];
  @observable depth: number = 0;
  @observable end: [number, number] = [0, 0];
  @observable start: [number, number] = [0, 0];
  @observable widthStart: number = 1.0;
  @observable widthEnd: number = 1.0;

  get length() {
    const delta = [this.end[0] - this.start[0], this.end[1] - this.start[1]];

    return Math.sqrt(delta[0] * delta[0] + delta[1] * delta[1]);
  }

  /**
   * Calculates the midpoint of the edge
   */
  get midpoint() {
    return 0;
  }

  /**
   * Calculates a perpendicular direction vector to the edge
   */
  get perpendicular(): [number, number] {
    const length = this.length;

    return [
      (this.end[1] - this.start[1]) / length,
      -(this.end[0] - this.start[0]) / length
    ];
  }

  /**
   * Applies the edge width to the start and end
   */
  setEdgeWidth(width: number) {
    if (width) {
      this.widthEnd = width;
      this.widthStart = width;
    }
  }

  /**
   * Applies the color to the start and end
   */
  setColor(color: EdgeColor) {
    this.colorStart = color;
    this.colorEnd = color;
  }

  constructor(options: IEdgeInstanceOptions) {
    super(options);
    this.colorStart = options.colorStart || this.colorStart;
    this.colorEnd = options.colorEnd || this.colorEnd;
    this.control = options.control || this.control;
    this.depth = options.depth || this.depth;
    this.end = options.end || this.end;
    this.widthStart = options.widthStart || this.widthStart;
    this.widthEnd = options.widthEnd || this.widthEnd;
    this.start = options.start || this.start;
  }
}<|MERGE_RESOLUTION|>--- conflicted
+++ resolved
@@ -1,13 +1,5 @@
-<<<<<<< HEAD
-import {
-  IInstanceOptions,
-  Instance,
-  observable,
-} from '../../instance-provider';
-=======
 import { IInstanceOptions, Instance } from "../../instance-provider/instance";
 import { observable } from "../../instance-provider/observable";
->>>>>>> 321bdedb
 
 export interface IEdgeInstanceOptions extends IInstanceOptions {
   /** The color of this edge at the start point. */
