--- conflicted
+++ resolved
@@ -1,16 +1,9 @@
 import * as Three from "three";
-<<<<<<< HEAD
 import { InstanceProvider } from "../../instance-provider";
-=======
->>>>>>> 2ce57816
 import {
   ILayerProps,
   IModelType,
   IPickingMethods,
-<<<<<<< HEAD
-  IShaderInitialization,
-=======
->>>>>>> 2ce57816
   Layer
 } from "../../surface/layer";
 import {
@@ -18,29 +11,18 @@
   InstanceAttributeSize,
   InstanceBlockIndex,
   InstanceIOValue,
-<<<<<<< HEAD
-=======
   IShaderInitialization,
->>>>>>> 2ce57816
   IUniform,
   UniformSize,
   VertexAttributeSize
 } from "../../types";
-<<<<<<< HEAD
 import { shaderTemplate } from "../../util";
-=======
-import { DataProvider, shaderTemplate } from "../../util";
->>>>>>> 2ce57816
 import { EdgeInstance } from "./edge-instance";
 import { edgePicking } from "./edge-picking";
 import { EdgeBroadphase, EdgeScaleType, EdgeType } from "./types";
 
-<<<<<<< HEAD
-export interface IEdgeLayerProps extends ILayerProps<EdgeInstance> {
-=======
 export interface IEdgeLayerProps<T extends EdgeInstance>
   extends ILayerProps<T> {
->>>>>>> 2ce57816
   /** Allows adjustments for broadphase interactions for an edge */
   broadphase?: EdgeBroadphase;
   /** Any distance to the mouse from an edge that is less than this distance will be picked */
@@ -79,22 +61,14 @@
  * This layer displays edges and provides as many controls as possible for displaying
  * them in interesting ways.
  */
-<<<<<<< HEAD
-export class EdgeLayer extends Layer<EdgeInstance, IEdgeLayerProps> {
-=======
 export class EdgeLayer<
   T extends EdgeInstance,
   U extends IEdgeLayerProps<T>
 > extends Layer<T, U> {
->>>>>>> 2ce57816
   // Set default props for the layer
   static defaultProps: IEdgeLayerProps<EdgeInstance> = {
     broadphase: EdgeBroadphase.ALL,
-<<<<<<< HEAD
     data: new InstanceProvider<EdgeInstance>(),
-=======
-    data: new DataProvider<EdgeInstance>([]),
->>>>>>> 2ce57816
     key: "none",
     scaleType: EdgeScaleType.NONE,
     type: EdgeType.LINE
@@ -145,20 +119,12 @@
         // Inject the proper interpolation method
         interpolation: pickVS[type]
       },
-<<<<<<< HEAD
-      {
-        name: "Edge Layer",
-        values: ["interpolation"]
-      }
-    );
-=======
       required: {
         name: "Edge Layer",
         values: ["interpolation"]
       },
       shader: scaleType === EdgeScaleType.NONE ? baseVS : screenVS
     });
->>>>>>> 2ce57816
 
     return {
       fs: edgeFS,
@@ -218,11 +184,7 @@
               blockIndex: InstanceBlockIndex.ONE,
               name: "control",
               size: InstanceAttributeSize.FOUR,
-<<<<<<< HEAD
-              update: o => [0, 0, 0, 0]
-=======
               update: _o => [0, 0, 0, 0]
->>>>>>> 2ce57816
             }
           : null,
         type === EdgeType.BEZIER
@@ -248,11 +210,7 @@
         {
           name: "scaleFactor",
           size: UniformSize.ONE,
-<<<<<<< HEAD
-          update: (uniform: IUniform) => [scaleFactor()]
-=======
           update: (_uniform: IUniform) => [scaleFactor()]
->>>>>>> 2ce57816
         }
       ],
       vertexAttributes: [
