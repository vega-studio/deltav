import * as Three from "three";
import {
  ILayerProps,
  IModelType,
  IPickingMethods,
  IShaderInitialization,
  Layer
} from "../../surface/layer";
import {
  IMaterialOptions,
  InstanceAttributeSize,
  InstanceBlockIndex,
  InstanceIOValue,
  IUniform,
  UniformSize,
  VertexAttributeSize
} from "../../types";
import { DataProvider, shaderTemplate } from "../../util";
import { EdgeInstance } from "./edge-instance";
import { edgePicking } from "./edge-picking";
import { EdgeBroadphase, EdgeScaleType, EdgeType } from "./types";

export interface IEdgeLayerProps extends ILayerProps<EdgeInstance> {
  /** Allows adjustments for broadphase interactions for an edge */
  broadphase?: EdgeBroadphase;
  /** Any distance to the mouse from an edge that is less than this distance will be picked */
  minPickDistance?: number;
  /** This sets a scaling factor for the edge's line width and curve  */
  scaleFactor?(): number;
  /**
   * If this is set, then the thickness of the line and the curvature of the line exists in screen space
   * rather than world space.
   */
  scaleType?: EdgeScaleType;
  /** Specifies how the edge is formed */
  type: EdgeType;
}

export interface IEdgeLayerState {}

/** Converts a control list to an IO value */
function toInstanceIOValue(value: [number, number][]): InstanceIOValue {
  return [value[0][0], value[0][1], value[1][0], value[1][1]];
}

/** This picks the appropriate shader for the edge type desired */
const pickVS = {
  [EdgeType.LINE]: require("./shader/edge-layer-line.vs"),
  [EdgeType.BEZIER]: require("./shader/edge-layer-bezier.vs"),
  [EdgeType.BEZIER2]: require("./shader/edge-layer-bezier2.vs")
};

/** This is the base edge layer which is a template that can be filled with the needed specifics for a given line type */
const baseVS = require("./shader/edge-layer.vs");
const screenVS = require("./shader/edge-layer-screen-curve.vs");
const edgeFS = require("./shader/edge-layer.fs");

/**
 * This layer displays edges and provides as many controls as possible for displaying
 * them in interesting ways.
 */
export class EdgeLayer extends Layer<EdgeInstance, IEdgeLayerProps> {
  // Set default props for the layer
  static defaultProps: IEdgeLayerProps = {
    broadphase: EdgeBroadphase.ALL,
    data: new DataProvider<EdgeInstance>([]),
    key: "none",
    scaleType: EdgeScaleType.NONE,
    type: EdgeType.LINE
  };

  /**
   * We provide bounds and hit test information for the instances for this layer to allow for mouse picking
   * of elements
   */
  getInstancePickingMethods(): IPickingMethods<EdgeInstance> {
    return edgePicking(this.props);
  }

  /**
   * Define our shader and it's inputs
   */
  initShader(): IShaderInitialization<EdgeInstance> {
    const {
      scaleFactor = () => 1,
      type,
      scaleType = EdgeScaleType.NONE
    } = this.props;

    const MAX_SEGMENTS = type === EdgeType.LINE ? 2 : 50;

    // Calculate the normals and interpolations for our vertices
    const vertexToNormal: { [key: number]: number } = {
      0: 1,
      [MAX_SEGMENTS * 2 + 2]: -1
    };

    const vertexInterpolation: { [key: number]: number } = {
      0: 0,
      [MAX_SEGMENTS * 2 + 2]: 1
    };

    let sign = 1;
    for (let i = 0; i < MAX_SEGMENTS * 2; ++i) {
      vertexToNormal[i + 1] = sign;
      vertexInterpolation[i + 1] = Math.floor(i / 2) / (MAX_SEGMENTS - 1);
      sign *= -1;
    }

    const vs = shaderTemplate(
      scaleType === EdgeScaleType.NONE ? baseVS : screenVS,
      {
        // Retain the attributes injection
        attributes: "${attributes}",
        // Inject the proper interpolation method
        interpolation: pickVS[type]
      },
      {
        name: "Edge Layer",
        values: ["interpolation"]
      }
    );

    return {
      fs: edgeFS,
      instanceAttributes: [
        {
          block: 0,
          blockIndex: InstanceBlockIndex.ONE,
          name: "start",
          size: InstanceAttributeSize.TWO,
          update: o => o.start
        },
        {
          block: 0,
          blockIndex: InstanceBlockIndex.THREE,
          name: "end",
          size: InstanceAttributeSize.TWO,
          update: o => o.end
        },
        {
          block: 1,
          blockIndex: InstanceBlockIndex.ONE,
          name: "widthStart",
          size: InstanceAttributeSize.ONE,
          update: o => [o.widthStart]
        },
        {
          block: 1,
          blockIndex: InstanceBlockIndex.TWO,
          name: "widthEnd",
          size: InstanceAttributeSize.ONE,
          update: o => [o.widthEnd]
        },
        {
          block: 1,
          blockIndex: InstanceBlockIndex.THREE,
          name: "depth",
          size: InstanceAttributeSize.ONE,
          update: o => [o.depth]
        },
        {
          block: 2,
          blockIndex: InstanceBlockIndex.ONE,
          name: "colorStart",
          size: InstanceAttributeSize.FOUR,
          update: o => o.colorStart
        },
        {
          block: 3,
          blockIndex: InstanceBlockIndex.ONE,
          name: "colorEnd",
          size: InstanceAttributeSize.FOUR,
          update: o => o.colorEnd
        },
        type === EdgeType.LINE
          ? {
              block: 4,
              blockIndex: InstanceBlockIndex.ONE,
              name: "control",
              size: InstanceAttributeSize.FOUR,
<<<<<<< HEAD
              update: o => [0, 0, 0, 0]
=======
              update: _o => [0, 0, 0, 0]
>>>>>>> e2d54073
            }
          : null,
        type === EdgeType.BEZIER
          ? {
              block: 4,
              blockIndex: InstanceBlockIndex.ONE,
              name: "control",
              size: InstanceAttributeSize.FOUR,
              update: o => [o.control[0][0], o.control[0][1], 0, 0]
            }
          : null,
        type === EdgeType.BEZIER2
          ? {
              block: 4,
              blockIndex: InstanceBlockIndex.ONE,
              name: "control",
              size: InstanceAttributeSize.FOUR,
              update: o => toInstanceIOValue(o.control)
            }
          : null
      ],
      uniforms: [
        {
          name: "scaleFactor",
          size: UniformSize.ONE,
<<<<<<< HEAD
          update: (uniform: IUniform) => [scaleFactor()]
=======
          update: (_uniform: IUniform) => [scaleFactor()]
>>>>>>> e2d54073
        }
      ],
      vertexAttributes: [
        // TODO: This is from the heinous evils of THREEJS and their inability to fix a bug within our lifetimes.
        // Right now position is REQUIRED in order for rendering to occur, otherwise the draw range gets updated to
        // Zero against your wishes.
        {
          name: "position",
          size: VertexAttributeSize.THREE,
          update: (vertex: number) => [
            // Normal
            vertexToNormal[vertex],
            // The side of the quad
            vertexInterpolation[vertex],
            // The number of vertices
            MAX_SEGMENTS * 2
          ]
        }
      ],
      vertexCount: MAX_SEGMENTS * 2 + 2,
      vs: vs.shader
    };
  }

  getModelType(): IModelType {
    return {
      drawMode: Three.TriangleStripDrawMode,
      modelType: Three.Mesh
    };
  }

  getMaterialOptions(): IMaterialOptions {
    return {
      premultipliedAlpha: true,
      transparent: true
    };
  }
}<|MERGE_RESOLUTION|>--- conflicted
+++ resolved
@@ -179,11 +179,7 @@
               blockIndex: InstanceBlockIndex.ONE,
               name: "control",
               size: InstanceAttributeSize.FOUR,
-<<<<<<< HEAD
-              update: o => [0, 0, 0, 0]
-=======
               update: _o => [0, 0, 0, 0]
->>>>>>> e2d54073
             }
           : null,
         type === EdgeType.BEZIER
@@ -209,11 +205,7 @@
         {
           name: "scaleFactor",
           size: UniformSize.ONE,
-<<<<<<< HEAD
-          update: (uniform: IUniform) => [scaleFactor()]
-=======
           update: (_uniform: IUniform) => [scaleFactor()]
->>>>>>> e2d54073
         }
       ],
       vertexAttributes: [
