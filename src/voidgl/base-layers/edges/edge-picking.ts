--- conflicted
+++ resolved
@@ -95,13 +95,8 @@
 /**
  * This generates the picking methods needed for managing PickType.ALL for the edge layer.
  */
-<<<<<<< HEAD
-export function edgePicking(
-  props: IEdgeLayerProps
-=======
 export function edgePicking<T extends EdgeInstance>(
   props: IEdgeLayerProps<T>
->>>>>>> 2ce57816
 ): IPickingMethods<EdgeInstance> {
   const { broadphase, minPickDistance = 0, scaleType, type } = props;
   const interpolate = interpolation[props.type];
