/**
 * This file contains the logic for handling edge picking via quad tree and hit tests.
 * The methods involved are fairly robust and would clutter the layer's code file.
 */
<<<<<<< HEAD
import { IPoint } from '../../primitives';
import { Bounds } from '../../primitives/bounds';
import { IPickingMethods } from '../../surface/layer';
import { IProjection } from '../../types';
=======
import { IPoint } from "../../primitives";
import { Bounds } from "../../primitives/bounds";
import { IPickingMethods } from "../../surface/layer";
import { IProjection } from "../../types";
>>>>>>> 321bdedb
import {
  add2,
  dot2,
  length2,
  scale2,
  subtract2,
<<<<<<< HEAD
  Vec2,
} from '../../util/vector';
import { EdgeInstance } from './edge-instance';
import { IEdgeLayerProps } from './edge-layer';
import { EdgeBroadphase, EdgeScaleType, EdgeType } from './types';
=======
  Vec2
} from "../../util/vector";
import { EdgeInstance } from "./edge-instance";
import { IEdgeLayerProps } from "./edge-layer";
import { EdgeBroadphase, EdgeScaleType, EdgeType } from "./types";
>>>>>>> 321bdedb
const { pow } = Math;

type InterpolationMethod = (
  t: number,
  p1: Vec2,
  p2: Vec2,
  c1: Vec2,
<<<<<<< HEAD
  c2: Vec2,
=======
  c2: Vec2
>>>>>>> 321bdedb
) => Vec2;

/** This is an interpolation across a line */
function linear(t: number, p1: Vec2, p2: Vec2, _c1: Vec2, _c2: Vec2): Vec2 {
  return add2(scale2(subtract2(p2, p1), t), p1);
}

/** This is an interpolation across a bezier curve, single control */
function bezier(t: number, p1: Vec2, p2: Vec2, c1: Vec2, _c2: Vec2): Vec2 {
  return [
    (1.0 - t) * (1.0 - t) * p1[0] + 2.0 * t * (1.0 - t) * c1[0] + t * t * p2[0],
    (1.0 - t) * (1.0 - t) * p1[1] + 2.0 * t * (1.0 - t) * c1[1] + t * t * p2[1]
  ];
}

/** This is an interpolation across a bezier curve, double control */
function bezier2(t: number, p1: Vec2, p2: Vec2, c1: Vec2, c2: Vec2): Vec2 {
  const t1 = 1.0 - t;

  return [
    pow(t1, 3.0) * p1[0] +
      3.0 * t * pow(t1, 2.0) * c1[0] +
      3.0 * pow(t, 2.0) * t1 * c2[0] +
      pow(t, 3.0) * p2[0],
    pow(t1, 3.0) * p1[1] +
      3.0 * t * pow(t1, 2.0) * c1[1] +
      3.0 * pow(t, 2.0) * t1 * c2[1] +
<<<<<<< HEAD
      pow(t, 3.0) * p2[1],
=======
      pow(t, 3.0) * p2[1]
>>>>>>> 321bdedb
  ];
}

/** A quick lookup for an interpolation method based on Edge Type */
const interpolation: { [key: number]: InterpolationMethod } = {
  [EdgeType.LINE]: linear,
  [EdgeType.BEZIER]: bezier,
  [EdgeType.BEZIER2]: bezier2
};

/** Converts a point array to a point object */
function toPointObject(point: Vec2): IPoint {
  return {
    x: point[0],
    y: point[1]
  };
}

/** Converts a point object to a point array */
function toPointArray(point: IPoint): Vec2 {
  return [point.x, point.y];
}

/** Takes two points that forms a line then calculates the nearest distance from that line to the third point */
function distanceTo(start: Vec2, end: Vec2, p: Vec2) {
  // Make a vector from a line point to the indicated point
  const vector: Vec2 = subtract2(start, p);
  const lineDirection: Vec2 = subtract2(end, start);
  const lineNormal: Vec2 = [lineDirection[1], -lineDirection[0]];
  const distance: number =
    Math.abs(dot2(vector, lineNormal)) / length2(lineDirection);

  // The distance is d = |v . r| where v is a unit perpendicular vector to the Line
  return distance;
}

// This sets the number of iterations along a curve we sample to test collisions with
const TEST_RESOLUTION = 50;

/**
 * This generates the picking methods needed for managing PickType.ALL for the edge layer.
 */
<<<<<<< HEAD
export function edgePicking(
  props: IEdgeLayerProps,
=======
export function edgePicking<T extends EdgeInstance>(
  props: IEdgeLayerProps<T>
>>>>>>> 321bdedb
): IPickingMethods<EdgeInstance> {
  const { broadphase, minPickDistance = 0, scaleType, type } = props;
  const interpolate = interpolation[props.type];

  const boundsAccessor = (edge: EdgeInstance) => {
    const edgeWidthStart = edge.widthStart / 2 + minPickDistance;
    const edgeWidthEnd = edge.widthEnd / 2 + minPickDistance;
    // Encapsulate the endpoints as they are guaranteed to be included in the shape
    // Each endpoint will be a box that includes the endpoint thickness
    const bounds = new Bounds({
      height: edge.widthStart,
      width: edge.widthStart,
      x: edge.start[0] - edgeWidthStart,
      y: edge.start[1] - edgeWidthStart
    });

    bounds.encapsulate(
      new Bounds({
        height: edge.widthEnd,
        width: edge.widthEnd,
        x: edge.end[0] - edgeWidthEnd,
<<<<<<< HEAD
        y: edge.end[1] - edgeWidthEnd,
      }),
=======
        y: edge.end[1] - edgeWidthEnd
      })
>>>>>>> 321bdedb
    );

    // Encapsulating the bezier control points is enough of a broadphase for beziers
    if (props.type === EdgeType.BEZIER) {
      bounds.encapsulate({
        x: edge.control[0][0],
        y: edge.control[0][1]
      });
    }

    // Encapsulating the bezier control points is enough of a broadphase for beziers
    else if (props.type === EdgeType.BEZIER2) {
      bounds.encapsulate({
        x: edge.control[0][0],
        y: edge.control[0][1]
      });

      bounds.encapsulate({
        x: edge.control[1][0],
        y: edge.control[1][1]
      });
    }

    if (broadphase === EdgeBroadphase.PASS_X) {
      bounds.x = Number.MIN_SAFE_INTEGER / 2;
      bounds.width = Number.MAX_SAFE_INTEGER;
    }

    if (broadphase === EdgeBroadphase.PASS_Y) {
      bounds.y = Number.MIN_SAFE_INTEGER / 2;
      bounds.height = Number.MAX_SAFE_INTEGER;
    }

    return bounds;
  };

  if (scaleType === EdgeScaleType.SCREEN_CURVE) {
    return {
      // Provide the calculated AABB world bounds for a given circle
      boundsAccessor,

      // Provide a precise hit test for the edge. This method performs all of the rendering
      // And hit tests within screen space as opposed to world space.
      hitTest: (edge: EdgeInstance, point: IPoint, view: IProjection) => {
        point = view.worldToScreen(point);
        const mouse: Vec2 = [point.x, point.y];
        let closestIndex = 0;
        let closestDistance = Number.MAX_VALUE;
        let secondClosestIndex = 0;
        let secondClosestDistance = Number.MAX_VALUE;

        const start = view.worldToScreen(toPointObject(edge.start));
        const end = view.worldToScreen(toPointObject(edge.end));
        let control1: Vec2 = [0, 0];
        let control2: Vec2 = [0, 0];

        if (type === EdgeType.BEZIER) {
          control1 = add2(toPointArray(start), edge.control[0]);
        } else if (type === EdgeType.BEZIER2) {
          control1 = add2(toPointArray(start), edge.control[0]);
          control2 = add2(toPointArray(end), edge.control[1]);
        }

        const startPoint = toPointArray(start);
        const endPoint = toPointArray(end);

        control1 = edge.control.length > 0 ? control1 : [0, 0];
        control2 = edge.control.length > 1 ? control2 : [0, 0];

        // Loop through sample points on the line and find one that is closest to the mouse point as possible
        for (let i = 0; i < TEST_RESOLUTION; ++i) {
          const linePoint = interpolate(
            i / TEST_RESOLUTION,
            startPoint,
            endPoint,
            control1,
            control2
          );
          const distance = length2(subtract2(mouse, linePoint));

          if (distance < closestDistance) {
            secondClosestIndex = closestIndex;
            secondClosestDistance = closestDistance;
            closestIndex = i;
            closestDistance = distance;
          } else if (distance < secondClosestDistance) {
            secondClosestIndex = i;
            closestDistance = distance;
          }
        }

        const t = closestIndex / TEST_RESOLUTION;
        const lineWidth =
          (edge.widthEnd - edge.widthStart) * t + edge.widthStart;

        if (closestIndex === secondClosestIndex) {
          return false;
        }

        const startSegment = interpolate(
          closestIndex / TEST_RESOLUTION,
          startPoint,
          endPoint,
          control1,
          control2
        );

        const endSegment = interpolate(
          secondClosestIndex / TEST_RESOLUTION,
          startPoint,
          endPoint,
          control1,
          control2
        );

        // See how close the mouse is to the line between the two closest points for a more accurate
        // Test
        closestDistance = distanceTo(startSegment, endSegment, mouse);

        // This helps determine if the mouse is beyond the end point
        if (
          dot2(
            subtract2(endSegment, startSegment),
<<<<<<< HEAD
            subtract2(mouse, startSegment),
=======
            subtract2(mouse, startSegment)
>>>>>>> 321bdedb
          ) < 0
        ) {
          return false;
        }

        return closestDistance < lineWidth / 2.0 + minPickDistance;
<<<<<<< HEAD
      },
=======
      }
>>>>>>> 321bdedb
    };
  }

  return {
    // Provide the calculated AABB world bounds for a given circle
    boundsAccessor,

    // Provide a precise hit test for the edge
    hitTest: (edge: EdgeInstance, point: IPoint, _view: IProjection) => {
      const mouse: [number, number] = [point.x, point.y];
      let closestIndex = 0;
      let closestDistance = Number.MAX_VALUE;

      // Loop through sample points on the line and find one that is closest to the mouse point as possible
      for (let i = 0; i < TEST_RESOLUTION; ++i) {
        const linePoint = interpolate(
          i / TEST_RESOLUTION,
          edge.start,
          edge.end,
          edge.control.length > 0 ? edge.control[0] : [0, 0],
          edge.control.length > 1 ? edge.control[1] : [0, 0]
        );
        const distance = length2(subtract2(mouse, linePoint));

        if (distance < closestDistance) {
          closestIndex = i;
          closestDistance = distance;
        }
      }

      const t = closestIndex / TEST_RESOLUTION;
      const lineWidth = (edge.widthEnd - edge.widthStart) * t + edge.widthStart;

      return closestDistance < lineWidth / 2.0;
<<<<<<< HEAD
    },
=======
    }
>>>>>>> 321bdedb
  };
}<|MERGE_RESOLUTION|>--- conflicted
+++ resolved
@@ -2,36 +2,21 @@
  * This file contains the logic for handling edge picking via quad tree and hit tests.
  * The methods involved are fairly robust and would clutter the layer's code file.
  */
-<<<<<<< HEAD
-import { IPoint } from '../../primitives';
-import { Bounds } from '../../primitives/bounds';
-import { IPickingMethods } from '../../surface/layer';
-import { IProjection } from '../../types';
-=======
 import { IPoint } from "../../primitives";
 import { Bounds } from "../../primitives/bounds";
 import { IPickingMethods } from "../../surface/layer";
 import { IProjection } from "../../types";
->>>>>>> 321bdedb
 import {
   add2,
   dot2,
   length2,
   scale2,
   subtract2,
-<<<<<<< HEAD
-  Vec2,
-} from '../../util/vector';
-import { EdgeInstance } from './edge-instance';
-import { IEdgeLayerProps } from './edge-layer';
-import { EdgeBroadphase, EdgeScaleType, EdgeType } from './types';
-=======
   Vec2
 } from "../../util/vector";
 import { EdgeInstance } from "./edge-instance";
 import { IEdgeLayerProps } from "./edge-layer";
 import { EdgeBroadphase, EdgeScaleType, EdgeType } from "./types";
->>>>>>> 321bdedb
 const { pow } = Math;
 
 type InterpolationMethod = (
@@ -39,11 +24,7 @@
   p1: Vec2,
   p2: Vec2,
   c1: Vec2,
-<<<<<<< HEAD
-  c2: Vec2,
-=======
   c2: Vec2
->>>>>>> 321bdedb
 ) => Vec2;
 
 /** This is an interpolation across a line */
@@ -71,11 +52,7 @@
     pow(t1, 3.0) * p1[1] +
       3.0 * t * pow(t1, 2.0) * c1[1] +
       3.0 * pow(t, 2.0) * t1 * c2[1] +
-<<<<<<< HEAD
-      pow(t, 3.0) * p2[1],
-=======
       pow(t, 3.0) * p2[1]
->>>>>>> 321bdedb
   ];
 }
 
@@ -118,13 +95,8 @@
 /**
  * This generates the picking methods needed for managing PickType.ALL for the edge layer.
  */
-<<<<<<< HEAD
-export function edgePicking(
-  props: IEdgeLayerProps,
-=======
 export function edgePicking<T extends EdgeInstance>(
   props: IEdgeLayerProps<T>
->>>>>>> 321bdedb
 ): IPickingMethods<EdgeInstance> {
   const { broadphase, minPickDistance = 0, scaleType, type } = props;
   const interpolate = interpolation[props.type];
@@ -146,13 +118,8 @@
         height: edge.widthEnd,
         width: edge.widthEnd,
         x: edge.end[0] - edgeWidthEnd,
-<<<<<<< HEAD
-        y: edge.end[1] - edgeWidthEnd,
-      }),
-=======
         y: edge.end[1] - edgeWidthEnd
       })
->>>>>>> 321bdedb
     );
 
     // Encapsulating the bezier control points is enough of a broadphase for beziers
@@ -276,22 +243,14 @@
         if (
           dot2(
             subtract2(endSegment, startSegment),
-<<<<<<< HEAD
-            subtract2(mouse, startSegment),
-=======
             subtract2(mouse, startSegment)
->>>>>>> 321bdedb
           ) < 0
         ) {
           return false;
         }
 
         return closestDistance < lineWidth / 2.0 + minPickDistance;
-<<<<<<< HEAD
-      },
-=======
       }
->>>>>>> 321bdedb
     };
   }
 
@@ -326,10 +285,6 @@
       const lineWidth = (edge.widthEnd - edge.widthStart) * t + edge.widthStart;
 
       return closestDistance < lineWidth / 2.0;
-<<<<<<< HEAD
-    },
-=======
-    }
->>>>>>> 321bdedb
+    }
   };
 }