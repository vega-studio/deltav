import { computed, observable } from "mobx";
import { Image } from "../../primitives/image";
import { ImageAtlasResource, ImageRasterizer } from "../../surface/texture";
import { IInstanceOptions, Instance } from "../../util/instance";
import { Anchor, AnchorType, ScaleType } from "../types";

const { max } = Math;

export interface IImageInstanceOptions extends IInstanceOptions {
  /**
   * The point on the image which will be placed in world space via the x, y coords. This is also the point
   * which the image will be scaled around.
   */
  anchor?: Anchor;
  /** Depth sorting of the image (or the z value of the lable) */
  depth?: number;
  /** This is the HTMLImageElement that the image is to render. This element MUST be loaded completely before this instance is created. */
  element: HTMLImageElement;
  /** The height of the image as it is to be rendered in world space */
  height?: number;
  /** Sets the way the image scales with the world */
  scaling?: ScaleType;
  /** The color the image should render as */
  tint: [number, number, number, number];
  /** The width of the image as it is to be rendered in world space */
  width?: number;
  /** The x coordinate where the image will be anchored to in world space */
  x?: number;
  /** The y coordinate where the image will be anchored to in world space */
  y?: number;
}

/**
 * This is a reference for a rasterization that has reference counting. When the references go to zero,
 * the rasterization should be invalidated and resources freed for the rasterization.
 */
type RasterizationReference = {
  resource: ImageAtlasResource;
  references: number;
};

/**
 * This is a lookup to find existing rasterizations for a particularly created image so that every
 * new image does not have to go through the rasterization process.
 */
const rasterizationLookUp = new Map<
  string | HTMLImageElement,
  RasterizationReference
>();

/**
 * This is a lookup to quickly find the proper calculation for setting the correct anchor
 * position based on the anchor type.
 */
const anchorCalculator: {
  [key: number]: (anchor: Anchor, image: ImageInstance) => void;
} = {
<<<<<<< HEAD
  [AnchorType.TopLeft]: (anchor: Anchor, image: ImageInstance) => {
=======
  [AnchorType.TopLeft]: (anchor: Anchor, _image: ImageInstance) => {
>>>>>>> e2d54073
    anchor.x = -anchor.padding;
    anchor.y = -anchor.padding;
  },
  [AnchorType.TopMiddle]: (anchor: Anchor, image: ImageInstance) => {
    anchor.x = image.width / 2.0;
    anchor.y = -anchor.padding;
  },
  [AnchorType.TopRight]: (anchor: Anchor, image: ImageInstance) => {
    anchor.x = image.width + anchor.padding;
    anchor.y = -anchor.padding;
  },
  [AnchorType.MiddleLeft]: (anchor: Anchor, image: ImageInstance) => {
    anchor.x = -anchor.padding;
    anchor.y = image.height / 2;
  },
  [AnchorType.Middle]: (anchor: Anchor, image: ImageInstance) => {
    anchor.x = image.width / 2.0;
    anchor.y = image.height / 2.0;
  },
  [AnchorType.MiddleRight]: (anchor: Anchor, image: ImageInstance) => {
    anchor.x = image.width + anchor.padding;
    anchor.y = image.height / 2.0;
  },
  [AnchorType.BottomLeft]: (anchor: Anchor, image: ImageInstance) => {
    anchor.x = -anchor.padding;
    anchor.y = image.height + anchor.padding;
  },
  [AnchorType.BottomMiddle]: (anchor: Anchor, image: ImageInstance) => {
    anchor.x = image.width / 2.0;
    anchor.y = image.height + anchor.padding;
  },
  [AnchorType.BottomRight]: (anchor: Anchor, image: ImageInstance) => {
    anchor.x = image.width + anchor.padding;
    anchor.y = image.height + anchor.padding;
  },
  [AnchorType.Custom]: (anchor: Anchor, _image: ImageInstance) => {
    anchor.x = anchor.x || 0;
    anchor.y = anchor.y || 0;
  }
};

/**
 * This generates a new image instance which will render a single line of text for a given layer.
 * There are restrictions surrounding images due to texture sizes and rendering limitations.
 *
 * Currently, we only support rendering a image via canvas, then rendering it to an Atlas texture
 * which is used to render to cards in the world for rendering. This is highly performant, but means:
 *
 * - Images should only be so long.
 * - Multiline is not supported inherently
 * - Once a image is constructed, only SOME properties can be altered thereafter
 *
 * A image that is constructed can only have some properties set upon creating the image and are locked
 * thereafter. The only way to modify them would be to destroy the image, then construct a new image
 * with the modifications. This has to deal with performance regarding rasterizing the image
 */
export class ImageInstance extends Instance implements Image {
  /**
   * TODO: We should be implementing the destroy on ImageInstances to clean this up
   * Frees up module scoped data.
   */
  static destroy() {
    rasterizationLookUp.clear();
  }

  /** This is the rendered color of the image */
  @observable tint: [number, number, number, number] = [0, 0, 0, 1];
  /** Depth sorting of the image (or the z value of the lable) */
  @observable depth: number = 0;
  /** The height of the image as it is to be rendered in world space */
  @observable height: number = 1;
  /** Sets the way the image scales with the world */
  @observable scaling: ScaleType = ScaleType.BOUND_MAX;
  /** The width of the image as it is to be rendered in world space */
  @observable width: number = 1;
  /** The x coordinate where the image will be anchored to in world space */
  @observable x: number = 0;
  /** The y coordinate where the image will be anchored to in world space */
  @observable y: number = 0;

  get size() {
    return max(this.width, this.height);
  }
  set size(value: number) {
    const aspect = this.width / this.height;
    this.width = value * aspect;
    this.height = value;
  }

  // The following properties are properties that are locked in after creating this image
  // As the properties are completely locked into how the image was rasterized and can not
  // Nor should not be easily adjusted for performance concerns

  private _sourceWidth: number = 0;
  private _sourceHeight: number = 0;
  private _isDestroyed: boolean = false;
  private _rasterization: RasterizationReference;
  private _path: string;
  private _element: HTMLImageElement;

  // The following are the getters for the locked in parameters of the image so we can read
  // The properties but not set any of them.

  /** This is the provided element this image will be rendering */
  get element() {
    return this._element;
  }
  /** This flag indicates if this image is valid anymore */
  get isDestroyed() {
    return this._isDestroyed;
  }
  /** This is the path to the image's resource if it's available */
  get path() {
    return this._path;
  }
  /** This gets the atlas resource that is uniquely idenfied for this image */
  get resource() {
    return this._rasterization.resource;
  }

  /**
   * This is the width in world space of the image. If there is no camera distortion,
   * this would be the width of the image in pixels on the screen.
   */
  get sourceWidth() {
    return this._sourceWidth;
  }

  /**
   * This is the height in world space of the image. If there is no camera distortion,
   * this would be the height of the image in pixels on the screen.
   */
  get sourceHeight() {
    return this._sourceHeight;
  }

  // These are properties that can be altered, but have side effects from being changed

  /** This is the anchor location on the  */
  @observable
  private _anchor: Anchor = {
    padding: 0,
    type: AnchorType.TopLeft,
    x: 0,
    y: 0
  };

  constructor(options: IImageInstanceOptions) {
    super(options);

    this.depth = options.depth || this.depth;
    this.tint = options.tint || this.tint;
    this.scaling = options.scaling || this.scaling;
    this.x = options.x || this.x;
    this.y = options.y || this.y;

    // This is the image that is to be rendered
    this._element = options.element;
    // Look for other same texts that have been rasterized
    let rasterization = rasterizationLookUp.get(this._path || this._element);

    // If a rasterization exists, we must increment the use reference
    if (rasterization) {
      rasterization.references++;
    }

    // If we have not found an existing rasterization
    if (!rasterization) {
      rasterization = {
        references: 1,
        resource: new ImageAtlasResource(this)
      };

      // Ensure the sample scale is set. Defaults to 1.0
      rasterization.resource.sampleScale =
        rasterization.resource.sampleScale || 1.0;
      // Rasterize the resource generated for this image. We need it immediately rasterized so
      // That we can utilize the dimensions for calculations.
      ImageRasterizer.renderSync(rasterization.resource);
      // Now that we have an official rasterization for this image, we shall store it
      // For others to look up
      rasterizationLookUp.set(this._path || this._element, rasterization);
    }

    this._rasterization = rasterization;
    this._sourceWidth = rasterization.resource.rasterization.world.width;
    this._sourceHeight = rasterization.resource.rasterization.world.height;

    this.width = options.width || this._sourceWidth || 1;
    this.height = options.height || this._sourceHeight || 1;

    // Make sure the anchor is set to the appropriate location
    options.anchor && this.setAnchor(options.anchor);
  }

  /**
   * Images are a sort of unique case where the use of a image should be destroyed as rasterization
   * resources are in a way kept alive through reference counting.
   */
  destroy() {
    if (!this._isDestroyed) {
      this._isDestroyed = true;
      this._rasterization.references--;

      // If all references are cleared, then the rasterization needs to be eradicated
      if (this._rasterization.references === 0) {
        this._rasterization.resource;
        console.warn("The destroy method still needs completion");
      }
    }
  }

  @computed
  get anchor() {
    return this._anchor;
  }

  /**
   * This applies a new anchor to this image and properly determines it's anchor position on the image
   */
  setAnchor(anchor: Anchor) {
    const newAnchor = {
      padding: anchor.padding || 0,
      type: anchor.type,
      x: anchor.x || 0,
      y: anchor.y || 0
    };

    // Calculate the new anchors position values
    anchorCalculator[newAnchor.type](newAnchor, this);
    // Apply the anchor
    this._anchor = newAnchor;
  }
}<|MERGE_RESOLUTION|>--- conflicted
+++ resolved
@@ -55,11 +55,7 @@
 const anchorCalculator: {
   [key: number]: (anchor: Anchor, image: ImageInstance) => void;
 } = {
-<<<<<<< HEAD
-  [AnchorType.TopLeft]: (anchor: Anchor, image: ImageInstance) => {
-=======
   [AnchorType.TopLeft]: (anchor: Anchor, _image: ImageInstance) => {
->>>>>>> e2d54073
     anchor.x = -anchor.padding;
     anchor.y = -anchor.padding;
   },
