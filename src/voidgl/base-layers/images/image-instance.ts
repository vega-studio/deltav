--- conflicted
+++ resolved
@@ -1,16 +1,8 @@
-<<<<<<< HEAD
-import { observable } from '../../instance-provider';
-import { IInstanceOptions, Instance } from '../../instance-provider/instance';
-import { Image } from '../../primitives/image';
-import { ImageAtlasResource, ImageRasterizer } from '../../surface/texture';
-import { Anchor, AnchorType, ScaleType } from '../types';
-=======
 import { observable } from "../../instance-provider";
 import { IInstanceOptions, Instance } from "../../instance-provider/instance";
 import { Image } from "../../primitives/image";
 import { ImageAtlasResource, ImageRasterizer } from "../../surface/texture";
 import { Anchor, AnchorType, ScaleType } from "../types";
->>>>>>> 321bdedb
 
 const { max } = Math;
 
@@ -63,11 +55,7 @@
 const anchorCalculator: {
   [key: number]: (anchor: Anchor, image: ImageInstance) => void;
 } = {
-<<<<<<< HEAD
-  [AnchorType.TopLeft]: (anchor: Anchor, image: ImageInstance) => {
-=======
   [AnchorType.TopLeft]: (anchor: Anchor, _image: ImageInstance) => {
->>>>>>> 321bdedb
     anchor.x = -anchor.padding;
     anchor.y = -anchor.padding;
   },
