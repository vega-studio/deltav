<<<<<<< HEAD
import { observable } from "../../instance-provider";
import { IInstanceOptions, Instance } from "../../instance-provider/instance";
import { Image } from "../../primitives/image";
import { ImageAtlasResource, ImageRasterizer } from "../../surface/texture";
=======
import { computed, observable } from "mobx";
import { Image } from "../../primitives/image";
import { ImageAtlasResource, ImageRasterizer } from "../../surface/texture";
import { IInstanceOptions, Instance } from "../../util/instance";
>>>>>>> 2ce57816
import { Anchor, AnchorType, ScaleType } from "../types";

const { max } = Math;

export interface IImageInstanceOptions extends IInstanceOptions {
  /**
   * The point on the image which will be placed in world space via the x, y coords. This is also the point
   * which the image will be scaled around.
   */
  anchor?: Anchor;
  /** Depth sorting of the image (or the z value of the lable) */
  depth?: number;
  /** This is the HTMLImageElement that the image is to render. This element MUST be loaded completely before this instance is created. */
  element: HTMLImageElement;
  /** The height of the image as it is to be rendered in world space */
  height?: number;
  /** Sets the way the image scales with the world */
  scaling?: ScaleType;
  /** The color the image should render as */
  tint: [number, number, number, number];
  /** The width of the image as it is to be rendered in world space */
  width?: number;
  /** The x coordinate where the image will be anchored to in world space */
  x?: number;
  /** The y coordinate where the image will be anchored to in world space */
  y?: number;
}

/**
 * This is a reference for a rasterization that has reference counting. When the references go to zero,
 * the rasterization should be invalidated and resources freed for the rasterization.
 */
type RasterizationReference = {
  resource: ImageAtlasResource;
  references: number;
};

/**
 * This is a lookup to find existing rasterizations for a particularly created image so that every
 * new image does not have to go through the rasterization process.
 */
const rasterizationLookUp = new Map<
  string | HTMLImageElement,
  RasterizationReference
>();

/**
 * This is a lookup to quickly find the proper calculation for setting the correct anchor
 * position based on the anchor type.
 */
const anchorCalculator: {
  [key: number]: (anchor: Anchor, image: ImageInstance) => void;
} = {
<<<<<<< HEAD
  [AnchorType.TopLeft]: (anchor: Anchor, image: ImageInstance) => {
=======
  [AnchorType.TopLeft]: (anchor: Anchor, _image: ImageInstance) => {
>>>>>>> 2ce57816
    anchor.x = -anchor.padding;
    anchor.y = -anchor.padding;
  },
  [AnchorType.TopMiddle]: (anchor: Anchor, image: ImageInstance) => {
    anchor.x = image.width / 2.0;
    anchor.y = -anchor.padding;
  },
  [AnchorType.TopRight]: (anchor: Anchor, image: ImageInstance) => {
    anchor.x = image.width + anchor.padding;
    anchor.y = -anchor.padding;
  },
  [AnchorType.MiddleLeft]: (anchor: Anchor, image: ImageInstance) => {
    anchor.x = -anchor.padding;
    anchor.y = image.height / 2;
  },
  [AnchorType.Middle]: (anchor: Anchor, image: ImageInstance) => {
    anchor.x = image.width / 2.0;
    anchor.y = image.height / 2.0;
  },
  [AnchorType.MiddleRight]: (anchor: Anchor, image: ImageInstance) => {
    anchor.x = image.width + anchor.padding;
    anchor.y = image.height / 2.0;
  },
  [AnchorType.BottomLeft]: (anchor: Anchor, image: ImageInstance) => {
    anchor.x = -anchor.padding;
    anchor.y = image.height + anchor.padding;
  },
  [AnchorType.BottomMiddle]: (anchor: Anchor, image: ImageInstance) => {
    anchor.x = image.width / 2.0;
    anchor.y = image.height + anchor.padding;
  },
  [AnchorType.BottomRight]: (anchor: Anchor, image: ImageInstance) => {
    anchor.x = image.width + anchor.padding;
    anchor.y = image.height + anchor.padding;
  },
  [AnchorType.Custom]: (anchor: Anchor, _image: ImageInstance) => {
    anchor.x = anchor.x || 0;
    anchor.y = anchor.y || 0;
  }
};

/**
 * This generates a new image instance which will render a single line of text for a given layer.
 * There are restrictions surrounding images due to texture sizes and rendering limitations.
 *
 * Currently, we only support rendering a image via canvas, then rendering it to an Atlas texture
 * which is used to render to cards in the world for rendering. This is highly performant, but means:
 *
 * - Images should only be so long.
 * - Multiline is not supported inherently
 * - Once a image is constructed, only SOME properties can be altered thereafter
 *
 * A image that is constructed can only have some properties set upon creating the image and are locked
 * thereafter. The only way to modify them would be to destroy the image, then construct a new image
 * with the modifications. This has to deal with performance regarding rasterizing the image
 */
export class ImageInstance extends Instance implements Image {
  /**
   * TODO: We should be implementing the destroy on ImageInstances to clean this up
   * Frees up module scoped data.
   */
  static destroy() {
    rasterizationLookUp.clear();
  }

  /** This is the rendered color of the image */
  @observable tint: [number, number, number, number] = [0, 0, 0, 1];
  /** Depth sorting of the image (or the z value of the lable) */
  @observable depth: number = 0;
  /** The height of the image as it is to be rendered in world space */
  @observable height: number = 1;
  /** Sets the way the image scales with the world */
  @observable scaling: ScaleType = ScaleType.BOUND_MAX;
  /** The width of the image as it is to be rendered in world space */
  @observable width: number = 1;
  /** The x coordinate where the image will be anchored to in world space */
  @observable x: number = 0;
  /** The y coordinate where the image will be anchored to in world space */
  @observable y: number = 0;

  get size() {
    return max(this.width, this.height);
  }
  set size(value: number) {
    const aspect = this.width / this.height;
    this.width = value * aspect;
    this.height = value;
  }

  // The following properties are properties that are locked in after creating this image
  // As the properties are completely locked into how the image was rasterized and can not
  // Nor should not be easily adjusted for performance concerns

  private _sourceWidth: number = 0;
  private _sourceHeight: number = 0;
  private _isDestroyed: boolean = false;
  private _rasterization: RasterizationReference;
  private _path: string;
  private _element: HTMLImageElement;

  // The following are the getters for the locked in parameters of the image so we can read
  // The properties but not set any of them.

  /** This is the provided element this image will be rendering */
  get element() {
    return this._element;
  }
  /** This flag indicates if this image is valid anymore */
  get isDestroyed() {
    return this._isDestroyed;
  }
  /** This is the path to the image's resource if it's available */
  get path() {
    return this._path;
  }
  /** This gets the atlas resource that is uniquely idenfied for this image */
  get resource() {
    return this._rasterization.resource;
  }

  /**
   * This is the width in world space of the image. If there is no camera distortion,
   * this would be the width of the image in pixels on the screen.
   */
  get sourceWidth() {
    return this._sourceWidth;
  }

  /**
   * This is the height in world space of the image. If there is no camera distortion,
   * this would be the height of the image in pixels on the screen.
   */
  get sourceHeight() {
    return this._sourceHeight;
  }

  // These are properties that can be altered, but have side effects from being changed

  /** This is the anchor location on the  */
  @observable
  private _anchor: Anchor = {
    padding: 0,
    type: AnchorType.TopLeft,
    x: 0,
    y: 0
  };

  constructor(options: IImageInstanceOptions) {
    super(options);

    this.depth = options.depth || this.depth;
    this.tint = options.tint || this.tint;
    this.scaling = options.scaling || this.scaling;
    this.x = options.x || this.x;
    this.y = options.y || this.y;

    // This is the image that is to be rendered
    this._element = options.element;
    // Look for other same texts that have been rasterized
    let rasterization = rasterizationLookUp.get(this._path || this._element);

    // If a rasterization exists, we must increment the use reference
    if (rasterization) {
      rasterization.references++;
    }

    // If we have not found an existing rasterization
    if (!rasterization) {
      rasterization = {
        references: 1,
        resource: new ImageAtlasResource(this)
      };

      // Ensure the sample scale is set. Defaults to 1.0
      rasterization.resource.sampleScale =
        rasterization.resource.sampleScale || 1.0;
      // Rasterize the resource generated for this image. We need it immediately rasterized so
      // That we can utilize the dimensions for calculations.
      ImageRasterizer.renderSync(rasterization.resource);
      // Now that we have an official rasterization for this image, we shall store it
      // For others to look up
      rasterizationLookUp.set(this._path || this._element, rasterization);
    }

    this._rasterization = rasterization;
    this._sourceWidth = rasterization.resource.rasterization.world.width;
    this._sourceHeight = rasterization.resource.rasterization.world.height;

    this.width = options.width || this._sourceWidth || 1;
    this.height = options.height || this._sourceHeight || 1;

    // Make sure the anchor is set to the appropriate location
    options.anchor && this.setAnchor(options.anchor);
  }

  /**
   * Images are a sort of unique case where the use of a image should be destroyed as rasterization
   * resources are in a way kept alive through reference counting.
   */
  destroy() {
    if (!this._isDestroyed) {
      this._isDestroyed = true;
      this._rasterization.references--;

      // If all references are cleared, then the rasterization needs to be eradicated
      if (this._rasterization.references === 0) {
        this._rasterization.resource;
        console.warn("The destroy method still needs completion");
      }
    }
  }

  get anchor() {
    return this._anchor;
  }

  /**
   * This applies a new anchor to this image and properly determines it's anchor position on the image
   */
  setAnchor(anchor: Anchor) {
    const newAnchor = {
      padding: anchor.padding || 0,
      type: anchor.type,
      x: anchor.x || 0,
      y: anchor.y || 0
    };

    // Calculate the new anchors position values
    anchorCalculator[newAnchor.type](newAnchor, this);
    // Apply the anchor
    this._anchor = newAnchor;
  }
}<|MERGE_RESOLUTION|>--- conflicted
+++ resolved
@@ -1,14 +1,7 @@
-<<<<<<< HEAD
 import { observable } from "../../instance-provider";
 import { IInstanceOptions, Instance } from "../../instance-provider/instance";
 import { Image } from "../../primitives/image";
 import { ImageAtlasResource, ImageRasterizer } from "../../surface/texture";
-=======
-import { computed, observable } from "mobx";
-import { Image } from "../../primitives/image";
-import { ImageAtlasResource, ImageRasterizer } from "../../surface/texture";
-import { IInstanceOptions, Instance } from "../../util/instance";
->>>>>>> 2ce57816
 import { Anchor, AnchorType, ScaleType } from "../types";
 
 const { max } = Math;
@@ -62,11 +55,7 @@
 const anchorCalculator: {
   [key: number]: (anchor: Anchor, image: ImageInstance) => void;
 } = {
-<<<<<<< HEAD
-  [AnchorType.TopLeft]: (anchor: Anchor, image: ImageInstance) => {
-=======
   [AnchorType.TopLeft]: (anchor: Anchor, _image: ImageInstance) => {
->>>>>>> 2ce57816
     anchor.x = -anchor.padding;
     anchor.y = -anchor.padding;
   },
