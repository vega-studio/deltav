import * as Three from "three";
import { Bounds, IPoint } from "../../primitives";
import {
  ILayerProps,
  IModelType,
  IShaderInitialization,
  Layer
} from "../../surface/layer";
import {
  IMaterialOptions,
  InstanceAttributeSize,
  InstanceBlockIndex,
  IProjection,
<<<<<<< HEAD
  IUniform,
=======
>>>>>>> e2d54073
  UniformSize,
  VertexAttributeSize
} from "../../types";
import { ScaleType } from "../types";
import { ImageInstance } from "./image-instance";

const { min, max } = Math;

export interface IImageLayerProps extends ILayerProps<ImageInstance> {
  atlas?: string;
}

/**
 * This layer displays Images and provides as many controls as possible for displaying
 * them in interesting ways.
 */
export class ImageLayer extends Layer<ImageInstance, IImageLayerProps> {
  /**
   * We provide bounds and hit test information for the instances for this layer to allow for mouse picking
   * of elements
   */
  getInstancePickingMethods() {
    return {
      // Provide the calculated AABB world bounds for a given image
      boundsAccessor: (image: ImageInstance) => {
        const anchorEffect = [0, 0];

        if (image.anchor) {
          anchorEffect[0] = image.anchor.x || 0;
          anchorEffect[1] = image.anchor.y || 0;
        }

        const topLeft = [image.x - anchorEffect[0], image.y - anchorEffect[1]];

        return new Bounds({
          height: image.height,
          width: image.width,
          x: topLeft[0],
          y: topLeft[1]
        });
      },

      // Provide a precise hit test for the circle
      hitTest: (image: ImageInstance, point: IPoint, view: IProjection) => {
        // The bounds of the image is in world space, but it does not account for the scale mode of the image.
        // Here, we will apply the scale mode testing to the image
        const maxScale = max(...view.camera.scale);
        const minScale = min(...view.camera.scale);

        // If we scale always then the image stays within it's initial world bounds at all times
        if (image.scaling === ScaleType.ALWAYS) {
          return true;
        }

        // If we scale with bound max, then when the camera zooms in, the bounds will shrink to keep the
        // Image the same size. If the camera zooms out then the bounds === the world bounds.
        else if (image.scaling === ScaleType.BOUND_MAX) {
          // We are zooming out. the bounds will stay within the world bounds
          if (minScale <= 1 && maxScale <= 1) {
            return true;
          }

          // We are zooming in. The bounds will shrink to keep the image at max font size
          else {
            // The location is within the world, but we reverse project the anchor spread
            const anchorEffect = [0, 0];

            if (image.anchor) {
              anchorEffect[0] = image.anchor.x || 0;
              anchorEffect[1] = image.anchor.y || 0;
            }

            const topLeft = view.worldToScreen({
              x: image.x - anchorEffect[0] / view.camera.scale[0],
              y: image.y - anchorEffect[1] / view.camera.scale[1]
            });

            const screenPoint = view.worldToScreen(point);

            // Reverse project the size and we should be within the distorted world coordinates
            return new Bounds({
              height: image.height,
              width: image.width,
              x: topLeft.x,
              y: topLeft.y
            }).containsPoint(screenPoint);
          }
        }

        // If we never allow the image to scale, then the bounds will grow and shrink to counter the effects
        // Of the camera zoom
        else if (image.scaling === ScaleType.NEVER) {
          // The location is within the world, but we reverse project the anchor spread
          const anchorEffect = [0, 0];

          if (image.anchor) {
            anchorEffect[0] = image.anchor.x || 0;
            anchorEffect[1] = image.anchor.y || 0;
          }

          const topLeft = view.worldToScreen({
            x: image.x - anchorEffect[0] / view.camera.scale[0],
            y: image.y - anchorEffect[1] / view.camera.scale[1]
          });

          const screenPoint = view.worldToScreen(point);

          // Reverse project the size and we should be within the distorted world coordinates
          return new Bounds({
            height: image.height,
            width: image.width,
            x: topLeft.x,
            y: topLeft.y
          }).containsPoint(screenPoint);
        }

        return true;
      }
    };
  }

  /**
   * Define our shader and it's inputs
   */
  initShader(): IShaderInitialization<ImageInstance> {
    const vertexToNormal: { [key: number]: number } = {
      0: 1,
      1: 1,
      2: -1,
      3: 1,
      4: -1,
      5: -1
    };

    const vertexToSide: { [key: number]: number } = {
      0: 0,
      1: 0,
      2: 0,
      3: 1,
      4: 1,
      5: 1
    };

    return {
      fs: require("./image-layer.fs"),
      instanceAttributes: [
        {
          block: 0,
          blockIndex: InstanceBlockIndex.ONE,
          name: "location",
          size: InstanceAttributeSize.TWO,
          update: o => [o.x, o.y]
        },
        {
          block: 0,
          blockIndex: InstanceBlockIndex.THREE,
          name: "anchor",
          size: InstanceAttributeSize.TWO,
          update: o => [o.anchor.x || 0, o.anchor.y || 0]
        },
        {
          block: 1,
          blockIndex: InstanceBlockIndex.ONE,
          name: "size",
          size: InstanceAttributeSize.TWO,
          update: o => [o.width, o.height]
        },
        {
          block: 1,
          blockIndex: InstanceBlockIndex.THREE,
          name: "depth",
          size: InstanceAttributeSize.ONE,
          update: o => [o.depth]
        },
        {
          block: 1,
          blockIndex: InstanceBlockIndex.FOUR,
          name: "scaling",
          size: InstanceAttributeSize.ONE,
          update: o => [o.scaling]
        },
        {
          atlas: {
            key: this.props.atlas || "",
            name: "imageAtlas"
          },
          block: 2,
          name: "texture",
          update: o => this.resource.request(this, o, o.resource)
        },
        {
          block: 3,
          blockIndex: InstanceBlockIndex.ONE,
          name: "tint",
          size: InstanceAttributeSize.FOUR,
          update: o => o.tint
        }
      ],
      uniforms: [
        {
          name: "scaleFactor",
          size: UniformSize.ONE,
<<<<<<< HEAD
          update: (u: IUniform) => [1]
=======
          update: _u => [1]
>>>>>>> e2d54073
        }
      ],
      vertexAttributes: [
        // TODO: This is from the heinous evils of THREEJS and their inability to fix a bug within our lifetimes.
        // Right now position is REQUIRED in order for rendering to occur, otherwise the draw range gets updated to
        // Zero against your wishes.
        {
          name: "position",
          size: VertexAttributeSize.THREE,
          update: (vertex: number) => [
            // Normal
            vertexToNormal[vertex],
            // The side of the quad
            vertexToSide[vertex],
            0
          ]
        }
      ],
      vertexCount: 6,
      vs: require("./image-layer.vs")
    };
  }

  getModelType(): IModelType {
    return {
      drawMode: Three.TriangleStripDrawMode,
      modelType: Three.Mesh
    };
  }

  getMaterialOptions(): IMaterialOptions {
    return {
      blending: Three.CustomBlending,
      blendSrc: Three.OneFactor,
      premultipliedAlpha: true,
      transparent: true
    };
  }
}<|MERGE_RESOLUTION|>--- conflicted
+++ resolved
@@ -11,10 +11,6 @@
   InstanceAttributeSize,
   InstanceBlockIndex,
   IProjection,
-<<<<<<< HEAD
-  IUniform,
-=======
->>>>>>> e2d54073
   UniformSize,
   VertexAttributeSize
 } from "../../types";
@@ -217,11 +213,7 @@
         {
           name: "scaleFactor",
           size: UniformSize.ONE,
-<<<<<<< HEAD
-          update: (u: IUniform) => [1]
-=======
           update: _u => [1]
->>>>>>> e2d54073
         }
       ],
       vertexAttributes: [
