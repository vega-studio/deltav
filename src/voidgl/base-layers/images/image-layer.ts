--- conflicted
+++ resolved
@@ -21,12 +21,9 @@
   extends ILayerProps<T> {
   atlas?: string;
   animate?: {
-<<<<<<< HEAD
     tint?: IAutoEasingMethod<Vec>;
-=======
     location?: IAutoEasingMethod<Vec>;
     size?: IAutoEasingMethod<Vec>;
->>>>>>> 8aa1de7c
   };
 }
 
@@ -148,12 +145,9 @@
   initShader(): IShaderInitialization<ImageInstance> {
     const animations = this.props.animate || {};
     const {
-<<<<<<< HEAD
-      tint: animateTint
-=======
+      tint: animateTint,
       location: animateLocation,
       size: animateSize
->>>>>>> 8aa1de7c
     } = animations;
     const vertexToNormal: { [key: number]: number } = {
       0: 1,
