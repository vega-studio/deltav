<<<<<<< HEAD
import * as Three from 'three';
import { Bounds, IPoint } from '../../primitives';
import { ILayerProps, IModelType, Layer } from '../../surface/layer';
import { IMaterialOptions, InstanceAttributeSize, InstanceBlockIndex, IProjection, IShaderInitialization, IUniform, UniformSize, VertexAttributeSize } from '../../types';
import { ScaleType } from '../types';
import { ImageInstance } from './image-instance';
=======
import * as Three from "three";
import { Bounds, IPoint } from "../../primitives";
import {
  ILayerProps,
  IModelType,
  IShaderInitialization,
  Layer
} from "../../surface/layer";
import {
  IMaterialOptions,
  InstanceAttributeSize,
  InstanceBlockIndex,
  IProjection,
  UniformSize,
  VertexAttributeSize
} from "../../types";
import { ScaleType } from "../types";
import { ImageInstance } from "./image-instance";
>>>>>>> d47117ff

const { min, max } = Math;

export interface IImageLayerProps<T extends ImageInstance> extends ILayerProps<T> {
  atlas?: string;
}

/**
 * This layer displays Images and provides as many controls as possible for displaying
 * them in interesting ways.
 */
export class ImageLayer<T extends ImageInstance, U extends IImageLayerProps<T>> extends Layer<T, U> {
  /**
   * We provide bounds and hit test information for the instances for this layer to allow for mouse picking
   * of elements
   */
  getInstancePickingMethods() {
    return {
      // Provide the calculated AABB world bounds for a given image
      boundsAccessor: (image: ImageInstance) => {
        const anchorEffect = [0, 0];

        if (image.anchor) {
          anchorEffect[0] = image.anchor.x || 0;
          anchorEffect[1] = image.anchor.y || 0;
        }

        const topLeft = [image.x - anchorEffect[0], image.y - anchorEffect[1]];

        return new Bounds({
          height: image.height,
          width: image.width,
          x: topLeft[0],
          y: topLeft[1]
        });
      },

      // Provide a precise hit test for the circle
      hitTest: (image: ImageInstance, point: IPoint, view: IProjection) => {
        // The bounds of the image is in world space, but it does not account for the scale mode of the image.
        // Here, we will apply the scale mode testing to the image
        const maxScale = max(...view.camera.scale);
        const minScale = min(...view.camera.scale);

        // If we scale always then the image stays within it's initial world bounds at all times
        if (image.scaling === ScaleType.ALWAYS) {
          return true;
        }

        // If we scale with bound max, then when the camera zooms in, the bounds will shrink to keep the
        // Image the same size. If the camera zooms out then the bounds === the world bounds.
        else if (image.scaling === ScaleType.BOUND_MAX) {
          // We are zooming out. the bounds will stay within the world bounds
          if (minScale <= 1 && maxScale <= 1) {
            return true;
          }

          // We are zooming in. The bounds will shrink to keep the image at max font size
          else {
            // The location is within the world, but we reverse project the anchor spread
            const anchorEffect = [0, 0];

            if (image.anchor) {
              anchorEffect[0] = image.anchor.x || 0;
              anchorEffect[1] = image.anchor.y || 0;
            }

            const topLeft = view.worldToScreen({
              x: image.x - anchorEffect[0] / view.camera.scale[0],
              y: image.y - anchorEffect[1] / view.camera.scale[1]
            });

            const screenPoint = view.worldToScreen(point);

            // Reverse project the size and we should be within the distorted world coordinates
            return new Bounds({
              height: image.height,
              width: image.width,
              x: topLeft.x,
              y: topLeft.y
            }).containsPoint(screenPoint);
          }
        }

        // If we never allow the image to scale, then the bounds will grow and shrink to counter the effects
        // Of the camera zoom
        else if (image.scaling === ScaleType.NEVER) {
          // The location is within the world, but we reverse project the anchor spread
          const anchorEffect = [0, 0];

          if (image.anchor) {
            anchorEffect[0] = image.anchor.x || 0;
            anchorEffect[1] = image.anchor.y || 0;
          }

          const topLeft = view.worldToScreen({
            x: image.x - anchorEffect[0] / view.camera.scale[0],
            y: image.y - anchorEffect[1] / view.camera.scale[1]
          });

          const screenPoint = view.worldToScreen(point);

          // Reverse project the size and we should be within the distorted world coordinates
          return new Bounds({
            height: image.height,
            width: image.width,
            x: topLeft.x,
            y: topLeft.y
          }).containsPoint(screenPoint);
        }

        return true;
      }
    };
  }

  /**
   * Define our shader and it's inputs
   */
  initShader(): IShaderInitialization<ImageInstance> {
    const vertexToNormal: { [key: number]: number } = {
      0: 1,
      1: 1,
      2: -1,
      3: 1,
      4: -1,
      5: -1
    };

    const vertexToSide: { [key: number]: number } = {
      0: 0,
      1: 0,
      2: 0,
      3: 1,
      4: 1,
      5: 1
    };

    return {
      fs: require("./image-layer.fs"),
      instanceAttributes: [
        {
          block: 0,
          blockIndex: InstanceBlockIndex.ONE,
          name: "location",
          size: InstanceAttributeSize.TWO,
          update: o => [o.x, o.y]
        },
        {
          block: 0,
          blockIndex: InstanceBlockIndex.THREE,
          name: "anchor",
          size: InstanceAttributeSize.TWO,
          update: o => [o.anchor.x || 0, o.anchor.y || 0]
        },
        {
          block: 1,
          blockIndex: InstanceBlockIndex.ONE,
          name: "size",
          size: InstanceAttributeSize.TWO,
          update: o => [o.width, o.height]
        },
        {
          block: 1,
          blockIndex: InstanceBlockIndex.THREE,
          name: "depth",
          size: InstanceAttributeSize.ONE,
          update: o => [o.depth]
        },
        {
          block: 1,
          blockIndex: InstanceBlockIndex.FOUR,
          name: "scaling",
          size: InstanceAttributeSize.ONE,
          update: o => [o.scaling]
        },
        {
          atlas: {
            key: this.props.atlas || "",
            name: "imageAtlas"
          },
          block: 2,
          name: "texture",
          update: o => this.resource.request(this, o, o.resource)
        },
        {
          block: 3,
          blockIndex: InstanceBlockIndex.ONE,
          name: "tint",
          size: InstanceAttributeSize.FOUR,
          update: o => o.tint
        }
      ],
      uniforms: [
        {
          name: "scaleFactor",
          size: UniformSize.ONE,
          update: _u => [1]
        }
      ],
      vertexAttributes: [
        // TODO: This is from the heinous evils of THREEJS and their inability to fix a bug within our lifetimes.
        // Right now position is REQUIRED in order for rendering to occur, otherwise the draw range gets updated to
        // Zero against your wishes.
        {
          name: "position",
          size: VertexAttributeSize.THREE,
          update: (vertex: number) => [
            // Normal
            vertexToNormal[vertex],
            // The side of the quad
            vertexToSide[vertex],
            0
          ]
        }
      ],
      vertexCount: 6,
      vs: require("./image-layer.vs")
    };
  }

  getModelType(): IModelType {
    return {
      drawMode: Three.TriangleStripDrawMode,
      modelType: Three.Mesh
    };
  }

  getMaterialOptions(): IMaterialOptions {
    return {
      blending: Three.CustomBlending,
      blendSrc: Three.OneFactor,
      premultipliedAlpha: true,
      transparent: true
    };
  }
}<|MERGE_RESOLUTION|>--- conflicted
+++ resolved
@@ -1,30 +1,9 @@
-<<<<<<< HEAD
 import * as Three from 'three';
 import { Bounds, IPoint } from '../../primitives';
 import { ILayerProps, IModelType, Layer } from '../../surface/layer';
-import { IMaterialOptions, InstanceAttributeSize, InstanceBlockIndex, IProjection, IShaderInitialization, IUniform, UniformSize, VertexAttributeSize } from '../../types';
+import { IMaterialOptions, InstanceAttributeSize, InstanceBlockIndex, IProjection, IShaderInitialization, UniformSize, VertexAttributeSize } from '../../types';
 import { ScaleType } from '../types';
 import { ImageInstance } from './image-instance';
-=======
-import * as Three from "three";
-import { Bounds, IPoint } from "../../primitives";
-import {
-  ILayerProps,
-  IModelType,
-  IShaderInitialization,
-  Layer
-} from "../../surface/layer";
-import {
-  IMaterialOptions,
-  InstanceAttributeSize,
-  InstanceBlockIndex,
-  IProjection,
-  UniformSize,
-  VertexAttributeSize
-} from "../../types";
-import { ScaleType } from "../types";
-import { ImageInstance } from "./image-instance";
->>>>>>> d47117ff
 
 const { min, max } = Math;
 
