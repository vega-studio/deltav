--- conflicted
+++ resolved
@@ -1,14 +1,7 @@
-<<<<<<< HEAD
 import { observable } from "../../instance-provider";
 import { IInstanceOptions, Instance } from "../../instance-provider/instance";
 import { Label } from "../../primitives/label";
 import { LabelAtlasResource, LabelRasterizer } from "../../surface/texture";
-=======
-import { computed, observable } from "mobx";
-import { Label } from "../../primitives/label";
-import { LabelAtlasResource, LabelRasterizer } from "../../surface/texture";
-import { IInstanceOptions, Instance } from "../../util/instance";
->>>>>>> 2ce57816
 import { Anchor, AnchorType, ScaleType } from "../types";
 
 export interface ILabelInstanceOptions
@@ -84,11 +77,7 @@
 const anchorCalculator: {
   [key: number]: (anchor: Anchor, label: LabelInstance) => void;
 } = {
-<<<<<<< HEAD
-  [AnchorType.TopLeft]: (anchor: Anchor, label: LabelInstance) => {
-=======
   [AnchorType.TopLeft]: (anchor: Anchor, _label: LabelInstance) => {
->>>>>>> 2ce57816
     anchor.x = -anchor.padding;
     anchor.y = -anchor.padding;
   },
