--- conflicted
+++ resolved
@@ -77,11 +77,7 @@
 const anchorCalculator: {
   [key: number]: (anchor: Anchor, label: LabelInstance) => void;
 } = {
-<<<<<<< HEAD
-  [AnchorType.TopLeft]: (anchor: Anchor, label: LabelInstance) => {
-=======
   [AnchorType.TopLeft]: (anchor: Anchor, _label: LabelInstance) => {
->>>>>>> e2d54073
     anchor.x = -anchor.padding;
     anchor.y = -anchor.padding;
   },
