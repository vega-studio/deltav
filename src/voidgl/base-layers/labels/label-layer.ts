import * as Three from "three";
import { Bounds, IPoint } from "../../primitives";
import { ILayerProps, IModelType, Layer } from "../../surface/layer";
import {
  IMaterialOptions,
  InstanceAttributeSize,
  InstanceBlockIndex,
  IProjection,
  IShaderInitialization,
  UniformSize,
  VertexAttributeSize
} from "../../types";
<<<<<<< HEAD
import { CommonMaterialOptions, IAutoEasingMethod, Vec, Vec2 } from "../../util";
=======
import { IAutoEasingMethod, Vec } from "../../util";
import { CommonMaterialOptions, Vec2 } from "../../util";
>>>>>>> 8aa1de7c
import { ScaleType } from "../types";
import { LabelInstance } from "./label-instance";

export interface ILabelLayerProps<T extends LabelInstance>
  extends ILayerProps<T> {
  atlas?: string;
  animate?: {
<<<<<<< HEAD
    color?: IAutoEasingMethod<Vec>;
=======
    location?: IAutoEasingMethod<Vec>;
    size?: IAutoEasingMethod<Vec>;
>>>>>>> 8aa1de7c
  };
}

const { max, min } = Math;

/**
 * This layer displays Labels and provides as many controls as possible for displaying
 * them in interesting ways.
 */
export class LabelLayer<
  T extends LabelInstance,
  U extends ILabelLayerProps<T>
> extends Layer<T, U> {
  /**
   * We provide bounds and hit test information for the instances for this layer to allow for mouse picking
   * of elements
   */
  getInstancePickingMethods() {
    return {
      // Provide the calculated AABB world bounds for a given label
      boundsAccessor: (label: LabelInstance) => {
        const anchor: Vec2 = [label.anchor.x || 0, label.anchor.y || 0];

        const topLeft = [label.x - anchor[0], label.y - anchor[1]];

        return new Bounds({
          height: label.height,
          width: label.width,
          x: topLeft[0],
          y: topLeft[1]
        });
      },

      // Provide a precise hit test for the circle
      hitTest: (label: LabelInstance, point: IPoint, view: IProjection) => {
        // The bounds of the label is in world space, but it does not account for the scale mode of the label.
        // Here, we will apply the scale mode testing to the label
        const maxScale = max(...view.camera.scale);
        const minScale = min(...view.camera.scale);

        // If we scale always then the label stays within it's initial world bounds at all times
        if (label.scaling === ScaleType.ALWAYS) {
          return true;
        }

        // If we scale with bound max, then when the camera zooms in, the bounds will shrink to keep the
        // Label the same size. If the camera zooms out then the bounds === the world bounds.
        else if (label.scaling === ScaleType.BOUND_MAX) {
          // We are zooming out. the bounds will stay within the world bounds
          if (minScale <= 1 && maxScale <= 1) {
            return true;
          }

          // We are zooming in. The bounds will shrink to keep the label at max font size
          else {
            const anchor: Vec2 = [label.anchor.x || 0, label.anchor.y || 0];

            // The location is within the world, but we reverse project the anchor spread
            const topLeft = view.worldToScreen({
              x: label.x - anchor[0] / view.camera.scale[0],
              y: label.y - anchor[1] / view.camera.scale[1]
            });

            const screenPoint = view.worldToScreen(point);

            // Reverse project the size and we should be within the distorted world coordinates
            return new Bounds({
              height: label.height,
              width: label.width,
              x: topLeft.x,
              y: topLeft.y
            }).containsPoint(screenPoint);
          }
        }

        // If we never allow the label to scale, then the bounds will grow and shrink to counter the effects
        // Of the camera zoom
        else if (label.scaling === ScaleType.NEVER) {
          const anchor: Vec2 = [label.anchor.x || 0, label.anchor.y || 0];

          // The location is within the world, but we reverse project the anchor spread
          const topLeft = view.worldToScreen({
            x: label.x - anchor[0] / view.camera.scale[0],
            y: label.y - anchor[1] / view.camera.scale[1]
          });

          const screenPoint = view.worldToScreen(point);

          // Reverse project the size and we should be within the distorted world coordinates
          return new Bounds({
            height: label.height,
            width: label.width,
            x: topLeft.x,
            y: topLeft.y
          }).containsPoint(screenPoint);
        }

        return true;
      }
    };
  }

  /**
   * Define our shader and it's inputs
   */
  initShader(): IShaderInitialization<LabelInstance> {
    const animations = this.props.animate || {};
    const {
<<<<<<< HEAD
      color: animateColor
    } = animations;
=======
      location: animateLocation,
      size: animateSize
    } = animations;

>>>>>>> 8aa1de7c
    const vertexToNormal: { [key: number]: number } = {
      0: 1,
      1: 1,
      2: -1,
      3: 1,
      4: -1,
      5: -1
    };

    const vertexToSide: { [key: number]: number } = {
      0: 0,
      1: 0,
      2: 0,
      3: 1,
      4: 1,
      5: 1
    };

    return {
      fs: require("./label-layer.fs"),
      instanceAttributes: [
        {
          block: 0,
          blockIndex: InstanceBlockIndex.ONE,
          easing: animateLocation,
          name: "location",
          size: InstanceAttributeSize.TWO,
          update: o => [o.x, o.y]
        },
        {
          block: 0,
          blockIndex: InstanceBlockIndex.THREE,
          name: "anchor",
          size: InstanceAttributeSize.TWO,
          update: o => [o.anchor.x || 0, o.anchor.y || 0]
        },
        {
          block: 1,
          blockIndex: InstanceBlockIndex.ONE,
          easing: animateSize,
          name: "size",
          size: InstanceAttributeSize.TWO,
          update: o => [o.width, o.height]
        },
        {
          block: 1,
          blockIndex: InstanceBlockIndex.THREE,
          name: "depth",
          size: InstanceAttributeSize.ONE,
          update: o => [o.depth]
        },
        {
          block: 1,
          blockIndex: InstanceBlockIndex.FOUR,
          name: "scaling",
          size: InstanceAttributeSize.ONE,
          update: o => [o.scaling]
        },
        {
          atlas: {
            key: this.props.atlas || "",
            name: "labelAtlas"
          },
          block: 2,
          name: "texture",
          update: o => this.resource.request(this, o, o.resource)
        },
        {
          block: 3,
          blockIndex: InstanceBlockIndex.ONE,
          easing: animateColor,
          name: "color",
          size: InstanceAttributeSize.FOUR,
          update: o => o.color
        },
        {
          block: 4,
          blockIndex: InstanceBlockIndex.ONE,
          name: "scale",
          size: InstanceAttributeSize.ONE,
          update: o => [o.scale]
        },
        {
          block: 4,
          blockIndex: InstanceBlockIndex.TWO,
          name: "maxScale",
          size: InstanceAttributeSize.ONE,
          update: o => [o.maxScale]
        }
      ],
      uniforms: [
        {
          name: "scaleFactor",
          size: UniformSize.ONE,
          update: _u => [1]
        }
      ],
      vertexAttributes: [
        // TODO: This is from the heinous evils of THREEJS and their inability to fix a bug within our lifetimes.
        // Right now position is REQUIRED in order for rendering to occur, otherwise the draw range gets updated to
        // Zero against your wishes.
        {
          name: "position",
          size: VertexAttributeSize.THREE,
          update: (vertex: number) => [
            // Normal
            vertexToNormal[vertex],
            // The side of the quad
            vertexToSide[vertex],
            0
          ]
        }
      ],
      vertexCount: 6,
      vs: require("./label-layer.vs")
    };
  }

  getModelType(): IModelType {
    return {
      drawMode: Three.TriangleStripDrawMode,
      modelType: Three.Mesh
    };
  }

  getMaterialOptions(): IMaterialOptions {
    return CommonMaterialOptions.transparentImage;
  }
}<|MERGE_RESOLUTION|>--- conflicted
+++ resolved
@@ -10,12 +10,7 @@
   UniformSize,
   VertexAttributeSize
 } from "../../types";
-<<<<<<< HEAD
 import { CommonMaterialOptions, IAutoEasingMethod, Vec, Vec2 } from "../../util";
-=======
-import { IAutoEasingMethod, Vec } from "../../util";
-import { CommonMaterialOptions, Vec2 } from "../../util";
->>>>>>> 8aa1de7c
 import { ScaleType } from "../types";
 import { LabelInstance } from "./label-instance";
 
@@ -23,12 +18,9 @@
   extends ILayerProps<T> {
   atlas?: string;
   animate?: {
-<<<<<<< HEAD
     color?: IAutoEasingMethod<Vec>;
-=======
     location?: IAutoEasingMethod<Vec>;
     size?: IAutoEasingMethod<Vec>;
->>>>>>> 8aa1de7c
   };
 }
 
@@ -137,15 +129,11 @@
   initShader(): IShaderInitialization<LabelInstance> {
     const animations = this.props.animate || {};
     const {
-<<<<<<< HEAD
-      color: animateColor
-    } = animations;
-=======
+      color: animateColor,
       location: animateLocation,
       size: animateSize
     } = animations;
 
->>>>>>> 8aa1de7c
     const vertexToNormal: { [key: number]: number } = {
       0: 1,
       1: 1,
