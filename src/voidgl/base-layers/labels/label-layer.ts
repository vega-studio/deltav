--- conflicted
+++ resolved
@@ -1,44 +1,21 @@
-<<<<<<< HEAD
-import * as Three from 'three';
-import { Bounds, IPoint } from '../../primitives';
-import {
-  ILayerProps,
-  IModelType,
-  IShaderInitialization,
-  Layer,
-} from '../../surface/layer';
-=======
 import * as Three from "three";
 import { Bounds, IPoint } from "../../primitives";
 import { ILayerProps, IModelType, Layer } from "../../surface/layer";
->>>>>>> 321bdedb
 import {
   IMaterialOptions,
   InstanceAttributeSize,
   InstanceBlockIndex,
   IProjection,
-<<<<<<< HEAD
-  IUniform,
-  UniformSize,
-  VertexAttributeSize,
-} from '../../types';
-import { CommonMaterialOptions, Vec2 } from '../../util';
-import { ScaleType } from '../types';
-import { LabelInstance } from './label-instance';
-
-export interface ILabelLayerProps extends ILayerProps<LabelInstance> {
-=======
   IShaderInitialization,
   UniformSize,
   VertexAttributeSize
 } from "../../types";
-import { Vec2 } from "../../util";
+import { CommonMaterialOptions, Vec2 } from "../../util";
 import { ScaleType } from "../types";
 import { LabelInstance } from "./label-instance";
 
 export interface ILabelLayerProps<T extends LabelInstance>
   extends ILayerProps<T> {
->>>>>>> 321bdedb
   atlas?: string;
 }
 
@@ -99,11 +76,7 @@
             // The location is within the world, but we reverse project the anchor spread
             const topLeft = view.worldToScreen({
               x: label.x - anchor[0] / view.camera.scale[0],
-<<<<<<< HEAD
-              y: label.y - anchor[1] / view.camera.scale[1],
-=======
               y: label.y - anchor[1] / view.camera.scale[1]
->>>>>>> 321bdedb
             });
 
             const screenPoint = view.worldToScreen(point);
@@ -126,11 +99,7 @@
           // The location is within the world, but we reverse project the anchor spread
           const topLeft = view.worldToScreen({
             x: label.x - anchor[0] / view.camera.scale[0],
-<<<<<<< HEAD
-            y: label.y - anchor[1] / view.camera.scale[1],
-=======
             y: label.y - anchor[1] / view.camera.scale[1]
->>>>>>> 321bdedb
           });
 
           const screenPoint = view.worldToScreen(point);
@@ -179,55 +148,35 @@
           blockIndex: InstanceBlockIndex.ONE,
           name: "location",
           size: InstanceAttributeSize.TWO,
-<<<<<<< HEAD
-          update: o => [o.x, o.y],
-=======
           update: o => [o.x, o.y]
->>>>>>> 321bdedb
         },
         {
           block: 0,
           blockIndex: InstanceBlockIndex.THREE,
           name: "anchor",
           size: InstanceAttributeSize.TWO,
-<<<<<<< HEAD
-          update: o => [o.anchor.x || 0, o.anchor.y || 0],
-=======
           update: o => [o.anchor.x || 0, o.anchor.y || 0]
->>>>>>> 321bdedb
         },
         {
           block: 1,
           blockIndex: InstanceBlockIndex.ONE,
           name: "size",
           size: InstanceAttributeSize.TWO,
-<<<<<<< HEAD
-          update: o => [o.width, o.height],
-=======
           update: o => [o.width, o.height]
->>>>>>> 321bdedb
         },
         {
           block: 1,
           blockIndex: InstanceBlockIndex.THREE,
           name: "depth",
           size: InstanceAttributeSize.ONE,
-<<<<<<< HEAD
-          update: o => [o.depth],
-=======
           update: o => [o.depth]
->>>>>>> 321bdedb
         },
         {
           block: 1,
           blockIndex: InstanceBlockIndex.FOUR,
           name: "scaling",
           size: InstanceAttributeSize.ONE,
-<<<<<<< HEAD
-          update: o => [o.scaling],
-=======
           update: o => [o.scaling]
->>>>>>> 321bdedb
         },
         {
           atlas: {
@@ -235,48 +184,30 @@
             name: "labelAtlas"
           },
           block: 2,
-<<<<<<< HEAD
-          name: 'texture',
-          update: o => this.resource.request(this, o, o.resource),
-=======
           name: "texture",
           update: o => this.resource.request(this, o, o.resource)
->>>>>>> 321bdedb
         },
         {
           block: 3,
           blockIndex: InstanceBlockIndex.ONE,
           name: "color",
           size: InstanceAttributeSize.FOUR,
-<<<<<<< HEAD
-          update: o => o.color,
-=======
           update: o => o.color
->>>>>>> 321bdedb
         },
         {
           block: 4,
           blockIndex: InstanceBlockIndex.ONE,
           name: "scale",
           size: InstanceAttributeSize.ONE,
-<<<<<<< HEAD
-          update: o => [o.scale],
-=======
           update: o => [o.scale]
->>>>>>> 321bdedb
         },
         {
           block: 4,
           blockIndex: InstanceBlockIndex.TWO,
           name: "maxScale",
           size: InstanceAttributeSize.ONE,
-<<<<<<< HEAD
-          update: o => [o.maxScale],
-        },
-=======
           update: o => [o.maxScale]
         }
->>>>>>> 321bdedb
       ],
       uniforms: [
         {
@@ -314,15 +245,6 @@
   }
 
   getMaterialOptions(): IMaterialOptions {
-<<<<<<< HEAD
     return CommonMaterialOptions.transparentImage;
-=======
-    return {
-      blending: Three.CustomBlending,
-      blendSrc: Three.OneFactor,
-      premultipliedAlpha: true,
-      transparent: true
-    };
->>>>>>> 321bdedb
   }
 }