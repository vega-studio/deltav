--- conflicted
+++ resolved
@@ -1,25 +1,12 @@
 import * as Three from "three";
 import { Bounds, IPoint } from "../../primitives";
-<<<<<<< HEAD
-import {
-  ILayerProps,
-  IModelType,
-  IShaderInitialization,
-  Layer
-} from "../../surface/layer";
-=======
 import { ILayerProps, IModelType, Layer } from "../../surface/layer";
->>>>>>> 2ce57816
 import {
   IMaterialOptions,
   InstanceAttributeSize,
   InstanceBlockIndex,
   IProjection,
-<<<<<<< HEAD
-  IUniform,
-=======
   IShaderInitialization,
->>>>>>> 2ce57816
   UniformSize,
   VertexAttributeSize
 } from "../../types";
@@ -27,12 +14,8 @@
 import { ScaleType } from "../types";
 import { LabelInstance } from "./label-instance";
 
-<<<<<<< HEAD
-export interface ILabelLayerProps extends ILayerProps<LabelInstance> {
-=======
 export interface ILabelLayerProps<T extends LabelInstance>
   extends ILayerProps<T> {
->>>>>>> 2ce57816
   atlas?: string;
 }
 
@@ -230,11 +213,7 @@
         {
           name: "scaleFactor",
           size: UniformSize.ONE,
-<<<<<<< HEAD
-          update: (u: IUniform) => [1]
-=======
           update: _u => [1]
->>>>>>> 2ce57816
         }
       ],
       vertexAttributes: [
