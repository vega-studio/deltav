import * as Three from "three";
import { Bounds, IPoint } from "../../primitives";
import {
  ILayerProps,
  IModelType,
  IShaderInitialization,
  Layer
} from "../../surface/layer";
import {
  IMaterialOptions,
  InstanceAttributeSize,
  InstanceBlockIndex,
  IProjection,
  IUniform,
  UniformSize,
  VertexAttributeSize
} from "../../types";
import { Vec2 } from "../../util";
import { ScaleType } from "../types";
import { LabelInstance } from "./label-instance";

export interface ILabelLayerProps extends ILayerProps<LabelInstance> {
  atlas?: string;
}

const { max, min } = Math;

/**
 * This layer displays Labels and provides as many controls as possible for displaying
 * them in interesting ways.
 */
export class LabelLayer extends Layer<LabelInstance, ILabelLayerProps> {
  /**
   * We provide bounds and hit test information for the instances for this layer to allow for mouse picking
   * of elements
   */
  getInstancePickingMethods() {
    return {
      // Provide the calculated AABB world bounds for a given label
      boundsAccessor: (label: LabelInstance) => {
        const anchor: Vec2 = [label.anchor.x || 0, label.anchor.y || 0];

        const topLeft = [label.x - anchor[0], label.y - anchor[1]];

        return new Bounds({
          height: label.height,
          width: label.width,
          x: topLeft[0],
          y: topLeft[1]
        });
      },

      // Provide a precise hit test for the circle
      hitTest: (label: LabelInstance, point: IPoint, view: IProjection) => {
        // The bounds of the label is in world space, but it does not account for the scale mode of the label.
        // Here, we will apply the scale mode testing to the label
        const maxScale = max(...view.camera.scale);
        const minScale = min(...view.camera.scale);

        // If we scale always then the label stays within it's initial world bounds at all times
        if (label.scaling === ScaleType.ALWAYS) {
          return true;
        }

        // If we scale with bound max, then when the camera zooms in, the bounds will shrink to keep the
        // Label the same size. If the camera zooms out then the bounds === the world bounds.
        else if (label.scaling === ScaleType.BOUND_MAX) {
          // We are zooming out. the bounds will stay within the world bounds
          if (minScale <= 1 && maxScale <= 1) {
            return true;
          }

          // We are zooming in. The bounds will shrink to keep the label at max font size
          else {
            const anchor: Vec2 = [label.anchor.x || 0, label.anchor.y || 0];

            // The location is within the world, but we reverse project the anchor spread
            const topLeft = view.worldToScreen({
              x: label.x - anchor[0] / view.camera.scale[0],
              y: label.y - anchor[1] / view.camera.scale[1]
            });

            const screenPoint = view.worldToScreen(point);

            // Reverse project the size and we should be within the distorted world coordinates
            return new Bounds({
              height: label.height,
              width: label.width,
              x: topLeft.x,
              y: topLeft.y
            }).containsPoint(screenPoint);
          }
        }

        // If we never allow the label to scale, then the bounds will grow and shrink to counter the effects
        // Of the camera zoom
        else if (label.scaling === ScaleType.NEVER) {
          const anchor: Vec2 = [label.anchor.x || 0, label.anchor.y || 0];

          // The location is within the world, but we reverse project the anchor spread
          const topLeft = view.worldToScreen({
            x: label.x - anchor[0] / view.camera.scale[0],
            y: label.y - anchor[1] / view.camera.scale[1]
          });

          const screenPoint = view.worldToScreen(point);

          // Reverse project the size and we should be within the distorted world coordinates
          return new Bounds({
            height: label.height,
            width: label.width,
            x: topLeft.x,
            y: topLeft.y
          }).containsPoint(screenPoint);
        }

        return true;
      }
    };
  }

  /**
   * Define our shader and it's inputs
   */
  initShader(): IShaderInitialization<LabelInstance> {
    const vertexToNormal: { [key: number]: number } = {
      0: 1,
      1: 1,
      2: -1,
      3: 1,
      4: -1,
      5: -1
    };

    const vertexToSide: { [key: number]: number } = {
      0: 0,
      1: 0,
      2: 0,
      3: 1,
      4: 1,
      5: 1
    };

    return {
      fs: require("./label-layer.fs"),
      instanceAttributes: [
        {
          block: 0,
          blockIndex: InstanceBlockIndex.ONE,
          name: "location",
          size: InstanceAttributeSize.TWO,
          update: o => [o.x, o.y]
        },
        {
          block: 0,
          blockIndex: InstanceBlockIndex.THREE,
          name: "anchor",
          size: InstanceAttributeSize.TWO,
          update: o => [o.anchor.x || 0, o.anchor.y || 0]
        },
        {
          block: 1,
          blockIndex: InstanceBlockIndex.ONE,
          name: "size",
          size: InstanceAttributeSize.TWO,
          update: o => [o.width, o.height]
        },
        {
          block: 1,
          blockIndex: InstanceBlockIndex.THREE,
          name: "depth",
          size: InstanceAttributeSize.ONE,
          update: o => [o.depth]
        },
        {
          block: 1,
          blockIndex: InstanceBlockIndex.FOUR,
          name: "scaling",
          size: InstanceAttributeSize.ONE,
          update: o => [o.scaling]
        },
        {
          atlas: {
            key: this.props.atlas || "",
            name: "labelAtlas"
          },
          block: 2,
          name: "texture",
          update: o => this.resource.request(this, o, o.resource)
        },
        {
          block: 3,
          blockIndex: InstanceBlockIndex.ONE,
          name: "color",
          size: InstanceAttributeSize.FOUR,
          update: o => o.color
        },
        {
          block: 4,
          blockIndex: InstanceBlockIndex.ONE,
          name: "scale",
          size: InstanceAttributeSize.ONE,
          update: o => [o.scale]
        },
        {
          block: 4,
          blockIndex: InstanceBlockIndex.TWO,
          name: "maxScale",
          size: InstanceAttributeSize.ONE,
          update: o => [o.maxScale]
        }
      ],
      uniforms: [
        {
          name: "scaleFactor",
          size: UniformSize.ONE,
<<<<<<< HEAD
          update: (u: IUniform) => [1]
=======
          update: (_u: IUniform) => [1]
>>>>>>> e2d54073
        }
      ],
      vertexAttributes: [
        // TODO: This is from the heinous evils of THREEJS and their inability to fix a bug within our lifetimes.
        // Right now position is REQUIRED in order for rendering to occur, otherwise the draw range gets updated to
        // Zero against your wishes.
        {
          name: "position",
          size: VertexAttributeSize.THREE,
          update: (vertex: number) => [
            // Normal
            vertexToNormal[vertex],
            // The side of the quad
            vertexToSide[vertex],
            0
          ]
        }
      ],
      vertexCount: 6,
      vs: require("./label-layer.vs")
    };
  }

  getModelType(): IModelType {
    return {
      drawMode: Three.TriangleStripDrawMode,
      modelType: Three.Mesh
    };
  }

  getMaterialOptions(): IMaterialOptions {
    return {
      blending: Three.CustomBlending,
      blendSrc: Three.OneFactor,
      premultipliedAlpha: true,
      transparent: true
    };
  }
}<|MERGE_RESOLUTION|>--- conflicted
+++ resolved
@@ -11,7 +11,6 @@
   InstanceAttributeSize,
   InstanceBlockIndex,
   IProjection,
-  IUniform,
   UniformSize,
   VertexAttributeSize
 } from "../../types";
@@ -214,11 +213,7 @@
         {
           name: "scaleFactor",
           size: UniformSize.ONE,
-<<<<<<< HEAD
-          update: (u: IUniform) => [1]
-=======
-          update: (_u: IUniform) => [1]
->>>>>>> e2d54073
+          update: _u => [1]
         }
       ],
       vertexAttributes: [
