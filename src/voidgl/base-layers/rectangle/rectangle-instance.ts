<<<<<<< HEAD
import { observable } from "../../instance-provider";
import { IInstanceOptions, Instance } from "../../instance-provider/instance";
=======
import { computed, observable } from "mobx";
import { IInstanceOptions, Instance } from "../../util/instance";
>>>>>>> 2ce57816
import { Anchor, AnchorType, ScaleType } from "../types";

export interface IRectangleInstanceOptions extends IInstanceOptions {
  /**
   * The point on the rectangle which will be placed in world space via the x, y coords. This is also the point
   * which the rectangle will be scaled around.
   */
  anchor?: Anchor;
  /** Depth sorting of the rectangle (or the z value of the lable) */
  depth?: number;
  /** The height of the rectangle as it is to be rendered in world space */
  height?: number;
  /** Sets the way the rectangle scales with the world */
  scaling?: ScaleType;
  /** The color the rectangle should render as */
  color: [number, number, number, number];
  /** The width of the rectangle as it is to be rendered in world space */
  width?: number;
  /** The x coordinate where the rectangle will be anchored to in world space */
  x?: number;
  /** The y coordinate where the rectangle will be anchored to in world space */
  y?: number;
}

/**
 * This is a lookup to quickly find the proper calculation for setting the correct anchor
 * position based on the anchor type.
 */
const anchorCalculator: {
  [key: number]: (anchor: Anchor, rectangle: RectangleInstance) => void;
} = {
<<<<<<< HEAD
  [AnchorType.TopLeft]: (anchor: Anchor, rectangle: RectangleInstance) => {
=======
  [AnchorType.TopLeft]: (anchor: Anchor, _rectangle: RectangleInstance) => {
>>>>>>> 2ce57816
    anchor.x = -anchor.padding;
    anchor.y = -anchor.padding;
  },
  [AnchorType.TopMiddle]: (anchor: Anchor, rectangle: RectangleInstance) => {
    anchor.x = rectangle.width / 2.0;
    anchor.y = -anchor.padding;
  },
  [AnchorType.TopRight]: (anchor: Anchor, rectangle: RectangleInstance) => {
    anchor.x = rectangle.width + anchor.padding;
    anchor.y = -anchor.padding;
  },
  [AnchorType.MiddleLeft]: (anchor: Anchor, rectangle: RectangleInstance) => {
    anchor.x = -anchor.padding;
    anchor.y = rectangle.height / 2;
  },
  [AnchorType.Middle]: (anchor: Anchor, rectangle: RectangleInstance) => {
    anchor.x = rectangle.width / 2.0;
    anchor.y = rectangle.height / 2.0;
  },
  [AnchorType.MiddleRight]: (anchor: Anchor, rectangle: RectangleInstance) => {
    anchor.x = rectangle.width + anchor.padding;
    anchor.y = rectangle.height / 2.0;
  },
  [AnchorType.BottomLeft]: (anchor: Anchor, rectangle: RectangleInstance) => {
    anchor.x = -anchor.padding;
    anchor.y = rectangle.height + anchor.padding;
  },
  [AnchorType.BottomMiddle]: (anchor: Anchor, rectangle: RectangleInstance) => {
    anchor.x = rectangle.width / 2.0;
    anchor.y = rectangle.height + anchor.padding;
  },
  [AnchorType.BottomRight]: (anchor: Anchor, rectangle: RectangleInstance) => {
    anchor.x = rectangle.width + anchor.padding;
    anchor.y = rectangle.height + anchor.padding;
  },
  [AnchorType.Custom]: (anchor: Anchor, _rectangle: RectangleInstance) => {
    anchor.x = anchor.x || 0;
    anchor.y = anchor.y || 0;
  }
};

/**
 * This generates a new rectangle instance which will render a single line of text for a given layer.
 * There are restrictions surrounding rectangles due to texture sizes and rendering limitations.
 *
 * Currently, we only support rendering a rectangle via canvas, then rendering it to an Atlas texture
 * which is used to render to cards in the world for rendering. This is highly performant, but means:
 *
 * - Rectangles should only be so long.
 * - Multiline is not supported inherently
 * - Once a rectangle is constructed, only SOME properties can be altered thereafter
 *
 * A rectangle that is constructed can only have some properties set upon creating the rectangle and are locked
 * thereafter. The only way to modify them would be to destroy the rectangle, then construct a new rectangle
 * with the modifications. This has to deal with performance regarding rasterizing the rectangle
 */
export class RectangleInstance extends Instance {
  /** This is the rendered color of the rectangle */
  @observable color: [number, number, number, number] = [0, 0, 0, 1];
  /** Depth sorting of the rectangle (or the z value of the lable) */
  @observable depth: number = 0;
  /** The height of the rectangle as it is to be rendered in world space */
  @observable height: number = 1;
  /** Sets the way the rectangle scales with the world */
  @observable scaling: ScaleType = ScaleType.BOUND_MAX;
  /** The width of the rectangle as it is to be rendered in world space */
  @observable width: number = 1;
  /** The x coordinate where the rectangle will be anchored to in world space */
  @observable x: number = 0;
  /** The y coordinate where the rectangle will be anchored to in world space */
  @observable y: number = 0;

  // These are properties that can be altered, but have side effects from being changed

  /** This is the anchor location on the  */
  @observable
  private _anchor: Anchor = {
    padding: 0,
    type: AnchorType.TopLeft,
    x: 0,
    y: 0
  };

  constructor(options: IRectangleInstanceOptions) {
    super(options);

    this.depth = options.depth || this.depth;
    this.color = options.color || this.color;
    this.scaling = options.scaling || this.scaling;
    this.x = options.x || this.x;
    this.y = options.y || this.y;
    this.width = options.width || 1;
    this.height = options.height || 1;

    // Make sure the anchor is set to the appropriate location
    options.anchor && this.setAnchor(options.anchor);
  }

  get anchor() {
    return this._anchor;
  }

  /**
   * This applies a new anchor to this rectangle and properly determines it's anchor position on the rectangle
   */
  setAnchor(anchor: Anchor) {
    const newAnchor = {
      padding: anchor.padding || 0,
      type: anchor.type,
      x: anchor.x || 0,
      y: anchor.y || 0
    };

    // Calculate the new anchors position values
    anchorCalculator[newAnchor.type](newAnchor, this);
    // Apply the anchor
    this._anchor = newAnchor;
  }
}<|MERGE_RESOLUTION|>--- conflicted
+++ resolved
@@ -1,10 +1,5 @@
-<<<<<<< HEAD
 import { observable } from "../../instance-provider";
 import { IInstanceOptions, Instance } from "../../instance-provider/instance";
-=======
-import { computed, observable } from "mobx";
-import { IInstanceOptions, Instance } from "../../util/instance";
->>>>>>> 2ce57816
 import { Anchor, AnchorType, ScaleType } from "../types";
 
 export interface IRectangleInstanceOptions extends IInstanceOptions {
@@ -36,11 +31,7 @@
 const anchorCalculator: {
   [key: number]: (anchor: Anchor, rectangle: RectangleInstance) => void;
 } = {
-<<<<<<< HEAD
-  [AnchorType.TopLeft]: (anchor: Anchor, rectangle: RectangleInstance) => {
-=======
   [AnchorType.TopLeft]: (anchor: Anchor, _rectangle: RectangleInstance) => {
->>>>>>> 2ce57816
     anchor.x = -anchor.padding;
     anchor.y = -anchor.padding;
   },
