--- conflicted
+++ resolved
@@ -1,38 +1,18 @@
-<<<<<<< HEAD
-import * as Three from 'three';
-import { Bounds, IPoint } from '../../primitives';
-import {
-  ILayerProps,
-  IModelType,
-  IShaderInitialization,
-  Layer,
-} from '../../surface/layer';
-=======
 import * as Three from "three";
 import { Bounds, IPoint } from "../../primitives";
 import { ILayerProps, IModelType, Layer } from "../../surface/layer";
->>>>>>> 321bdedb
 import {
   IMaterialOptions,
   InstanceAttributeSize,
   InstanceBlockIndex,
   IProjection,
-<<<<<<< HEAD
-  IUniform,
-  UniformSize,
-  VertexAttributeSize,
-} from '../../types';
-import { CommonMaterialOptions } from '../../util';
-import { ScaleType } from '../types';
-import { RectangleInstance } from './rectangle-instance';
-=======
   IShaderInitialization,
   UniformSize,
   VertexAttributeSize
 } from "../../types";
+import { CommonMaterialOptions } from "../../util";
 import { ScaleType } from "../types";
 import { RectangleInstance } from "./rectangle-instance";
->>>>>>> 321bdedb
 
 const { min, max } = Math;
 
@@ -45,17 +25,10 @@
  * This layer displays Rectangles and provides as many controls as possible for displaying
  * them in interesting ways.
  */
-<<<<<<< HEAD
-export class RectangleLayer extends Layer<
-  RectangleInstance,
-  IRectangleLayerProps
-> {
-=======
 export class RectangleLayer<
   T extends RectangleInstance,
   U extends IRectangleLayerProps<T>
 > extends Layer<T, U> {
->>>>>>> 321bdedb
   /**
    * We provide bounds and hit test information for the instances for this layer to allow for mouse picking
    * of elements
@@ -87,11 +60,7 @@
       hitTest: (
         rectangle: RectangleInstance,
         point: IPoint,
-<<<<<<< HEAD
-        projection: IProjection,
-=======
         projection: IProjection
->>>>>>> 321bdedb
       ) => {
         // The bounds of the rectangle is in world space, but it does not account for the scale mode of the rectangle.
         // Here, we will apply the scale mode testing to the rectangle
@@ -123,11 +92,7 @@
 
             const topLeft = [
               rectangle.x - anchorEffect[0] / maxScale,
-<<<<<<< HEAD
-              rectangle.y - anchorEffect[1] / maxScale,
-=======
               rectangle.y - anchorEffect[1] / maxScale
->>>>>>> 321bdedb
             ];
 
             // Reverse project the size and we should be within the distorted world coordinates
@@ -153,11 +118,7 @@
 
           const topLeft = projection.worldToScreen({
             x: rectangle.x - anchorEffect[0] / projection.camera.scale[0],
-<<<<<<< HEAD
-            y: rectangle.y - anchorEffect[1] / projection.camera.scale[1],
-=======
             y: rectangle.y - anchorEffect[1] / projection.camera.scale[1]
->>>>>>> 321bdedb
           });
 
           const screenPoint = projection.worldToScreen(point);
@@ -206,68 +167,43 @@
           blockIndex: InstanceBlockIndex.ONE,
           name: "location",
           size: InstanceAttributeSize.TWO,
-<<<<<<< HEAD
-          update: o => [o.x, o.y],
-=======
           update: o => [o.x, o.y]
->>>>>>> 321bdedb
         },
         {
           block: 0,
           blockIndex: InstanceBlockIndex.THREE,
           name: "anchor",
           size: InstanceAttributeSize.TWO,
-<<<<<<< HEAD
-          update: o => [o.anchor.x || 0, o.anchor.y || 0],
-=======
           update: o => [o.anchor.x || 0, o.anchor.y || 0]
->>>>>>> 321bdedb
         },
         {
           block: 1,
           blockIndex: InstanceBlockIndex.ONE,
           name: "size",
           size: InstanceAttributeSize.TWO,
-<<<<<<< HEAD
-          update: o => [o.width, o.height],
-=======
           update: o => [o.width, o.height]
->>>>>>> 321bdedb
         },
         {
           block: 1,
           blockIndex: InstanceBlockIndex.THREE,
           name: "depth",
           size: InstanceAttributeSize.ONE,
-<<<<<<< HEAD
-          update: o => [o.depth],
-=======
           update: o => [o.depth]
->>>>>>> 321bdedb
         },
         {
           block: 1,
           blockIndex: InstanceBlockIndex.FOUR,
           name: "scaling",
           size: InstanceAttributeSize.ONE,
-<<<<<<< HEAD
-          update: o => [o.scaling],
-=======
           update: o => [o.scaling]
->>>>>>> 321bdedb
         },
         {
           block: 3,
           blockIndex: InstanceBlockIndex.ONE,
           name: "color",
           size: InstanceAttributeSize.FOUR,
-<<<<<<< HEAD
-          update: o => o.color,
-        },
-=======
           update: o => o.color
         }
->>>>>>> 321bdedb
       ],
       uniforms: [
         {
@@ -305,15 +241,6 @@
   }
 
   getMaterialOptions(): IMaterialOptions {
-<<<<<<< HEAD
     return CommonMaterialOptions.transparentShape;
-=======
-    return {
-      blending: Three.CustomBlending,
-      blendSrc: Three.OneFactor,
-      premultipliedAlpha: true,
-      transparent: true
-    };
->>>>>>> 321bdedb
   }
 }