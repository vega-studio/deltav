<<<<<<< HEAD
import * as Three from 'three';
import { Bounds, IPoint } from '../../primitives';
import { ILayerProps, IModelType, Layer } from '../../surface/layer';
import { IMaterialOptions, InstanceAttributeSize, InstanceBlockIndex, IProjection, IShaderInitialization, IUniform, UniformSize, VertexAttributeSize } from '../../types';
import { ScaleType } from '../types';
import { RectangleInstance } from './rectangle-instance';
=======
import * as Three from "three";
import { Bounds, IPoint } from "../../primitives";
import {
  ILayerProps,
  IModelType,
  IShaderInitialization,
  Layer
} from "../../surface/layer";
import {
  IMaterialOptions,
  InstanceAttributeSize,
  InstanceBlockIndex,
  IProjection,
  UniformSize,
  VertexAttributeSize
} from "../../types";
import { ScaleType } from "../types";
import { RectangleInstance } from "./rectangle-instance";
>>>>>>> d47117ff

const { min, max } = Math;

export interface IRectangleLayerProps<T extends RectangleInstance> extends ILayerProps<T> {
  atlas?: string;
}

/**
 * This layer displays Rectangles and provides as many controls as possible for displaying
 * them in interesting ways.
 */
<<<<<<< HEAD
export class RectangleLayer<T extends RectangleInstance, U extends IRectangleLayerProps<T>> extends Layer<T, U> {
=======
export class RectangleLayer extends Layer<
  RectangleInstance,
  IRectangleLayerProps
> {
>>>>>>> d47117ff
  /**
   * We provide bounds and hit test information for the instances for this layer to allow for mouse picking
   * of elements
   */
  getInstancePickingMethods() {
    return {
      // Provide the calculated AABB world bounds for a given rectangle
      boundsAccessor: (rectangle: RectangleInstance) => {
        const anchorEffect = [0, 0];

        if (rectangle.anchor) {
          anchorEffect[0] = rectangle.anchor.x || 0;
          anchorEffect[1] = rectangle.anchor.y || 0;
        }
        const topLeft = [
          rectangle.x - anchorEffect[0],
          rectangle.y - anchorEffect[1]
        ];

        return new Bounds({
          height: rectangle.height,
          width: rectangle.width,
          x: topLeft[0],
          y: topLeft[1]
        });
      },

      // Provide a precise hit test for the circle
      hitTest: (
        rectangle: RectangleInstance,
        point: IPoint,
        projection: IProjection
      ) => {
        // The bounds of the rectangle is in world space, but it does not account for the scale mode of the rectangle.
        // Here, we will apply the scale mode testing to the rectangle
        const maxScale = max(...projection.camera.scale);
        const minScale = min(...projection.camera.scale);

        // If we scale always then the rectangle stays within it's initial world bounds at all times
        if (rectangle.scaling === ScaleType.ALWAYS) {
          return true;
        }

        // If we scale with bound max, then when the camera zooms in, the bounds will shrink to keep the
        // Rectangle the same size. If the camera zooms out then the bounds === the world bounds.
        else if (rectangle.scaling === ScaleType.BOUND_MAX) {
          // We are zooming out. the bounds will stay within the world bounds
          if (minScale <= 1 && maxScale <= 1) {
            return true;
          }

          // We are zooming in. The bounds will shrink to keep the rectangle at max font size
          else {
            // The location is within the world, but we reverse project the anchor spread
            const anchorEffect = [0, 0];

            if (rectangle.anchor) {
              anchorEffect[0] = rectangle.anchor.x || 0;
              anchorEffect[1] = rectangle.anchor.y || 0;
            }

            const topLeft = [
              rectangle.x - anchorEffect[0] / maxScale,
              rectangle.y - anchorEffect[1] / maxScale
            ];

            // Reverse project the size and we should be within the distorted world coordinates
            return new Bounds({
              height: rectangle.height / maxScale,
              width: rectangle.width / maxScale,
              x: topLeft[0],
              y: topLeft[1]
            }).containsPoint(point);
          }
        }

        // If we never allow the rectangle to scale, then the bounds will grow and shrink to counter the effects
        // Of the camera zoom
        else if (rectangle.scaling === ScaleType.NEVER) {
          // The location is within the world, but we reverse project the anchor spread
          const anchorEffect = [0, 0];

          if (rectangle.anchor) {
            anchorEffect[0] = rectangle.anchor.x || 0;
            anchorEffect[1] = rectangle.anchor.y || 0;
          }

          const topLeft = projection.worldToScreen({
            x: rectangle.x - anchorEffect[0] / projection.camera.scale[0],
            y: rectangle.y - anchorEffect[1] / projection.camera.scale[1]
          });

          const screenPoint = projection.worldToScreen(point);

          // Reverse project the size and we should be within the distorted world coordinates
          return new Bounds({
            height: rectangle.height,
            width: rectangle.width,
            x: topLeft.x,
            y: topLeft.y
          }).containsPoint(screenPoint);
        }

        return true;
      }
    };
  }

  /**
   * Define our shader and it's inputs
   */
  initShader(): IShaderInitialization<RectangleInstance> {
    const vertexToNormal: { [key: number]: number } = {
      0: 1,
      1: 1,
      2: -1,
      3: 1,
      4: -1,
      5: -1
    };

    const vertexToSide: { [key: number]: number } = {
      0: 0,
      1: 0,
      2: 0,
      3: 1,
      4: 1,
      5: 1
    };

    return {
      fs: require("./rectangle-layer.fs"),
      instanceAttributes: [
        {
          block: 0,
          blockIndex: InstanceBlockIndex.ONE,
          name: "location",
          size: InstanceAttributeSize.TWO,
          update: o => [o.x, o.y]
        },
        {
          block: 0,
          blockIndex: InstanceBlockIndex.THREE,
          name: "anchor",
          size: InstanceAttributeSize.TWO,
          update: o => [o.anchor.x || 0, o.anchor.y || 0]
        },
        {
          block: 1,
          blockIndex: InstanceBlockIndex.ONE,
          name: "size",
          size: InstanceAttributeSize.TWO,
          update: o => [o.width, o.height]
        },
        {
          block: 1,
          blockIndex: InstanceBlockIndex.THREE,
          name: "depth",
          size: InstanceAttributeSize.ONE,
          update: o => [o.depth]
        },
        {
          block: 1,
          blockIndex: InstanceBlockIndex.FOUR,
          name: "scaling",
          size: InstanceAttributeSize.ONE,
          update: o => [o.scaling]
        },
        {
          block: 3,
          blockIndex: InstanceBlockIndex.ONE,
          name: "color",
          size: InstanceAttributeSize.FOUR,
          update: o => o.color
        }
      ],
      uniforms: [
        {
          name: "scaleFactor",
          size: UniformSize.ONE,
          update: _u => [1]
        }
      ],
      vertexAttributes: [
        // TODO: This is from the heinous evils of THREEJS and their inability to fix a bug within our lifetimes.
        // Right now position is REQUIRED in order for rendering to occur, otherwise the draw range gets updated to
        // Zero against your wishes.
        {
          name: "position",
          size: VertexAttributeSize.THREE,
          update: (vertex: number) => [
            // Normal
            vertexToNormal[vertex],
            // The side of the quad
            vertexToSide[vertex],
            0
          ]
        }
      ],
      vertexCount: 6,
      vs: require("./rectangle-layer.vs")
    };
  }

  getModelType(): IModelType {
    return {
      drawMode: Three.TriangleStripDrawMode,
      modelType: Three.Mesh
    };
  }

  getMaterialOptions(): IMaterialOptions {
    return {
      blending: Three.CustomBlending,
      blendSrc: Three.OneFactor,
      premultipliedAlpha: true,
      transparent: true
    };
  }
}<|MERGE_RESOLUTION|>--- conflicted
+++ resolved
@@ -1,30 +1,9 @@
-<<<<<<< HEAD
 import * as Three from 'three';
 import { Bounds, IPoint } from '../../primitives';
 import { ILayerProps, IModelType, Layer } from '../../surface/layer';
 import { IMaterialOptions, InstanceAttributeSize, InstanceBlockIndex, IProjection, IShaderInitialization, IUniform, UniformSize, VertexAttributeSize } from '../../types';
 import { ScaleType } from '../types';
 import { RectangleInstance } from './rectangle-instance';
-=======
-import * as Three from "three";
-import { Bounds, IPoint } from "../../primitives";
-import {
-  ILayerProps,
-  IModelType,
-  IShaderInitialization,
-  Layer
-} from "../../surface/layer";
-import {
-  IMaterialOptions,
-  InstanceAttributeSize,
-  InstanceBlockIndex,
-  IProjection,
-  UniformSize,
-  VertexAttributeSize
-} from "../../types";
-import { ScaleType } from "../types";
-import { RectangleInstance } from "./rectangle-instance";
->>>>>>> d47117ff
 
 const { min, max } = Math;
 
@@ -36,14 +15,7 @@
  * This layer displays Rectangles and provides as many controls as possible for displaying
  * them in interesting ways.
  */
-<<<<<<< HEAD
 export class RectangleLayer<T extends RectangleInstance, U extends IRectangleLayerProps<T>> extends Layer<T, U> {
-=======
-export class RectangleLayer extends Layer<
-  RectangleInstance,
-  IRectangleLayerProps
-> {
->>>>>>> d47117ff
   /**
    * We provide bounds and hit test information for the instances for this layer to allow for mouse picking
    * of elements
