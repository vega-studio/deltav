<<<<<<< HEAD
import { observable } from '../../instance-provider';
import { Circle } from '../../primitives';
import { IInstanceOptions, Instance } from '../../util';
=======
import { IInstanceOptions, Instance } from "../../instance-provider/instance";
import { observable } from "../../instance-provider/observable";
import { Circle } from "../../primitives";
>>>>>>> 321bdedb

export interface IRingInstanceOptions extends IInstanceOptions, Circle {
  /** The color of this ring */
  color?: [number, number, number, number];
  /** The z depth of the ring (for draw ordering) */
  depth?: number;
  /** The thickness of the ring */
  thickness?: number;
}

export class RingInstance extends Instance implements Circle {
  @observable color: [number, number, number, number] = [1.0, 1.0, 1.0, 1.0];
  @observable depth: number = 0;
  @observable radius: number = 0;
  @observable thickness: number = 1;
  @observable x: number = 0;
  @observable y: number = 0;

  constructor(options: IRingInstanceOptions) {
    super(options);

    this.color = options.color || [1, 1, 1, 1];
    this.depth = options.depth || 0;
    this.radius = options.radius;
    this.thickness = options.thickness || this.thickness;
    this.x = options.x;
    this.y = options.y;
  }

  get width() {
    return this.radius * 2;
  }

  get height() {
    return this.radius * 2;
  }

  get innerRadius() {
    return this.radius - this.thickness;
  }
}<|MERGE_RESOLUTION|>--- conflicted
+++ resolved
@@ -1,12 +1,6 @@
-<<<<<<< HEAD
-import { observable } from '../../instance-provider';
-import { Circle } from '../../primitives';
-import { IInstanceOptions, Instance } from '../../util';
-=======
 import { IInstanceOptions, Instance } from "../../instance-provider/instance";
 import { observable } from "../../instance-provider/observable";
 import { Circle } from "../../primitives";
->>>>>>> 321bdedb
 
 export interface IRingInstanceOptions extends IInstanceOptions, Circle {
   /** The color of this ring */
