import * as Three from "three";
import { Bounds, IPoint } from "../../primitives";
import { ILayerProps, IModelType, Layer } from "../../surface/layer";
import {
  IMaterialOptions,
  InstanceAttributeSize,
  InstanceBlockIndex,
  IProjection,
  IShaderInitialization,
  IUniform,
  UniformSize,
  VertexAttributeSize
} from "../../types";
import { CommonMaterialOptions, IAutoEasingMethod, Vec } from "../../util";
import { RingInstance } from "./ring-instance";
const { max } = Math;

export interface IRingLayerProps<T extends RingInstance>
  extends ILayerProps<T> {
  /** This sets a scaling factor for the circle's radius */
  scaleFactor?(): number;
  animate?: {
<<<<<<< HEAD
    color?: IAutoEasingMethod<Vec>;
=======
    center?: IAutoEasingMethod<Vec>,
    radius?: IAutoEasingMethod<Vec>
>>>>>>> 8aa1de7c
  };
}

/**
 * This layer displays circles and provides as many controls as possible for displaying
 * them in interesting ways.
 */
export class RingLayer<
  T extends RingInstance,
  U extends IRingLayerProps<T>
> extends Layer<T, U> {
  /**
   * We provide bounds and hit test information for the instances for this layer to allow for mouse picking
   * of elements
   */
  getInstancePickingMethods() {
    return {
      // Provide the calculated AABB world bounds for a given circle
      boundsAccessor: (ring: RingInstance) =>
        new Bounds({
          height: ring.radius * 2,
          width: ring.radius * 2,
          x: ring.x - ring.radius,
          y: ring.y - ring.radius
        }),

      // Provide a precise hit test for the ring
      hitTest: (ring: RingInstance, point: IPoint, view: IProjection) => {
        const r = ring.radius / max(...view.camera.scale);
        const delta = [point.x - ring.x, point.y - ring.y];

        return delta[0] * delta[0] + delta[1] * delta[1] < r * r;
      }
    };
  }

  /**
   * Define our shader and it's inputs
   */
  initShader(): IShaderInitialization<RingInstance> {
    const scaleFactor = this.props.scaleFactor || (() => 1);
    const animations = this.props.animate || {};
    const {
<<<<<<< HEAD
      color: animateColor
=======
      center: animateCenter,
      radius: animateRadius
>>>>>>> 8aa1de7c
    } = animations;

    const vertexToNormal: { [key: number]: number } = {
      0: 1,
      1: 1,
      2: -1,
      3: 1,
      4: -1,
      5: -1
    };

    const vertexToSide: { [key: number]: number } = {
      0: -1,
      1: -1,
      2: -1,
      3: 1,
      4: 1,
      5: 1
    };

    return {
      fs: require("./ring-layer.fs"),
      instanceAttributes: [
        {
          block: 0,
          blockIndex: InstanceBlockIndex.ONE,
          easing: animateCenter,
          name: "center",
          size: InstanceAttributeSize.TWO,
          update: o => [o.x, o.y]
        },
        {
          block: 0,
          blockIndex: InstanceBlockIndex.THREE,
          easing: animateRadius,
          name: "radius",
          size: InstanceAttributeSize.ONE,
          update: o => [o.radius]
        },
        {
          block: 0,
          blockIndex: InstanceBlockIndex.FOUR,
          name: "depth",
          size: InstanceAttributeSize.ONE,
          update: o => [o.depth]
        },
        {
          block: 1,
          blockIndex: InstanceBlockIndex.ONE,
          easing: animateColor,
          name: "color",
          size: InstanceAttributeSize.FOUR,
          update: o => o.color
        },
        {
          block: 2,
          blockIndex: InstanceBlockIndex.ONE,
          name: "thickness",
          size: InstanceAttributeSize.ONE,
          update: o => [o.thickness]
        }
      ],
      uniforms: [
        {
          name: "scaleFactor",
          size: UniformSize.ONE,
          update: (_: IUniform) => [scaleFactor()]
        }
      ],
      vertexAttributes: [
        // TODO: This is from the heinous evils of THREEJS and their inability to fix a bug within our lifetimes.
        // Right now position is REQUIRED in order for rendering to occur, otherwise the draw range gets updated to
        // Zero against your wishes.
        {
          name: "position",
          size: VertexAttributeSize.THREE,
          update: (vertex: number) => [
            // Normal
            vertexToNormal[vertex],
            // The side of the quad
            vertexToSide[vertex],
            0
          ]
        }
      ],
      vertexCount: 6,
      vs: require("./ring-layer.vs")
    };
  }

  getModelType(): IModelType {
    return {
      drawMode: Three.TriangleStripDrawMode,
      modelType: Three.Mesh
    };
  }

  getMaterialOptions(): IMaterialOptions {
    return CommonMaterialOptions.transparentShape;
  }
}<|MERGE_RESOLUTION|>--- conflicted
+++ resolved
@@ -20,12 +20,9 @@
   /** This sets a scaling factor for the circle's radius */
   scaleFactor?(): number;
   animate?: {
-<<<<<<< HEAD
-    color?: IAutoEasingMethod<Vec>;
-=======
+    color?: IAutoEasingMethod<Vec>,
     center?: IAutoEasingMethod<Vec>,
-    radius?: IAutoEasingMethod<Vec>
->>>>>>> 8aa1de7c
+    radius?: IAutoEasingMethod<Vec>,
   };
 }
 
@@ -69,12 +66,9 @@
     const scaleFactor = this.props.scaleFactor || (() => 1);
     const animations = this.props.animate || {};
     const {
-<<<<<<< HEAD
-      color: animateColor
-=======
+      color: animateColor,
       center: animateCenter,
       radius: animateRadius
->>>>>>> 8aa1de7c
     } = animations;
 
     const vertexToNormal: { [key: number]: number } = {
