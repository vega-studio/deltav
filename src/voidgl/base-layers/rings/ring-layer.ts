<<<<<<< HEAD
import * as Three from 'three';
import { Bounds, IPoint } from '../../primitives';
import {
  ILayerProps,
  IModelType,
  IShaderInitialization,
  Layer,
} from '../../surface/layer';
=======
import * as Three from "three";
import { Bounds, IPoint } from "../../primitives";
import { ILayerProps, IModelType, Layer } from "../../surface/layer";
>>>>>>> 321bdedb
import {
  IMaterialOptions,
  InstanceAttributeSize,
  InstanceBlockIndex,
  IProjection,
  IShaderInitialization,
  IUniform,
  UniformSize,
<<<<<<< HEAD
  VertexAttributeSize,
} from '../../types';
import { CommonMaterialOptions } from '../../util';
import { RingInstance } from './ring-instance';
=======
  VertexAttributeSize
} from "../../types";
import { RingInstance } from "./ring-instance";
>>>>>>> 321bdedb
const { max } = Math;

export interface IRingLayerProps<T extends RingInstance>
  extends ILayerProps<T> {
  /** This sets a scaling factor for the circle's radius */
  scaleFactor?(): number;
}

/**
 * This layer displays circles and provides as many controls as possible for displaying
 * them in interesting ways.
 */
<<<<<<< HEAD
export class RingLayer extends Layer<RingInstance, IRingLayerProps> {
=======
export class RingLayer<
  T extends RingInstance,
  U extends IRingLayerProps<T>
> extends Layer<T, U> {
>>>>>>> 321bdedb
  /**
   * We provide bounds and hit test information for the instances for this layer to allow for mouse picking
   * of elements
   */
  getInstancePickingMethods() {
    return {
      // Provide the calculated AABB world bounds for a given circle
      boundsAccessor: (ring: RingInstance) =>
        new Bounds({
          height: ring.radius * 2,
          width: ring.radius * 2,
          x: ring.x - ring.radius,
<<<<<<< HEAD
          y: ring.y - ring.radius,
=======
          y: ring.y - ring.radius
>>>>>>> 321bdedb
        }),

      // Provide a precise hit test for the ring
      hitTest: (ring: RingInstance, point: IPoint, view: IProjection) => {
        const r = ring.radius / max(...view.camera.scale);
        const delta = [point.x - ring.x, point.y - ring.y];

        return delta[0] * delta[0] + delta[1] * delta[1] < r * r;
<<<<<<< HEAD
      },
=======
      }
>>>>>>> 321bdedb
    };
  }

  /**
   * Define our shader and it's inputs
   */
  initShader(): IShaderInitialization<RingInstance> {
    const scaleFactor = this.props.scaleFactor || (() => 1);

    const vertexToNormal: { [key: number]: number } = {
      0: 1,
      1: 1,
      2: -1,
      3: 1,
      4: -1,
      5: -1
    };

    const vertexToSide: { [key: number]: number } = {
      0: -1,
      1: -1,
      2: -1,
      3: 1,
      4: 1,
      5: 1
    };

    return {
      fs: require("./ring-layer.fs"),
      instanceAttributes: [
        {
          block: 0,
          blockIndex: InstanceBlockIndex.ONE,
          name: "center",
          size: InstanceAttributeSize.TWO,
          update: o => [o.x, o.y]
        },
        {
          block: 0,
          blockIndex: InstanceBlockIndex.THREE,
          name: "radius",
          size: InstanceAttributeSize.ONE,
          update: o => [o.radius]
        },
        {
          block: 0,
          blockIndex: InstanceBlockIndex.FOUR,
          name: "depth",
          size: InstanceAttributeSize.ONE,
          update: o => [o.depth]
        },
        {
          block: 1,
          blockIndex: InstanceBlockIndex.ONE,
          name: "color",
          size: InstanceAttributeSize.FOUR,
          update: o => o.color
        },
        {
          block: 2,
          blockIndex: InstanceBlockIndex.ONE,
          name: "thickness",
          size: InstanceAttributeSize.ONE,
          update: o => [o.thickness]
        }
      ],
      uniforms: [
        {
          name: "scaleFactor",
          size: UniformSize.ONE,
          update: (_: IUniform) => [scaleFactor()]
        }
      ],
      vertexAttributes: [
        // TODO: This is from the heinous evils of THREEJS and their inability to fix a bug within our lifetimes.
        // Right now position is REQUIRED in order for rendering to occur, otherwise the draw range gets updated to
        // Zero against your wishes.
        {
          name: "position",
          size: VertexAttributeSize.THREE,
          update: (vertex: number) => [
            // Normal
            vertexToNormal[vertex],
            // The side of the quad
            vertexToSide[vertex],
            0
          ]
        }
      ],
      vertexCount: 6,
      vs: require("./ring-layer.vs")
    };
  }

  getModelType(): IModelType {
    return {
      drawMode: Three.TriangleStripDrawMode,
      modelType: Three.Mesh
    };
  }

  getMaterialOptions(): IMaterialOptions {
<<<<<<< HEAD
    return CommonMaterialOptions.transparentShape;
=======
    return {
      premultipliedAlpha: true,
      transparent: true
    };
>>>>>>> 321bdedb
  }
}<|MERGE_RESOLUTION|>--- conflicted
+++ resolved
@@ -1,17 +1,6 @@
-<<<<<<< HEAD
-import * as Three from 'three';
-import { Bounds, IPoint } from '../../primitives';
-import {
-  ILayerProps,
-  IModelType,
-  IShaderInitialization,
-  Layer,
-} from '../../surface/layer';
-=======
 import * as Three from "three";
 import { Bounds, IPoint } from "../../primitives";
 import { ILayerProps, IModelType, Layer } from "../../surface/layer";
->>>>>>> 321bdedb
 import {
   IMaterialOptions,
   InstanceAttributeSize,
@@ -20,16 +9,10 @@
   IShaderInitialization,
   IUniform,
   UniformSize,
-<<<<<<< HEAD
-  VertexAttributeSize,
-} from '../../types';
-import { CommonMaterialOptions } from '../../util';
-import { RingInstance } from './ring-instance';
-=======
   VertexAttributeSize
 } from "../../types";
+import { CommonMaterialOptions } from "../../util";
 import { RingInstance } from "./ring-instance";
->>>>>>> 321bdedb
 const { max } = Math;
 
 export interface IRingLayerProps<T extends RingInstance>
@@ -42,14 +25,10 @@
  * This layer displays circles and provides as many controls as possible for displaying
  * them in interesting ways.
  */
-<<<<<<< HEAD
-export class RingLayer extends Layer<RingInstance, IRingLayerProps> {
-=======
 export class RingLayer<
   T extends RingInstance,
   U extends IRingLayerProps<T>
 > extends Layer<T, U> {
->>>>>>> 321bdedb
   /**
    * We provide bounds and hit test information for the instances for this layer to allow for mouse picking
    * of elements
@@ -62,11 +41,7 @@
           height: ring.radius * 2,
           width: ring.radius * 2,
           x: ring.x - ring.radius,
-<<<<<<< HEAD
-          y: ring.y - ring.radius,
-=======
           y: ring.y - ring.radius
->>>>>>> 321bdedb
         }),
 
       // Provide a precise hit test for the ring
@@ -75,11 +50,7 @@
         const delta = [point.x - ring.x, point.y - ring.y];
 
         return delta[0] * delta[0] + delta[1] * delta[1] < r * r;
-<<<<<<< HEAD
-      },
-=======
       }
->>>>>>> 321bdedb
     };
   }
 
@@ -182,13 +153,6 @@
   }
 
   getMaterialOptions(): IMaterialOptions {
-<<<<<<< HEAD
     return CommonMaterialOptions.transparentShape;
-=======
-    return {
-      premultipliedAlpha: true,
-      transparent: true
-    };
->>>>>>> 321bdedb
   }
 }