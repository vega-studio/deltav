--- conflicted
+++ resolved
@@ -8,13 +8,6 @@
 void main() {
   ${attributes}
 
-<<<<<<< HEAD
-  vertexColor = color;
-  gl_PointSize = radius * 2.0 * pixelRatio;
-  borderSize = ((thickness * pixelRatio) / gl_PointSize) * 2.0;
-  edgeSharpness = mix(0.8, 0.01, min(gl_PointSize / (45.0 * pixelRatio), 1.0));
-  gl_Position = clipSpace(vec3(center, depth));
-=======
   vertexColor = color * color.a;
   float size = radius * scaleFactor;
   borderSize = mix(
@@ -33,5 +26,4 @@
   vec2 vertex = (position.xy * size) + screenCenter;
   // Position back to clip space
   gl_Position = vec4((vertex / viewSize) * vec2(2.0, 2.0) - vec2(1.0, 1.0), clipCenter.zw);
->>>>>>> 1e742fa5
 }