<<<<<<< HEAD
import { InstanceDiffType } from '../types';
import { Instance } from './instance';
=======
import { InstanceDiffType } from "../types";
import { Instance } from "./instance";
>>>>>>> 321bdedb

/**
 * This is an entry within the change list of the provider. It represents the type of change
 * and stores the property id's of the properties on the instance that have changed.
 */
export type InstanceDiff<T extends Instance> = [
  T,
  InstanceDiffType,
<<<<<<< HEAD
  {[key: number]: number}
=======
  { [key: number]: number }
>>>>>>> 321bdedb
];

/**
 * This is an optimized provider, that can provide instances that use the internal observable system
 * to deliver updates to the framework.
 */
export class InstanceProvider<T extends Instance> {
  /** Stores the disposers that are called when the instance is no longer listened to */
  private cleanObservation: { [key: number]: [T, Function] } = {};
  /** This stores the changes to the instances themselves */
  private instanceChanges = new Map<number, InstanceDiff<T>>();
  /** This flag is true when resolving changes when the change list is retrieved. it blocks changes until the current list is resolved */
  private allowChanges = true;

  /**
   * Retrieve all of the changes applied to instances
   */
  get changeList(): InstanceDiff<T>[] {
    this.allowChanges = false;
    const changes = Array.from(this.instanceChanges.values());

    return changes;
  }

  /**
   * Adds an instance to the provider which will stream observable changes of the instance to
   * the framework.
   */
  add(instance: T) {
    // No need to duplicate the addition
    if (this.cleanObservation[instance.uid]) {
      return instance;
    }

    if (this.allowChanges) {
      instance.observer = this;
      const disposer: Function = instance.observableDisposer;
      // Store the disposers so we can clean up the observable properties
      this.cleanObservation[instance.uid] = [instance, disposer];
      // Indicate we have a new instance
      this.instanceChanges.set(instance.uid, [
        instance,
        InstanceDiffType.INSERT,
<<<<<<< HEAD
        instance.changes,
=======
        instance.changes
>>>>>>> 321bdedb
      ]);
    }

    return instance;
  }

  /**
   * Removes all instances from this provider
   */
  clear() {
    const values = Object.values(this.cleanObservation);

    for (let i = 0, end = values.length; i < end; ++i) {
      this.remove(values[i][0]);
    }
  }

  /**
   * Clear all resources held by this provider. It IS valid to lose reference to all instances
   * and to this object, which would effectively cause this object to get GC'ed. But if you
   * desire to hang onto the instance objects, then this should be called.
   */
  destroy() {
    const values = Object.values(this.cleanObservation);

    for (let i = 0, end = values.length; i < end; ++i) {
      values[i][1]();
    }

    this.cleanObservation = {};
    this.instanceChanges.clear();
  }

  /**
   * This is called from observables to indicate it's parent has been updated
   */
<<<<<<< HEAD
  instanceUpdated(instance: T, property: number) {
    if (this.allowChanges) {
      // Flag the instance as having a property changed
      this.instanceChanges.set(instance.uid, [instance, InstanceDiffType.CHANGE, instance.changes]);
=======
  instanceUpdated(instance: T, _property: number) {
    if (this.allowChanges) {
      // Flag the instance as having a property changed
      this.instanceChanges.set(instance.uid, [
        instance,
        InstanceDiffType.CHANGE,
        instance.changes
      ]);
>>>>>>> 321bdedb
    }
  }

  /**
   * Removes the instance from being advertised changes and from providing the changes
   * for the instance.
   */
  remove(instance: T) {
    if (this.allowChanges) {
      const disposer = this.cleanObservation[instance.uid];

      if (disposer) {
        disposer[1]();
        delete this.cleanObservation[instance.uid];
        this.instanceChanges.set(instance.uid, [
          instance,
          InstanceDiffType.REMOVE,
<<<<<<< HEAD
          {},
=======
          {}
>>>>>>> 321bdedb
        ]);
      }
    }

    return false;
  }

  /**
   * Flagged all changes as dealt with
   */
  resolve() {
    this.allowChanges = true;
    this.instanceChanges.clear();
  }
}<|MERGE_RESOLUTION|>--- conflicted
+++ resolved
@@ -1,10 +1,5 @@
-<<<<<<< HEAD
-import { InstanceDiffType } from '../types';
-import { Instance } from './instance';
-=======
 import { InstanceDiffType } from "../types";
 import { Instance } from "./instance";
->>>>>>> 321bdedb
 
 /**
  * This is an entry within the change list of the provider. It represents the type of change
@@ -13,11 +8,7 @@
 export type InstanceDiff<T extends Instance> = [
   T,
   InstanceDiffType,
-<<<<<<< HEAD
-  {[key: number]: number}
-=======
   { [key: number]: number }
->>>>>>> 321bdedb
 ];
 
 /**
@@ -61,11 +52,7 @@
       this.instanceChanges.set(instance.uid, [
         instance,
         InstanceDiffType.INSERT,
-<<<<<<< HEAD
-        instance.changes,
-=======
         instance.changes
->>>>>>> 321bdedb
       ]);
     }
 
@@ -102,13 +89,7 @@
   /**
    * This is called from observables to indicate it's parent has been updated
    */
-<<<<<<< HEAD
-  instanceUpdated(instance: T, property: number) {
-    if (this.allowChanges) {
-      // Flag the instance as having a property changed
-      this.instanceChanges.set(instance.uid, [instance, InstanceDiffType.CHANGE, instance.changes]);
-=======
-  instanceUpdated(instance: T, _property: number) {
+  instanceUpdated(instance: T) {
     if (this.allowChanges) {
       // Flag the instance as having a property changed
       this.instanceChanges.set(instance.uid, [
@@ -116,7 +97,6 @@
         InstanceDiffType.CHANGE,
         instance.changes
       ]);
->>>>>>> 321bdedb
     }
   }
 
@@ -134,11 +114,7 @@
         this.instanceChanges.set(instance.uid, [
           instance,
           InstanceDiffType.REMOVE,
-<<<<<<< HEAD
-          {},
-=======
           {}
->>>>>>> 321bdedb
         ]);
       }
     }
