import { DataBounds } from "../util/data-bounds";
import { Bounds } from "./bounds";

/**
 * Anytime this is used to express bounds of an object, it is expected
 * to behave like CSS styling with absolute positioning.
 *
 * Setting a left and a right will auto calculate width (setting width takes precedence)
 *
 * You can set numbers to a %. If no % is present all other characters will be ignored
 * (px, em, and other dimensions will not be supported...just px by default unless %)
 */
export type AbsolutePosition = {
  bottom?: number | string;
  height?: number | string;
  left?: number | string;
  right?: number | string;
  top?: number | string;
  width?: number | string;
};

function value(val: number | string, ref: number, scaleRatio: number) {
  const parse = `${val}`;
  const num = parseFloat(parse);

  if (isNaN(num)) {
    return 0;
  }

  // If this is a percentage use the reference as the num to multiply against
<<<<<<< HEAD
  if (parse.indexOf('%') > -1) {
=======
  if (parse.indexOf("%") > -1) {
>>>>>>> 321bdedb
    return num / 100.0 * ref;
  }

  return num * scaleRatio;
}

/**
 * This evaluates an absolute position with a reference to produce meaningful bounds.
 *
 * The scaleRatio provided should be available in or for percents to have the same weighting
 * as whole number values.
 */
export function getAbsolutePositionBounds<T>(
  item: AbsolutePosition,
  reference: Bounds,
<<<<<<< HEAD
  scaleRatio: number,
): DataBounds<T> {
  if (reference.width === 0 || reference.height === 0) {
    console.warn(
      'An AbsolutePosition evaluated to invalid dimensions.',
      'Please ensure that the object provided and the reference has valid dimensions',
      'to produce dimensions with width and height that are non-zero.',
      'item:',
      item,
      'reference:',
      reference.toString(),
=======
  scaleRatio: number
): DataBounds<T> {
  if (reference.width === 0 || reference.height === 0) {
    console.warn(
      "An AbsolutePosition evaluated to invalid dimensions.",
      "Please ensure that the object provided and the reference has valid dimensions",
      "to produce dimensions with width and height that are non-zero.",
      "item:",
      item,
      "reference:",
      reference.toString()
>>>>>>> 321bdedb
    );
  }

  const bounds = DataBounds.emptyBounds<T>();
  let width;
  let height;

  // Calculate the horizontal values
  if (item.width) {
    bounds.width = value(item.width, reference.width, scaleRatio);

    if (item.left !== undefined) {
      bounds.x = value(item.left, reference.width, scaleRatio);
    } else if (item.right !== undefined) {
      bounds.x =
        reference.width -
        value(item.right, reference.width, scaleRatio) -
        bounds.width;
    }
  } else {
    const left = value(item.left || 0, reference.width, scaleRatio);
    const right =
      reference.width - value(item.right || 0, reference.width, scaleRatio);
    width = right - left;

    if (width < 0) {
      console.warn(
<<<<<<< HEAD
        'An AbsolutePosition evaluated to invalid dimensions.',
        'Please ensure that the object provided and the reference has valid dimensions',
        'to produce dimensions with width and height that are greater than zero.',
        'item:',
        item,
        'reference:',
        reference.toString(),
=======
        "An AbsolutePosition evaluated to invalid dimensions.",
        "Please ensure that the object provided and the reference has valid dimensions",
        "to produce dimensions with width and height that are greater than zero.",
        "item:",
        item,
        "reference:",
        reference.toString()
>>>>>>> 321bdedb
      );
    }

    bounds.x = left;
    bounds.width = width;
  }

  // Calculate the vertical values
  if (item.height) {
    bounds.height = value(item.height, reference.height, scaleRatio);

    if (item.top !== undefined) {
      bounds.y = value(item.top, reference.height, scaleRatio);
    } else if (item.bottom !== undefined) {
      bounds.y =
        reference.height -
        value(item.bottom, reference.height, scaleRatio) -
        bounds.height;
    }
  } else {
    const top = value(item.top || 0, reference.height, scaleRatio);
    const bottom =
      reference.height - value(item.bottom || 0, reference.height, scaleRatio);
    height = bottom - top;

    if (height === undefined || height < 0) {
      console.warn(
<<<<<<< HEAD
        'An AbsolutePosition evaluated to invalid dimensions.',
        'Please ensure that the object provided and the reference has valid dimensions',
        'to produce dimensions with width and height that are greater than zero.',
        'item:',
        item,
        'reference:',
        reference.toString(),
=======
        "An AbsolutePosition evaluated to invalid dimensions.",
        "Please ensure that the object provided and the reference has valid dimensions",
        "to produce dimensions with width and height that are greater than zero.",
        "item:",
        item,
        "reference:",
        reference.toString()
>>>>>>> 321bdedb
      );
    }

    bounds.y = top;
    bounds.height = height;
  }

  if (
    bounds.width === 0 ||
    bounds.height === 0 ||
    isNaN(bounds.x + bounds.y + bounds.width + bounds.height)
  ) {
    bounds.x = 0;
    bounds.y = 0;
    bounds.width = reference.width;
    bounds.height = reference.height;
  }

  return bounds;
}<|MERGE_RESOLUTION|>--- conflicted
+++ resolved
@@ -28,11 +28,7 @@
   }
 
   // If this is a percentage use the reference as the num to multiply against
-<<<<<<< HEAD
-  if (parse.indexOf('%') > -1) {
-=======
   if (parse.indexOf("%") > -1) {
->>>>>>> 321bdedb
     return num / 100.0 * ref;
   }
 
@@ -48,19 +44,6 @@
 export function getAbsolutePositionBounds<T>(
   item: AbsolutePosition,
   reference: Bounds,
-<<<<<<< HEAD
-  scaleRatio: number,
-): DataBounds<T> {
-  if (reference.width === 0 || reference.height === 0) {
-    console.warn(
-      'An AbsolutePosition evaluated to invalid dimensions.',
-      'Please ensure that the object provided and the reference has valid dimensions',
-      'to produce dimensions with width and height that are non-zero.',
-      'item:',
-      item,
-      'reference:',
-      reference.toString(),
-=======
   scaleRatio: number
 ): DataBounds<T> {
   if (reference.width === 0 || reference.height === 0) {
@@ -72,7 +55,6 @@
       item,
       "reference:",
       reference.toString()
->>>>>>> 321bdedb
     );
   }
 
@@ -100,15 +82,6 @@
 
     if (width < 0) {
       console.warn(
-<<<<<<< HEAD
-        'An AbsolutePosition evaluated to invalid dimensions.',
-        'Please ensure that the object provided and the reference has valid dimensions',
-        'to produce dimensions with width and height that are greater than zero.',
-        'item:',
-        item,
-        'reference:',
-        reference.toString(),
-=======
         "An AbsolutePosition evaluated to invalid dimensions.",
         "Please ensure that the object provided and the reference has valid dimensions",
         "to produce dimensions with width and height that are greater than zero.",
@@ -116,7 +89,6 @@
         item,
         "reference:",
         reference.toString()
->>>>>>> 321bdedb
       );
     }
 
@@ -144,15 +116,6 @@
 
     if (height === undefined || height < 0) {
       console.warn(
-<<<<<<< HEAD
-        'An AbsolutePosition evaluated to invalid dimensions.',
-        'Please ensure that the object provided and the reference has valid dimensions',
-        'to produce dimensions with width and height that are greater than zero.',
-        'item:',
-        item,
-        'reference:',
-        reference.toString(),
-=======
         "An AbsolutePosition evaluated to invalid dimensions.",
         "Please ensure that the object provided and the reference has valid dimensions",
         "to produce dimensions with width and height that are greater than zero.",
@@ -160,7 +123,6 @@
         item,
         "reference:",
         reference.toString()
->>>>>>> 321bdedb
       );
     }
 
