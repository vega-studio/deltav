--- conflicted
+++ resolved
@@ -295,11 +295,7 @@
 function generateVertexShader<T extends Instance>(
   shaders: IShaders,
   instanceAttributes: IInstanceAttribute<T>[],
-<<<<<<< HEAD
-  maxInstancesPerBuffer: number,
-=======
   _maxInstancesPerBuffer: number,
->>>>>>> e2d54073
   blocksPerInstance: number
 ) {
   const templateOptions: { [key: string]: string } = {
@@ -525,11 +521,7 @@
 function makeUniformInstanceDataOptions<T extends Instance>(
   templateOptions: { [key: string]: string },
   maxInstancesPerBuffer: number,
-<<<<<<< HEAD
-  branchesPerLevel: number,
-=======
   _branchesPerLevel: number,
->>>>>>> e2d54073
   blocksPerInstance: number,
   instanceAttributes: IInstanceAttribute<T>[]
 ) {
