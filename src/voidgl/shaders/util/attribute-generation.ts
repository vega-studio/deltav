--- conflicted
+++ resolved
@@ -3,11 +3,8 @@
  * and inject the proper attributes into the shaders so the implementor of the shader does
  * not worry about syncing attribute and uniform names between the JS
  */
-<<<<<<< HEAD
 import { Instance } from "../../instance-provider/instance";
 import { ILayerProps, Layer } from "../../surface/layer";
-=======
->>>>>>> 2ce57816
 import {
   IInstanceAttribute,
   IInstancingUniform,
@@ -15,25 +12,15 @@
   IShaders,
   IUniform,
   IVertexAttribute,
-<<<<<<< HEAD
   PickType,
   ShaderInjectionTarget
 } from "../../types";
-=======
-  ShaderInjectionTarget
-} from "../../types";
-import { Instance } from "../../util";
->>>>>>> 2ce57816
 import {
   IShaderTemplateRequirements,
   shaderTemplate
 } from "../../util/shader-templating";
 import { WebGLStat } from "../../util/webgl-stat";
-<<<<<<< HEAD
-import { templateVars } from "../fragments/template-vars";
-=======
 import { templateVars } from "../template-vars";
->>>>>>> 2ce57816
 import {
   makeInstanceDestructuringArray,
   makeInstanceRetrievalArray,
@@ -101,7 +88,6 @@
  * @param vertexAttributes
  * @param instanceAttributes
  */
-<<<<<<< HEAD
 export function injectFragments<T extends Instance, U extends ILayerProps<T>>(
   layer: Layer<T, U>,
   shaders: IShaders,
@@ -111,15 +97,6 @@
 ): IInjectionDetails {
   const shaderInputMetrics = generateShaderInputs(
     layer,
-=======
-export function injectFragments<T extends Instance>(
-  shaders: IShaders,
-  vertexAttributes: IVertexAttribute[],
-  instanceAttributes: IInstanceAttribute<T>[],
-  uniforms: IUniform[]
-): IInjectionDetails {
-  const shaderInputMetrics = generateShaderInputs(
->>>>>>> 2ce57816
     vertexAttributes,
     instanceAttributes,
     uniforms
@@ -147,37 +124,25 @@
     ]
   };
 
-<<<<<<< HEAD
   // If our layer is using color picking, then we must require the shader to include the ${picking} annotation
   // To receive the fragment picking method
   if (layer.picking.type === PickType.SINGLE) {
     required.values.push(templateVars.picking);
   }
 
-  const vertexShaderResults = shaderTemplate(
-    vertexShaderComposition,
-    templateOptions,
-    required
-  );
-=======
   const vertexShaderResults = shaderTemplate({
     options: templateOptions,
     required,
     shader: vertexShaderComposition
   });
->>>>>>> 2ce57816
 
   templateOptions = {
     [templateVars.layerUniforms]: generateUniforms(
       uniforms,
       ShaderInjectionTarget.FRAGMENT
     ),
-<<<<<<< HEAD
     [templateVars.shader]: generateFragmentShader(shaders),
     [templateVars.picking]: generateFragmentPickingMethod(layer)
-=======
-    [templateVars.shader]: generateFragmentShader(shaders)
->>>>>>> 2ce57816
   };
 
   required = {
@@ -185,25 +150,17 @@
     values: [templateVars.layerUniforms, templateVars.shader]
   };
 
-<<<<<<< HEAD
   // If our layer is using color picking, then we must require the shader to include the ${picking} annotation
   // To receive the fragment picking method
   if (layer.picking.type === PickType.SINGLE) {
     required.values.push(templateVars.picking);
   }
 
-  const fragmentShaderResults = shaderTemplate(
-    fragmentShaderComposition,
-    templateOptions,
-    required
-  );
-=======
   const fragmentShaderResults = shaderTemplate({
     options: templateOptions,
     required,
     shader: fragmentShaderComposition
   });
->>>>>>> 2ce57816
 
   return {
     fs: fragmentShaderResults.shader,
@@ -235,22 +192,15 @@
 /**
  * Generates the fragments for shader IO such as vertex and instance attributes
  */
-<<<<<<< HEAD
 function generateShaderInputs<T extends Instance, U extends ILayerProps<T>>(
   layer: Layer<T, U>,
-=======
-function generateShaderInputs<T extends Instance>(
->>>>>>> 2ce57816
   vertexAttributes: IVertexAttribute[],
   instanceAttributes: IInstanceAttribute<T>[],
   uniforms: IUniform[]
 ) {
   const templateOptions: { [key: string]: string } = {};
   const instancingInfo = generateInstanceDataLookupOptions(
-<<<<<<< HEAD
     layer,
-=======
->>>>>>> 2ce57816
     templateOptions,
     instanceAttributes,
     uniforms
@@ -330,15 +280,11 @@
           [templateVars.easingMethod]: `${sizeType} ${methodName}(${sizeType} start, ${sizeType} end, float t)`
         };
 
-<<<<<<< HEAD
-        const results = shaderTemplate(method, templateOptions, required);
-=======
         const results = shaderTemplate({
           options: templateOptions,
           required,
           shader: method
         });
->>>>>>> 2ce57816
 
         out += `${results.shader}\n`;
       });
@@ -379,26 +325,16 @@
  * This takes in the layer's vertex shader and transforms any required templating within the
  * shader.
  */
-<<<<<<< HEAD
 function generateVertexShader<T extends Instance, U extends ILayerProps<T>>(
   layer: Layer<T, U>,
   shaders: IShaders,
   instanceAttributes: IInstanceAttribute<T>[],
-  maxInstancesPerBuffer: number,
-=======
-function generateVertexShader<T extends Instance>(
-  shaders: IShaders,
-  instanceAttributes: IInstanceAttribute<T>[],
   _maxInstancesPerBuffer: number,
->>>>>>> 2ce57816
   blocksPerInstance: number
 ) {
   const templateOptions: { [key: string]: string } = {
     [templateVars.attributes]: makeInstanceAttributeReferences(
-<<<<<<< HEAD
       layer,
-=======
->>>>>>> 2ce57816
       instanceAttributes,
       blocksPerInstance
     )
@@ -461,15 +397,11 @@
  * This generates the inline attribute references needed to be able to reference instance attribute
  * vars.
  */
-<<<<<<< HEAD
 function makeInstanceAttributeReferences<
   T extends Instance,
   U extends ILayerProps<T>
 >(
   layer: Layer<T, U>,
-=======
-function makeInstanceAttributeReferences<T extends Instance>(
->>>>>>> 2ce57816
   instanceAttributes: IInstanceAttribute<T>[],
   blocksPerInstance: number
 ) {
@@ -478,35 +410,24 @@
   templateOptions[
     templateVars.instanceDestructuring
   ] = makeInstanceDestructuring(instanceAttributes, blocksPerInstance);
-<<<<<<< HEAD
   templateOptions[templateVars.picking] = makePickingDestructuring(layer);
-=======
->>>>>>> 2ce57816
 
   const required = {
     name: "instance attributes fragment",
     values: [templateVars.instanceDestructuring]
   };
 
-<<<<<<< HEAD
   // If picking is enabled, then we require the picking set up that we inject into the destructuring portion
   // Of the shader
   if (layer.picking.type === PickType.SINGLE) {
     required.values.push(templateVars.picking);
   }
 
-  const results = shaderTemplate(
-    instanceDestructuringArray,
-    templateOptions,
-    required
-  );
-=======
   const results = shaderTemplate({
     options: templateOptions,
     required,
     shader: instanceDestructuringArray
   });
->>>>>>> 2ce57816
 
   return results.shader;
 }
@@ -549,15 +470,11 @@
 /**
  * This method generates the chunk of shader that is responsible for providing
  */
-<<<<<<< HEAD
 function generateInstanceDataLookupOptions<
   T extends Instance,
   U extends ILayerProps<T>
 >(
   layer: Layer<T, U>,
-=======
-function generateInstanceDataLookupOptions<T extends Instance>(
->>>>>>> 2ce57816
   templateOptions: { [key: string]: string },
   instanceAttributes: IInstanceAttribute<T>[],
   uniforms: IUniform[]
@@ -659,10 +576,6 @@
   const instancingMetrics = makeUniformInstanceDataOptions(
     templateOptions,
     maxInstancesPerBuffer,
-<<<<<<< HEAD
-=======
-    branchesPerLevel,
->>>>>>> 2ce57816
     blocksPerInstance,
     sortedInstanceAttributes
   );
@@ -683,10 +596,6 @@
 function makeUniformInstanceDataOptions<T extends Instance>(
   templateOptions: { [key: string]: string },
   maxInstancesPerBuffer: number,
-<<<<<<< HEAD
-=======
-  _branchesPerLevel: number,
->>>>>>> 2ce57816
   blocksPerInstance: number,
   instanceAttributes: IInstanceAttribute<T>[]
 ) {
