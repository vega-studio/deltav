/**
 * The goal of this file is to take in model attributes and instance attributes specified
 * and inject the proper attributes into the shaders so the implementor of the shader does
 * not worry about syncing attribute and uniform names between the JS
 */
<<<<<<< HEAD
import { IInstanceAttribute, IInstancingUniform, InstanceAttributeSize, IShaders, IUniform, IVertexAttribute, ShaderInjectionTarget } from '../../types';
import { Instance } from '../../util';
=======
import { Layer } from '../../surface/layer';
import { IInstanceAttribute, IInstancingUniform, IShaders, IUniform, IVertexAttribute, PickType, ShaderInjectionTarget } from '../../types';
>>>>>>> 3b1988fd
import { IShaderTemplateRequirements, shaderTemplate } from '../../util/shader-templating';
import { WebGLStat } from '../../util/webgl-stat';
import { templateVars } from '../fragments/template-vars';
import { makeInstanceDestructuringArray, makeInstanceRetrievalArray, makeUniformArrayDeclaration } from './uniform-instance-block-array';

// These are all of the necessary fragments that will comprise our shader that is generated
const vertexShaderComposition = require('../fragments/vertex-shader-composition.vs');
const fragmentShaderComposition = require('../fragments/fragment-shader-composition.fs');
const instanceDestructuringArray = require('../fragments/instance-destructuring-array.vs');
const shaderInput = require('../fragments/shader-input.vs');
const projectionMethods = require('../fragments/projection-methods.vs');

// Constants

/**
 * Defines how many floats are available in a uniform block
 * What is a uniform block you ask? Why let me tell you! It is how opengl stores and communicates uniforms
 * to the GPU. Whenever you declare a uniform, it will use a hunk of memory. You can see how many uniforms
 * a GPU can have via the paramter MAX_VERTEX_UNIFORM_VECTORS. The number returned is the number of blocks
 * we can use for uniforms in the vertex shader. A BLOCK is an entire vec4.
 *
 * When you declare a uniform in your shader, it will use an entire BLOCK at the MINIMUM.
 *
 * A uniform float uses 1 block. vec2 uses 1 block. vec3 uses one block. vec4 uses one block.
 * mat4 uses 4 blocks. mat3 uses 3 blocks.
 *
 * etc etc.
 */
const MAX_USE_PER_BLOCK = 4;

/** Converts a size to a shader type */
const sizeToType: {[key: number]: string} = {
  1: 'float',
  2: 'vec2',
  3: 'vec3',
  4: 'vec4',
  9: 'mat3',
  16: 'mat4',
  99: 'sampler2D',
};

function calculateUniformBlockUseage(uniforms: IUniform[]) {
  let count = 0;

  for (let i = 0, end = uniforms.length; i < end; ++i) {
    count += Math.ceil(uniforms[i].size / 4);
  }

  return count;
}

export interface IInjectionDetails {
  fs: string,
  materialUniforms: IInstancingUniform[],
  maxInstancesPerBuffer: number,
  vs: string,
}

/**
 * This method is the main algorithm for piecing together all of the attributes necessary
 * and injecting them into the shaders.
 *
 * @param shaders
 * @param vertexAttributes
 * @param instanceAttributes
 */
<<<<<<< HEAD
export function injectFragments<T extends Instance>(shaders: IShaders, vertexAttributes: IVertexAttribute[], instanceAttributes: IInstanceAttribute<T>[], uniforms: IUniform[]): IInjectionDetails {
  const shaderInputMetrics = generateShaderInputs(vertexAttributes, instanceAttributes, uniforms);
=======
export function injectFragments(layer: Layer<any, any, any>, shaders: IShaders, vertexAttributes: IVertexAttribute[], instanceAttributes: IInstanceAttribute<any>[], uniforms: IUniform[]): IInjectionDetails {
  const shaderInputMetrics = generateShaderInputs(layer, vertexAttributes, instanceAttributes, uniforms);
>>>>>>> 3b1988fd

  let templateOptions: {[key: string]: string} = {
    [templateVars.projectionMethods]: generateProjectionMethods(),
    [templateVars.picking]: generateVertexPicking(layer),
    [templateVars.shaderInput]: shaderInputMetrics.fragment,
    [templateVars.shader]: generateVertexShader(
      layer,
      shaders,
      instanceAttributes,
      shaderInputMetrics.metrics.maxInstancesPerBuffer,
      shaderInputMetrics.metrics.blocksPerInstance,
    ),
  };

  let required = {
    name: 'vertex shader composition',
    values: [
      templateVars.projectionMethods,
      templateVars.shaderInput,
      templateVars.shader,
    ],
  };

  // If our layer is using color picking, then we must require the shader to include the ${picking} annotation
  // To receive the fragment picking method
  if (layer.picking.type === PickType.SINGLE) {
    required.values.push(templateVars.picking);
  }

  const vertexShaderResults = shaderTemplate(vertexShaderComposition, templateOptions, required);

  templateOptions = {
    [templateVars.layerUniforms]: generateUniforms(uniforms, ShaderInjectionTarget.FRAGMENT),
    [templateVars.shader]: generateFragmentShader(shaders),
    [templateVars.picking]: generateFragmentPickingMethod(layer),
  };

  required = {
    name: 'fragment shader composition',
    values: [
      templateVars.layerUniforms,
      templateVars.shader,
    ],
  };

  // If our layer is using color picking, then we must require the shader to include the ${picking} annotation
  // To receive the fragment picking method
  if (layer.picking.type === PickType.SINGLE) {
    required.values.push(templateVars.picking);
  }

  const fragmentShaderResults = shaderTemplate(fragmentShaderComposition, templateOptions, required);

  return {
    fs: fragmentShaderResults.shader,
    materialUniforms: shaderInputMetrics.materialUniforms,
    maxInstancesPerBuffer: shaderInputMetrics.metrics.maxInstancesPerBuffer,
    vs: vertexShaderResults.shader,
  };
}

/**
 * Creates the projection method fragment
 */
function generateProjectionMethods() {
  const templateOptions: {[key: string]: string} = {};
  const required: IShaderTemplateRequirements = {
    name: 'projection methods',
    values: [],
  };

  const results = shaderTemplate(projectionMethods, templateOptions, required);

  return results.shader;
}

/**
 * Generates the fragments for shader IO such as vertex and instance attributes
 */
<<<<<<< HEAD
function generateShaderInputs<T extends Instance>(vertexAttributes: IVertexAttribute[], instanceAttributes: IInstanceAttribute<T>[], uniforms: IUniform[]) {
=======
function generateShaderInputs(layer: Layer<any, any, any>, vertexAttributes: IVertexAttribute[], instanceAttributes: IInstanceAttribute<any>[], uniforms: IUniform[]) {
>>>>>>> 3b1988fd
  const templateOptions: {[key: string]: string} = {};
  const instancingInfo = generateInstanceDataLookupOptions(layer, templateOptions, instanceAttributes, uniforms);

  const additionalOptions: {[key: string]: string} = {
    [templateVars.layerUniforms]: generateUniforms(uniforms, ShaderInjectionTarget.VERTEX),
    [templateVars.vertexAttributes]: generateVertexAttributes(vertexAttributes),
    [templateVars.easingMethods]: generateEasingMethods(instanceAttributes),
  };

  Object.assign(templateOptions, additionalOptions);

  const required: IShaderTemplateRequirements = {
    name: 'shader input',
    values: [
      templateVars.instanceDataRetrieval,
      templateVars.instanceUniformDeclarations,
      templateVars.layerUniforms,
      templateVars.vertexAttributes,
      templateVars.easingMethods,
    ],
  };

  const results = shaderTemplate(shaderInput, templateOptions, required);

  return {
    fragment: results.shader,
    materialUniforms: instancingInfo.materialUniforms,
    metrics: instancingInfo.metrics,
  };
}

/**
 * Generates the easing methods for the Shader specified by each attribute
 */
function generateEasingMethods<T extends Instance>(instanceAttributes: IInstanceAttribute<T>[]) {
  const methods = new Map<string, Map<InstanceAttributeSize, string>>();
  let out = '';

  // First dedup the methods needed by their method name
  instanceAttributes.forEach(attribute => {
    if (attribute.easing && attribute.size) {
      let methodSizes = methods.get(attribute.easing.methodName);

      if (!methodSizes) {
        methodSizes = new Map<InstanceAttributeSize, string>();
        methods.set(attribute.easing.methodName, methodSizes);
      }

      methodSizes.set(attribute.size, attribute.easing.gpu);
    }
  });

  const required: IShaderTemplateRequirements = {
    name: 'Easing Method Generation',
    values: [
      templateVars.easingMethod,
    ],
  };

  // Now generate the full blown method for each element. We create overloaded methods for
  // Each method name for each vector size required
  methods.forEach((methodSizes: Map<InstanceAttributeSize, string>, methodName: string) => {
    methodSizes.forEach((method, size) => {
      const sizeType = sizeToType[size];

      const templateOptions: {[key: string]: string} = {
        [templateVars.easingMethod]: `${sizeType} ${methodName}(${sizeType} start, ${sizeType} end, float t)`,
      };

      const results = shaderTemplate(method, templateOptions, required);

      out += `${results.shader}\n`;
    });
  });

  return out;
}

/**
 * Generates all of the uniforms that are provided by the shader IO.
 */
function generateUniforms(uniforms: IUniform[], injectionType: ShaderInjectionTarget) {
  let out = '';
  const injection = injectionType || ShaderInjectionTarget.VERTEX;

  uniforms.forEach(uniform => {
    uniform.shaderInjection = uniform.shaderInjection || ShaderInjectionTarget.VERTEX;

    if (uniform.shaderInjection === injection || uniform.shaderInjection === ShaderInjectionTarget.ALL) {
      out += `uniform ${uniform.qualifier || ''}${uniform.qualifier ? ' ' : ''}${sizeToType[uniform.size]} ${uniform.name};\n`;
    }
  });

  return out;
}

/**
 * This takes in the layer's vertex shader and transforms any required templating within the
 * shader.
 */
<<<<<<< HEAD
function generateVertexShader<T extends Instance>(shaders: IShaders, instanceAttributes: IInstanceAttribute<T>[], maxInstancesPerBuffer: number, blocksPerInstance: number) {
=======
function generateVertexShader(layer: Layer<any, any, any>, shaders: IShaders, instanceAttributes: IInstanceAttribute<any>[], maxInstancesPerBuffer: number, blocksPerInstance: number) {
>>>>>>> 3b1988fd
  const templateOptions: {[key: string]: string} = {
    [templateVars.attributes]: makeInstanceAttributeReferences(layer, instanceAttributes, blocksPerInstance),
  };

  const required = {
    name: 'layer vertex shader',
    values: [
      templateVars.attributes,
    ],
  };

  const results = shaderTemplate(shaders.vs, templateOptions, required);

  return results.shader;
}

/**
 * This generates the header portion required for vertex picking to work
 */
function generateVertexPicking(layer: Layer<any, any, any>) {
  if (layer.picking.type === PickType.SINGLE) {
    return require('../fragments/color-picking-vertex-header.vs');
  }

  return '';
}

/**
 * This generates the fragment that defines the picking methods
 */
function generateFragmentPickingMethod(layer: Layer<any, any, any>) {
  if (layer.picking.type === PickType.SINGLE) {
    return require('../fragments/color-picking-method.fs');
  }

  return require('../fragments/color-picking-disabled.fs');
}

function generateFragmentShader(shaders: IShaders) {
  const templateOptions: {[key: string]: string} = {};

  const required: IShaderTemplateRequirements = {
    name: 'layer fragment shader',
    values: [],
  };

  const results = shaderTemplate(shaders.fs, templateOptions, required);

  return results.shader;
}

/**
 * This generates the inline attribute references needed to be able to reference instance attribute
 * vars.
 */
<<<<<<< HEAD
function makeInstanceAttributeReferences<T extends Instance>(instanceAttributes: IInstanceAttribute<T>[], blocksPerInstance: number) {
=======
function makeInstanceAttributeReferences(layer: Layer<any, any, any>, instanceAttributes: IInstanceAttribute<any>[], blocksPerInstance: number) {
>>>>>>> 3b1988fd
  const templateOptions: {[key: string]: string} = {};
  templateOptions[templateVars.blocksPerInstance] = `${blocksPerInstance}`;
  templateOptions[templateVars.instanceDestructuring] = makeInstanceDestructuring(instanceAttributes, blocksPerInstance);
  templateOptions[templateVars.picking] = makePickingDestructuring(layer);

  const required = {
    name: 'instance attributes fragment',
    values: [
      templateVars.instanceDestructuring,
    ],
  };

  // If picking is enabled, then we require the picking set up that we inject into the destructuring portion
  // Of the shader
  if (layer.picking.type === PickType.SINGLE) {
    required.values.push(templateVars.picking);
  }

  const results = shaderTemplate(instanceDestructuringArray, templateOptions, required);

  return results.shader;
}

/**
 * This generates an in method destructuring pattern to make instance attributes available within a method.
 */
function makeInstanceDestructuring<T extends Instance>(instanceAttributes: IInstanceAttribute<T>[], blocksPerInstance: number) {
  return makeInstanceDestructuringArray(instanceAttributes, blocksPerInstance);
}

/**
 * This generates the portion of picking logic that is injected into the destructuring portion of the shader
 */
function makePickingDestructuring(layer: Layer<any, any, any>) {
  if (layer.picking.type === PickType.SINGLE) {
    return require('../fragments/color-picking-assignment.vs');
  }

  return '';
}

/**
 * This generates the model attribute declarations
 */
function generateVertexAttributes(vertexAttributes: IVertexAttribute[]) {
  let out = '';

  vertexAttributes.forEach(attribute => {
    out += `attribute ${sizeToType[attribute.size]} ${attribute.qualifier || ''}${(attribute.qualifier && ' ') || ''}${attribute.name};\n`;
  });

  return out;
}

/**
 * This method generates the chunk of shader that is responsible for providing
 */
<<<<<<< HEAD
function generateInstanceDataLookupOptions<T extends Instance>(templateOptions: {[key: string]: string}, instanceAttributes: IInstanceAttribute<T>[], uniforms: IUniform[]) {
=======
function generateInstanceDataLookupOptions(layer: Layer<any, any, any>, templateOptions: {[key: string]: string}, instanceAttributes: IInstanceAttribute<any>[], uniforms: IUniform[]) {
>>>>>>> 3b1988fd
  // This is how many uniform blocks the current device can utilize in a shader
  const maxUniforms = WebGLStat.MAX_VERTEX_UNIFORMS;
  // This reflects how many uniform blocks are available for instancing
  const instanceUniformBlockCount = maxUniforms - calculateUniformBlockUseage(uniforms);

  // Go through the attributes provided and calculate the number of blocks requested
  // Also sort the attributes by block and pack the block useage down.
  const sortedInstanceAttributes = instanceAttributes.slice(0).sort((a, b) => a.block - b.block);

  let currentBlock = sortedInstanceAttributes[0].block;
  let trueBlockIndex = 0;

  // This tracks how much a block is used
  const blockUseage = new Map<number, number>();
  const innerBlockUseage = new Map<number, Map<number, boolean>>();

  sortedInstanceAttributes.forEach(attribute => {
    if (attribute.block !== currentBlock) {
      currentBlock = attribute.block;
      trueBlockIndex++;
    }

    const attributeSize = attribute.size || 1;
    const oldUseage = blockUseage.get(trueBlockIndex) || 0;
    const newUseage = oldUseage + attributeSize;

    // Make sure the block isn't over used thus losing attribute information
    if (newUseage > MAX_USE_PER_BLOCK) {
      console.error(
        `An instance attribute was specified that over fills the maximum allowed useage for a block.`,
        `\nSource Layer: ${layer.id}`,
        `\nMax Allowed per block ${MAX_USE_PER_BLOCK}`,
        `\nAttribute: ${attribute.name} Block Specified: ${attribute.block}`,
        `\nTotal blocks used with this attribute: ${newUseage}`,
      );
      return;
    }

    // Store how much of the block is utilized
    blockUseage.set(trueBlockIndex, newUseage);
    // We can now auto specify the inner index of where the attribute lines up within the block
    attribute.blockIndex = oldUseage;

    // Now we examine the attributes request of use inside the block and make sure there is no
    // Overlap
    const innerUseage = innerBlockUseage.get(trueBlockIndex) || new Map<number, boolean>();

    if (attribute.blockIndex + attributeSize > MAX_USE_PER_BLOCK) {
      console.error(
        `An instance attribute was specified that would fill indices greater than the block allows.`,
        `\nMax index per block ${MAX_USE_PER_BLOCK}`,
        `\nAttribute: ${attribute.name} Block Index: ${attribute.blockIndex} Size: ${attribute.size} Block Index + Size: ${attribute.blockIndex + (attribute.size || 1)}`,
      );

      return;
    }

    for (let i = attribute.blockIndex; i < attribute.blockIndex + attributeSize; ++i) {
      if (innerUseage.get(i)) {
        console.error(
          `An instance attribute was specified who's block index overaps another attributes useage`,
          `\nMax index per block ${MAX_USE_PER_BLOCK}`,
          `\nAttribute: ${attribute.name} Block Index: ${attribute.blockIndex} Size: ${attribute.size} Block Index + Size: ${attribute.blockIndex + (attribute.size || 1)}`,
        );

        return;
      }
    }

    // Adjust the attribute to reflect the actual bock it is using
    attribute.block = trueBlockIndex;
  });

  const blocksPerInstance = trueBlockIndex + 1;
  // This determines how many instances our allowed uniforms will allow for a single draw call
  const maxInstancesPerBuffer = Math.floor(instanceUniformBlockCount / blocksPerInstance);

  // Generate the decision tree and uniform declarations
  const instancingMetrics = makeUniformInstanceDataOptions(templateOptions, maxInstancesPerBuffer, blocksPerInstance, sortedInstanceAttributes);

  return {
    materialUniforms: instancingMetrics.materialUniforms,
    metrics: {
      blocksPerInstance,
      maxInstancesPerBuffer,
    },
  };
}

/**
 * This generates all of the necessary templating information from uniform-instance-data
 * in order to provide an instance data getter for the application.
 */
<<<<<<< HEAD
function makeUniformInstanceDataOptions<T extends Instance>(templateOptions: {[key: string]: string}, maxInstancesPerBuffer: number, branchesPerLevel: number, blocksPerInstance: number, instanceAttributes: IInstanceAttribute<T>[]) {
=======
function makeUniformInstanceDataOptions(templateOptions: {[key: string]: string}, maxInstancesPerBuffer: number, blocksPerInstance: number, instanceAttributes: IInstanceAttribute<any>[]) {
>>>>>>> 3b1988fd
  // Make a list containing all instance indicies that will be utilized and will be split
  // Out into the decision tree
  const instances = [];

  for (let i = 0; i < maxInstancesPerBuffer; ++i) {
    instances.push(i);
  }

  // Make the uniform declaration. Uniform declaration simultaneously gives us the material uniforms necessary
  // To apply to our three material.
  const uniformMetrics = makeInstanceUniformDeclaration(maxInstancesPerBuffer * blocksPerInstance, instanceAttributes);

  templateOptions[templateVars.instanceUniformDeclarations] = uniformMetrics.fragment;
  templateOptions[templateVars.instanceBlockCount] = `${blocksPerInstance}`;

  // This method produces the data retrieval method for array instancing
  templateOptions[templateVars.instanceDataRetrieval] = makeInstanceRetrievalArray(blocksPerInstance);

  return {
    materialUniforms: uniformMetrics.materialUniforms,
  };
}

/**
 * This generates the declaration of all of the individual uniform registers for instancing.
 */
function makeInstanceUniformDeclaration<T extends Instance>(instanceUniformBlockCount: number, attributes: IInstanceAttribute<T>[]) {
  let out = '';
  const blockQualifierDedup = new Map<number, Map<string, boolean>>();
  let maxBlock = 0;

  // Dedup the attributes specified for the
  attributes.forEach(attribute => {
    const qualifiers = blockQualifierDedup.get(attribute.block) || new Map<string, boolean>();
    // Make sure the qualifier is added for the block!
    if (attribute.qualifier) {
      qualifiers.set(attribute.qualifier, true);
    }

    // Get the max block in use
    maxBlock = Math.max(maxBlock, attribute.block);
  });

  // Generate the full string for the specified qualifiers
  const blockQualifiers = new Map<number, string>();

  blockQualifierDedup.forEach((qualifierList, block) => {
    const allQualifiers = Array.from(qualifierList.keys());
    blockQualifiers.set(block, `${allQualifiers.join(' ')} `);
  });

  // Generate our uniform declarations
  // Const blockCount = maxBlock + 1;

  // This method produces the instancing declaration for a search tree.
  // *out += makeUniformDecisionTreeDeclarations(instanceUniformBlockCount, blockCount, blockQualifiers, materialUniforms);
  // This method produces the instancing declaration for an instancing array
  const declaration = makeUniformArrayDeclaration(instanceUniformBlockCount);
  out += declaration.fragment;

  out += `\n`;

  return {
    fragment: out,
    materialUniforms: declaration.materialUniforms,
  };
}<|MERGE_RESOLUTION|>--- conflicted
+++ resolved
@@ -3,13 +3,9 @@
  * and inject the proper attributes into the shaders so the implementor of the shader does
  * not worry about syncing attribute and uniform names between the JS
  */
-<<<<<<< HEAD
-import { IInstanceAttribute, IInstancingUniform, InstanceAttributeSize, IShaders, IUniform, IVertexAttribute, ShaderInjectionTarget } from '../../types';
+import { ILayerProps, Layer } from '../../surface/layer';
+import { IInstanceAttribute, IInstancingUniform, InstanceAttributeSize, IShaders, IUniform, IVertexAttribute, PickType, ShaderInjectionTarget } from '../../types';
 import { Instance } from '../../util';
-=======
-import { Layer } from '../../surface/layer';
-import { IInstanceAttribute, IInstancingUniform, IShaders, IUniform, IVertexAttribute, PickType, ShaderInjectionTarget } from '../../types';
->>>>>>> 3b1988fd
 import { IShaderTemplateRequirements, shaderTemplate } from '../../util/shader-templating';
 import { WebGLStat } from '../../util/webgl-stat';
 import { templateVars } from '../fragments/template-vars';
@@ -76,13 +72,8 @@
  * @param vertexAttributes
  * @param instanceAttributes
  */
-<<<<<<< HEAD
-export function injectFragments<T extends Instance>(shaders: IShaders, vertexAttributes: IVertexAttribute[], instanceAttributes: IInstanceAttribute<T>[], uniforms: IUniform[]): IInjectionDetails {
-  const shaderInputMetrics = generateShaderInputs(vertexAttributes, instanceAttributes, uniforms);
-=======
-export function injectFragments(layer: Layer<any, any, any>, shaders: IShaders, vertexAttributes: IVertexAttribute[], instanceAttributes: IInstanceAttribute<any>[], uniforms: IUniform[]): IInjectionDetails {
+export function injectFragments<T extends Instance, U extends ILayerProps<T>>(layer: Layer<T, U>, shaders: IShaders, vertexAttributes: IVertexAttribute[], instanceAttributes: IInstanceAttribute<any>[], uniforms: IUniform[]): IInjectionDetails {
   const shaderInputMetrics = generateShaderInputs(layer, vertexAttributes, instanceAttributes, uniforms);
->>>>>>> 3b1988fd
 
   let templateOptions: {[key: string]: string} = {
     [templateVars.projectionMethods]: generateProjectionMethods(),
@@ -162,11 +153,7 @@
 /**
  * Generates the fragments for shader IO such as vertex and instance attributes
  */
-<<<<<<< HEAD
-function generateShaderInputs<T extends Instance>(vertexAttributes: IVertexAttribute[], instanceAttributes: IInstanceAttribute<T>[], uniforms: IUniform[]) {
-=======
-function generateShaderInputs(layer: Layer<any, any, any>, vertexAttributes: IVertexAttribute[], instanceAttributes: IInstanceAttribute<any>[], uniforms: IUniform[]) {
->>>>>>> 3b1988fd
+function generateShaderInputs<T extends Instance, U extends ILayerProps<T>>(layer: Layer<T, U>, vertexAttributes: IVertexAttribute[], instanceAttributes: IInstanceAttribute<T>[], uniforms: IUniform[]) {
   const templateOptions: {[key: string]: string} = {};
   const instancingInfo = generateInstanceDataLookupOptions(layer, templateOptions, instanceAttributes, uniforms);
 
@@ -267,11 +254,7 @@
  * This takes in the layer's vertex shader and transforms any required templating within the
  * shader.
  */
-<<<<<<< HEAD
-function generateVertexShader<T extends Instance>(shaders: IShaders, instanceAttributes: IInstanceAttribute<T>[], maxInstancesPerBuffer: number, blocksPerInstance: number) {
-=======
-function generateVertexShader(layer: Layer<any, any, any>, shaders: IShaders, instanceAttributes: IInstanceAttribute<any>[], maxInstancesPerBuffer: number, blocksPerInstance: number) {
->>>>>>> 3b1988fd
+function generateVertexShader<T extends Instance, U extends ILayerProps<T>>(layer: Layer<T, U>, shaders: IShaders, instanceAttributes: IInstanceAttribute<T>[], maxInstancesPerBuffer: number, blocksPerInstance: number) {
   const templateOptions: {[key: string]: string} = {
     [templateVars.attributes]: makeInstanceAttributeReferences(layer, instanceAttributes, blocksPerInstance),
   };
@@ -291,7 +274,7 @@
 /**
  * This generates the header portion required for vertex picking to work
  */
-function generateVertexPicking(layer: Layer<any, any, any>) {
+function generateVertexPicking(layer: Layer<any, any>) {
   if (layer.picking.type === PickType.SINGLE) {
     return require('../fragments/color-picking-vertex-header.vs');
   }
@@ -302,7 +285,7 @@
 /**
  * This generates the fragment that defines the picking methods
  */
-function generateFragmentPickingMethod(layer: Layer<any, any, any>) {
+function generateFragmentPickingMethod(layer: Layer<any, any>) {
   if (layer.picking.type === PickType.SINGLE) {
     return require('../fragments/color-picking-method.fs');
   }
@@ -327,11 +310,7 @@
  * This generates the inline attribute references needed to be able to reference instance attribute
  * vars.
  */
-<<<<<<< HEAD
-function makeInstanceAttributeReferences<T extends Instance>(instanceAttributes: IInstanceAttribute<T>[], blocksPerInstance: number) {
-=======
-function makeInstanceAttributeReferences(layer: Layer<any, any, any>, instanceAttributes: IInstanceAttribute<any>[], blocksPerInstance: number) {
->>>>>>> 3b1988fd
+function makeInstanceAttributeReferences<T extends Instance, U extends ILayerProps<T>>(layer: Layer<T, U>, instanceAttributes: IInstanceAttribute<T>[], blocksPerInstance: number) {
   const templateOptions: {[key: string]: string} = {};
   templateOptions[templateVars.blocksPerInstance] = `${blocksPerInstance}`;
   templateOptions[templateVars.instanceDestructuring] = makeInstanceDestructuring(instanceAttributes, blocksPerInstance);
@@ -365,7 +344,7 @@
 /**
  * This generates the portion of picking logic that is injected into the destructuring portion of the shader
  */
-function makePickingDestructuring(layer: Layer<any, any, any>) {
+function makePickingDestructuring(layer: Layer<any, any>) {
   if (layer.picking.type === PickType.SINGLE) {
     return require('../fragments/color-picking-assignment.vs');
   }
@@ -389,11 +368,7 @@
 /**
  * This method generates the chunk of shader that is responsible for providing
  */
-<<<<<<< HEAD
-function generateInstanceDataLookupOptions<T extends Instance>(templateOptions: {[key: string]: string}, instanceAttributes: IInstanceAttribute<T>[], uniforms: IUniform[]) {
-=======
-function generateInstanceDataLookupOptions(layer: Layer<any, any, any>, templateOptions: {[key: string]: string}, instanceAttributes: IInstanceAttribute<any>[], uniforms: IUniform[]) {
->>>>>>> 3b1988fd
+function generateInstanceDataLookupOptions<T extends Instance, U extends ILayerProps<T>>(layer: Layer<T, U>, templateOptions: {[key: string]: string}, instanceAttributes: IInstanceAttribute<T>[], uniforms: IUniform[]) {
   // This is how many uniform blocks the current device can utilize in a shader
   const maxUniforms = WebGLStat.MAX_VERTEX_UNIFORMS;
   // This reflects how many uniform blocks are available for instancing
@@ -487,11 +462,7 @@
  * This generates all of the necessary templating information from uniform-instance-data
  * in order to provide an instance data getter for the application.
  */
-<<<<<<< HEAD
-function makeUniformInstanceDataOptions<T extends Instance>(templateOptions: {[key: string]: string}, maxInstancesPerBuffer: number, branchesPerLevel: number, blocksPerInstance: number, instanceAttributes: IInstanceAttribute<T>[]) {
-=======
-function makeUniformInstanceDataOptions(templateOptions: {[key: string]: string}, maxInstancesPerBuffer: number, blocksPerInstance: number, instanceAttributes: IInstanceAttribute<any>[]) {
->>>>>>> 3b1988fd
+function makeUniformInstanceDataOptions<T extends Instance>(templateOptions: {[key: string]: string}, maxInstancesPerBuffer: number, blocksPerInstance: number, instanceAttributes: IInstanceAttribute<T>[]) {
   // Make a list containing all instance indicies that will be utilized and will be split
   // Out into the decision tree
   const instances = [];
