import * as Three from "three";
<<<<<<< HEAD
import { Instance } from "../../instance-provider/instance";
=======
>>>>>>> 2ce57816
import {
  IInstanceAttribute,
  IInstancingUniform,
  InstanceAttributeSize
} from "../../types";
<<<<<<< HEAD
import { AutoEasingLoopStyle } from "../../util/auto-easing-method";
import { makeInstanceUniformNameArray } from "../../util/make-instance-uniform-name";
import { shaderTemplate } from "../../util/shader-templating";
import { templateVars } from "../fragments/template-vars";

const instanceRetrievalArrayFragment = require("../fragments/instance-retrieval-array.vs");

/** Defines the elements for destructuring out of a vector */
=======
import { Instance } from "../../util";
import { AutoEasingLoopStyle } from "../../util/auto-easing-method";
import { makeInstanceUniformNameArray } from "../../util/make-instance-uniform-name";
import { shaderTemplate } from "../../util/shader-templating";
import { templateVars } from "../template-vars";

const instanceRetrievalArrayFragment = require("../fragments/instance-retrieval-array.vs");

/** Defines the elements for d../template-varsor */
>>>>>>> 2ce57816
const VECTOR_COMPONENTS = ["x", "y", "z", "w"];

/** Converts a size to a shader type */
const sizeToType: { [key: number]: string } = {
  1: "float",
  2: "vec2",
  3: "vec3",
  4: "vec4",
  9: "mat3",
  16: "mat4",
  /** This is the special case for instance attributes that want an atlas resource */
  99: "vec4"
};

/**
 * This sorts attributes specific to how they need to be destructured. For example:
 * easing attributes MUST appear AFTER all of the specially integrated attributes that were generated
 * such as start times and durations.
 */
function orderByPriority(
  a: IInstanceAttribute<any>,
  b: IInstanceAttribute<any>
) {
  if (a.easing && !b.easing) return 1;
  return -1;
}

export function makeUniformArrayDeclaration(totalBlocks: number) {
  return {
    fragment: `uniform vec4 ${makeInstanceUniformNameArray()}[${totalBlocks}];`,
    materialUniforms: [
      {
        name: makeInstanceUniformNameArray(),
        type: "4fv",
        value: new Array(totalBlocks)
          .fill(0)
          .map(() => new Three.Vector4(0, 0, 0, 0))
      }
    ] as IInstancingUniform[]
  };
}

export function makeInstanceRetrievalArray(blocksPerInstance: number) {
  const templateOptions: { [key: string]: string } = {};
  templateOptions[templateVars.instanceBlockCount] = `${blocksPerInstance}`;

  const required = {
    name: "makeInstanceRetrievalArray",
    values: [templateVars.instanceBlockCount]
  };

<<<<<<< HEAD
  const results = shaderTemplate(
    instanceRetrievalArrayFragment,
    templateOptions,
    required
  );
=======
  const results = shaderTemplate({
    options: templateOptions,
    required,
    shader: instanceRetrievalArrayFragment
  });
>>>>>>> 2ce57816

  return results.shader;
}

export function makeInstanceDestructuringArray<T extends Instance>(
  instanceAttributes: IInstanceAttribute<T>[],
  blocksPerInstance: number
) {
  let out = "";

  const orderedAttributes = instanceAttributes.slice(0).sort(orderByPriority);

  // Generate the blocks
  for (let i = 0; i < blocksPerInstance; ++i) {
    out += `  vec4 block${i} = getBlock(${i}, instanceIndex);\n`;
  }

  orderedAttributes.forEach(attribute => {
    const block = attribute.block;

    // If this is the source easing attribute, we must add it in as an eased method along with a calculation for the
    // Easing interpolation time value based on the current time and the injected start time of the change.
    if (attribute.easing && attribute.size) {
      if (attribute.size === InstanceAttributeSize.FOUR) {
        out += `  ${sizeToType[attribute.size]} _${
          attribute.name
        }_end = block${block};\n`;
      } else {
        out += `  ${sizeToType[attribute.size || 1]} _${
          attribute.name
        }_end = block${block}.${makeVectorSwizzle(
          attribute.blockIndex || 0,
          attribute.size || 1
        )};\n`;
      }

      switch (attribute.easing.loop) {
        // Repeat means going from 0 to 1 then 0 to 1 etc etc
        case AutoEasingLoopStyle.REPEAT:
          out += `  float _${
            attribute.name
          }_time = clamp(fract((currentTime - _${
            attribute.name
          }_start_time) / _${attribute.name}_duration), 0.0, 1.0);\n`;
          break;

        // Reflect means going from 0 to 1 then 1 to 0 then 0 to 1 etc etc
        case AutoEasingLoopStyle.REFLECT:
          // Get the time passed in a linear fashion
          out += `  float _${attribute.name}_timePassed = (currentTime - _${
            attribute.name
          }_start_time) / _${attribute.name}_duration;\n`;
          // Make a triangle wave from the time passed to ping pong the value
          out += `  float _${attribute.name}_pingPong = abs((fract(_${
            attribute.name
          }_timePassed / 2.0)) - 0.5) * 2.0;\n`;
          // Ensure we're clamped to the right values
          out += `  float _${attribute.name}_time = clamp(_${
            attribute.name
          }_pingPong, 0.0, 1.0);\n`;
          break;

        // No loop means just linear time
        case AutoEasingLoopStyle.NONE:
        default:
          out += `  float _${attribute.name}_time = clamp((currentTime - _${
            attribute.name
          }_start_time) / _${attribute.name}_duration, 0.0, 1.0);\n`;
          break;
      }

      out += `  ${sizeToType[attribute.size]} ${attribute.name} = ${
        attribute.easing.methodName
      }(_${attribute.name}_start, _${attribute.name}_end, _${
        attribute.name
      }_time);\n`;
    }

    // If we have a size the size of a block, then don't swizzle the vector
    else if (attribute.size === InstanceAttributeSize.FOUR) {
      out += `  ${sizeToType[attribute.size]} ${
        attribute.name
      } = block${block};\n`;
    }

    // If the attribute is an atlas, then we use the special ATLAS size and don't swizzle the vector
    else if (attribute.atlas) {
      out += `  ${sizeToType[InstanceAttributeSize.ATLAS]} ${
        attribute.name
      } = block${block};\n`;
    }

    // Do normal destructuring with any other size and type
    else {
      out += `  ${sizeToType[attribute.size || 1]} ${
        attribute.name
      } = block${block}.${makeVectorSwizzle(
        attribute.blockIndex || 0,
        attribute.size || 1
      )};\n`;
    }
  });

  return out;
}

function makeVectorSwizzle(start: number, size: number) {
  return VECTOR_COMPONENTS.slice(start, start + size).join("");
}<|MERGE_RESOLUTION|>--- conflicted
+++ resolved
@@ -1,24 +1,10 @@
 import * as Three from "three";
-<<<<<<< HEAD
 import { Instance } from "../../instance-provider/instance";
-=======
->>>>>>> 2ce57816
 import {
   IInstanceAttribute,
   IInstancingUniform,
   InstanceAttributeSize
 } from "../../types";
-<<<<<<< HEAD
-import { AutoEasingLoopStyle } from "../../util/auto-easing-method";
-import { makeInstanceUniformNameArray } from "../../util/make-instance-uniform-name";
-import { shaderTemplate } from "../../util/shader-templating";
-import { templateVars } from "../fragments/template-vars";
-
-const instanceRetrievalArrayFragment = require("../fragments/instance-retrieval-array.vs");
-
-/** Defines the elements for destructuring out of a vector */
-=======
-import { Instance } from "../../util";
 import { AutoEasingLoopStyle } from "../../util/auto-easing-method";
 import { makeInstanceUniformNameArray } from "../../util/make-instance-uniform-name";
 import { shaderTemplate } from "../../util/shader-templating";
@@ -26,8 +12,7 @@
 
 const instanceRetrievalArrayFragment = require("../fragments/instance-retrieval-array.vs");
 
-/** Defines the elements for d../template-varsor */
->>>>>>> 2ce57816
+/** Defines the elements for destructuring out of a vector */
 const VECTOR_COMPONENTS = ["x", "y", "z", "w"];
 
 /** Converts a size to a shader type */
@@ -79,19 +64,11 @@
     values: [templateVars.instanceBlockCount]
   };
 
-<<<<<<< HEAD
-  const results = shaderTemplate(
-    instanceRetrievalArrayFragment,
-    templateOptions,
-    required
-  );
-=======
   const results = shaderTemplate({
     options: templateOptions,
     required,
     shader: instanceRetrievalArrayFragment
   });
->>>>>>> 2ce57816
 
   return results.shader;
 }
