<<<<<<< HEAD
import * as Three from 'three';
import { IInstanceAttribute, IInstancingUniform, InstanceAttributeSize } from '../../types';
import { Instance } from '../../util';
import { AutoEasingLoopStyle } from '../../util/auto-easing-method';
import { makeInstanceUniformNameArray } from '../../util/make-instance-uniform-name';
import { shaderTemplate } from '../../util/shader-templating';
import { templateVars } from '../template-vars';

const instanceRetrievalArrayFragment = require('../fragments/instance-retrieval-array.vs');

/** Defines the elements for d../template-varsor */
const VECTOR_COMPONENTS = ['x', 'y', 'z', 'w'];
=======
import * as Three from "three";
import {
  IInstanceAttribute,
  IInstancingUniform,
  InstanceAttributeSize
} from "../../types";
import { Instance } from "../../util";
import { AutoEasingLoopStyle } from "../../util/auto-easing-method";
import { makeInstanceUniformNameArray } from "../../util/make-instance-uniform-name";
import { shaderTemplate } from "../../util/shader-templating";
import { templateVars } from "../fragments/template-vars";

const instanceRetrievalArrayFragment = require("../fragments/instance-retrieval-array.vs");

/** Defines the elements for destructuring out of a vector */
const VECTOR_COMPONENTS = ["x", "y", "z", "w"];
>>>>>>> d47117ff

/** Converts a size to a shader type */
const sizeToType: { [key: number]: string } = {
  1: "float",
  2: "vec2",
  3: "vec3",
  4: "vec4",
  9: "mat3",
  16: "mat4",
  /** This is the special case for instance attributes that want an atlas resource */
  99: "vec4"
};

/**
 * This sorts attributes specific to how they need to be destructured. For example:
 * easing attributes MUST appear AFTER all of the specially integrated attributes that were generated
 * such as start times and durations.
 */
function orderByPriority(
  a: IInstanceAttribute<any>,
  b: IInstanceAttribute<any>
) {
  if (a.easing && !b.easing) return 1;
  return -1;
}

export function makeUniformArrayDeclaration(totalBlocks: number) {
  return {
    fragment: `uniform vec4 ${makeInstanceUniformNameArray()}[${totalBlocks}];`,
    materialUniforms: [
      {
        name: makeInstanceUniformNameArray(),
        type: "4fv",
        value: new Array(totalBlocks)
          .fill(0)
          .map(() => new Three.Vector4(0, 0, 0, 0))
      }
    ] as IInstancingUniform[]
  };
}

export function makeInstanceRetrievalArray(blocksPerInstance: number) {
  const templateOptions: { [key: string]: string } = {};
  templateOptions[templateVars.instanceBlockCount] = `${blocksPerInstance}`;

  const required = {
    name: "makeInstanceRetrievalArray",
    values: [templateVars.instanceBlockCount]
  };

<<<<<<< HEAD
  const results = shaderTemplate({
    options: templateOptions,
    required,
    shader: instanceRetrievalArrayFragment,
  });
=======
  const results = shaderTemplate(
    instanceRetrievalArrayFragment,
    templateOptions,
    required
  );
>>>>>>> d47117ff

  return results.shader;
}

export function makeInstanceDestructuringArray<T extends Instance>(
  instanceAttributes: IInstanceAttribute<T>[],
  blocksPerInstance: number
) {
  let out = "";

  const orderedAttributes = instanceAttributes.slice(0).sort(orderByPriority);

  // Generate the blocks
  for (let i = 0; i < blocksPerInstance; ++i) {
    out += `  vec4 block${i} = getBlock(${i}, instanceIndex);\n`;
  }

  orderedAttributes.forEach(attribute => {
    const block = attribute.block;

    // If this is the source easing attribute, we must add it in as an eased method along with a calculation for the
    // Easing interpolation time value based on the current time and the injected start time of the change.
    if (attribute.easing && attribute.size) {
      if (attribute.size === InstanceAttributeSize.FOUR) {
        out += `  ${sizeToType[attribute.size]} _${
          attribute.name
        }_end = block${block};\n`;
      } else {
        out += `  ${sizeToType[attribute.size || 1]} _${
          attribute.name
        }_end = block${block}.${makeVectorSwizzle(
          attribute.blockIndex || 0,
          attribute.size || 1
        )};\n`;
      }

      switch (attribute.easing.loop) {
        // Repeat means going from 0 to 1 then 0 to 1 etc etc
        case AutoEasingLoopStyle.REPEAT:
          out += `  float _${
            attribute.name
          }_time = clamp(fract((currentTime - _${
            attribute.name
          }_start_time) / _${attribute.name}_duration), 0.0, 1.0);\n`;
          break;

        // Reflect means going from 0 to 1 then 1 to 0 then 0 to 1 etc etc
        case AutoEasingLoopStyle.REFLECT:
          // Get the time passed in a linear fashion
          out += `  float _${attribute.name}_timePassed = (currentTime - _${
            attribute.name
          }_start_time) / _${attribute.name}_duration;\n`;
          // Make a triangle wave from the time passed to ping pong the value
          out += `  float _${attribute.name}_pingPong = abs((fract(_${
            attribute.name
          }_timePassed / 2.0)) - 0.5) * 2.0;\n`;
          // Ensure we're clamped to the right values
          out += `  float _${attribute.name}_time = clamp(_${
            attribute.name
          }_pingPong, 0.0, 1.0);\n`;
          break;

        // No loop means just linear time
        case AutoEasingLoopStyle.NONE:
        default:
          out += `  float _${attribute.name}_time = clamp((currentTime - _${
            attribute.name
          }_start_time) / _${attribute.name}_duration, 0.0, 1.0);\n`;
          break;
      }

      out += `  ${sizeToType[attribute.size]} ${attribute.name} = ${
        attribute.easing.methodName
      }(_${attribute.name}_start, _${attribute.name}_end, _${
        attribute.name
      }_time);\n`;
    }

    // If we have a size the size of a block, then don't swizzle the vector
    else if (attribute.size === InstanceAttributeSize.FOUR) {
      out += `  ${sizeToType[attribute.size]} ${
        attribute.name
      } = block${block};\n`;
    }

    // If the attribute is an atlas, then we use the special ATLAS size and don't swizzle the vector
    else if (attribute.atlas) {
      out += `  ${sizeToType[InstanceAttributeSize.ATLAS]} ${
        attribute.name
      } = block${block};\n`;
    }

    // Do normal destructuring with any other size and type
    else {
      out += `  ${sizeToType[attribute.size || 1]} ${
        attribute.name
      } = block${block}.${makeVectorSwizzle(
        attribute.blockIndex || 0,
        attribute.size || 1
      )};\n`;
    }
  });

  return out;
}

function makeVectorSwizzle(start: number, size: number) {
  return VECTOR_COMPONENTS.slice(start, start + size).join("");
}<|MERGE_RESOLUTION|>--- conflicted
+++ resolved
@@ -1,4 +1,3 @@
-<<<<<<< HEAD
 import * as Three from 'three';
 import { IInstanceAttribute, IInstancingUniform, InstanceAttributeSize } from '../../types';
 import { Instance } from '../../util';
@@ -11,24 +10,6 @@
 
 /** Defines the elements for d../template-varsor */
 const VECTOR_COMPONENTS = ['x', 'y', 'z', 'w'];
-=======
-import * as Three from "three";
-import {
-  IInstanceAttribute,
-  IInstancingUniform,
-  InstanceAttributeSize
-} from "../../types";
-import { Instance } from "../../util";
-import { AutoEasingLoopStyle } from "../../util/auto-easing-method";
-import { makeInstanceUniformNameArray } from "../../util/make-instance-uniform-name";
-import { shaderTemplate } from "../../util/shader-templating";
-import { templateVars } from "../fragments/template-vars";
-
-const instanceRetrievalArrayFragment = require("../fragments/instance-retrieval-array.vs");
-
-/** Defines the elements for destructuring out of a vector */
-const VECTOR_COMPONENTS = ["x", "y", "z", "w"];
->>>>>>> d47117ff
 
 /** Converts a size to a shader type */
 const sizeToType: { [key: number]: string } = {
@@ -79,19 +60,11 @@
     values: [templateVars.instanceBlockCount]
   };
 
-<<<<<<< HEAD
   const results = shaderTemplate({
     options: templateOptions,
     required,
     shader: instanceRetrievalArrayFragment,
   });
-=======
-  const results = shaderTemplate(
-    instanceRetrievalArrayFragment,
-    templateOptions,
-    required
-  );
->>>>>>> d47117ff
 
   return results.shader;
 }
