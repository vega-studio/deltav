--- conflicted
+++ resolved
@@ -1,55 +1,30 @@
-<<<<<<< HEAD
-import * as Three from 'three';
-import { Layer } from '../../surface/layer';
-import { LayerBufferType } from '../../surface/layer-processing/layer-buffer-type';
-import {
-  IInstanceAttribute,
-  IInstancingUniform,
-  InstanceAttributeSize,
-} from '../../types';
-import { Instance } from '../../util';
-import { AutoEasingLoopStyle } from '../../util/auto-easing-method';
-import { shaderTemplate } from '../../util/shader-templating';
-import { templateVars } from '../fragments/template-vars';
-import { makeInstanceUniformNameArray } from './make-instance-uniform-name';
-
-const instanceRetrievalArrayFragment = require('../fragments/instance-retrieval-array.vs');
-=======
 import * as Three from "three";
 import { Instance } from "../../instance-provider/instance";
+import { Layer } from "../../surface/layer";
+import { LayerBufferType } from "../../surface/layer-processing/layer-buffer-type";
 import {
   IInstanceAttribute,
   IInstancingUniform,
   InstanceAttributeSize
 } from "../../types";
 import { AutoEasingLoopStyle } from "../../util/auto-easing-method";
-import { makeInstanceUniformNameArray } from "../../util/make-instance-uniform-name";
 import { shaderTemplate } from "../../util/shader-templating";
 import { templateVars } from "../template-vars";
+import { makeInstanceUniformNameArray } from "./make-instance-uniform-name";
 
 const instanceRetrievalArrayFragment = require("../fragments/instance-retrieval-array.vs");
->>>>>>> 321bdedb
 
 /** Defines the elements for destructuring out of a vector */
 const VECTOR_COMPONENTS = ["x", "y", "z", "w"];
 
 /** Converts a size to a shader type */
 const sizeToType: { [key: number]: string } = {
-<<<<<<< HEAD
-  1: 'float',
-  2: 'vec2',
-  3: 'vec3',
-  4: 'vec4',
-  9: 'mat3',
-  16: 'mat4',
-=======
   1: "float",
   2: "vec2",
   3: "vec3",
   4: "vec4",
   9: "mat3",
   16: "mat4",
->>>>>>> 321bdedb
   /** This is the special case for instance attributes that want an atlas resource */
   99: "vec4"
 };
@@ -61,11 +36,7 @@
  */
 function orderByPriority(
   a: IInstanceAttribute<any>,
-<<<<<<< HEAD
-  b: IInstanceAttribute<any>,
-=======
   b: IInstanceAttribute<any>
->>>>>>> 321bdedb
 ) {
   if (a.easing && !b.easing) return 1;
   return -1;
@@ -91,17 +62,6 @@
   templateOptions[templateVars.instanceBlockCount] = `${blocksPerInstance}`;
 
   const required = {
-<<<<<<< HEAD
-    name: 'makeInstanceRetrievalArray',
-    values: [templateVars.instanceBlockCount],
-  };
-
-  const results = shaderTemplate(
-    instanceRetrievalArrayFragment,
-    templateOptions,
-    required,
-  );
-=======
     name: "makeInstanceRetrievalArray",
     values: [templateVars.instanceBlockCount]
   };
@@ -111,24 +71,16 @@
     required,
     shader: instanceRetrievalArrayFragment
   });
->>>>>>> 321bdedb
 
   return results.shader;
 }
 
 export function makeInstanceDestructuringArray<T extends Instance>(
-<<<<<<< HEAD
   layer: Layer<T, any>,
   instanceAttributes: IInstanceAttribute<T>[],
-  blocksPerInstance: number,
-) {
-  let out = '';
-=======
-  instanceAttributes: IInstanceAttribute<T>[],
   blocksPerInstance: number
 ) {
   let out = "";
->>>>>>> 321bdedb
 
   const orderedAttributes = instanceAttributes.slice(0).sort(orderByPriority);
 
@@ -142,9 +94,9 @@
 }
 
 function instanceAttributeDestructuring<T extends Instance>(
-  orderedAttributes: IInstanceAttribute<T>[],
-) {
-  let out = '';
+  orderedAttributes: IInstanceAttribute<T>[]
+) {
+  let out = "";
 
   orderedAttributes.forEach(attribute => {
     // If this is the source easing attribute, we must add it in as an eased method along with a calculation for the
@@ -166,9 +118,9 @@
 
 function uniformInstancingDestructuring<T extends Instance>(
   orderedAttributes: IInstanceAttribute<T>[],
-  blocksPerInstance: number,
-) {
-  let out = 'int instanceIndex = int(instance);';
+  blocksPerInstance: number
+) {
+  let out = "const int instanceIndex = int(instance);";
 
   // Generate the blocks
   for (let i = 0; i < blocksPerInstance; ++i) {
@@ -190,55 +142,13 @@
           attribute.name
         }_end = block${block}.${makeVectorSwizzle(
           attribute.blockIndex || 0,
-<<<<<<< HEAD
-          attribute.size || 1,
-        )};\n`;
-      }
-
-      // Generate the proper timing calculation for the easing involved
-      out += makeAutoEasingTiming(attribute);
-
-=======
           attribute.size || 1
         )};\n`;
       }
 
-      switch (attribute.easing.loop) {
-        // Repeat means going from 0 to 1 then 0 to 1 etc etc
-        case AutoEasingLoopStyle.REPEAT:
-          out += `  float _${
-            attribute.name
-          }_time = clamp(fract((currentTime - _${
-            attribute.name
-          }_start_time) / _${attribute.name}_duration), 0.0, 1.0);\n`;
-          break;
-
-        // Reflect means going from 0 to 1 then 1 to 0 then 0 to 1 etc etc
-        case AutoEasingLoopStyle.REFLECT:
-          // Get the time passed in a linear fashion
-          out += `  float _${attribute.name}_timePassed = (currentTime - _${
-            attribute.name
-          }_start_time) / _${attribute.name}_duration;\n`;
-          // Make a triangle wave from the time passed to ping pong the value
-          out += `  float _${attribute.name}_pingPong = abs((fract(_${
-            attribute.name
-          }_timePassed / 2.0)) - 0.5) * 2.0;\n`;
-          // Ensure we're clamped to the right values
-          out += `  float _${attribute.name}_time = clamp(_${
-            attribute.name
-          }_pingPong, 0.0, 1.0);\n`;
-          break;
-
-        // No loop means just linear time
-        case AutoEasingLoopStyle.NONE:
-        default:
-          out += `  float _${attribute.name}_time = clamp((currentTime - _${
-            attribute.name
-          }_start_time) / _${attribute.name}_duration, 0.0, 1.0);\n`;
-          break;
-      }
-
->>>>>>> 321bdedb
+      // Generate the proper timing calculation for the easing involved
+      out += makeAutoEasingTiming(attribute);
+
       out += `  ${sizeToType[attribute.size]} ${attribute.name} = ${
         attribute.easing.methodName
       }(_${attribute.name}_start, _${attribute.name}_end, _${
@@ -266,11 +176,7 @@
         attribute.name
       } = block${block}.${makeVectorSwizzle(
         attribute.blockIndex || 0,
-<<<<<<< HEAD
-        attribute.size || 1,
-=======
         attribute.size || 1
->>>>>>> 321bdedb
       )};\n`;
     }
   });
@@ -278,19 +184,19 @@
   return out;
 }
 
-function makeAutoEasingTiming<T extends Instance>(attribute: IInstanceAttribute<T>) {
+function makeAutoEasingTiming<T extends Instance>(
+  attribute: IInstanceAttribute<T>
+) {
   if (!attribute.easing) {
     return;
   }
 
-  let out = '';
+  let out = "";
 
   switch (attribute.easing.loop) {
     // Continuous means letting the time go from 0 to infinity
     case AutoEasingLoopStyle.CONTINUOUS: {
-      out += `  float _${
-        attribute.name
-      }_time = (currentTime - _${
+      out += `  float _${attribute.name}_time = (currentTime - _${
         attribute.name
       }_start_time) / _${attribute.name}_duration;\n`;
       break;
@@ -298,9 +204,7 @@
 
     // Repeat means going from 0 to 1 then 0 to 1 etc etc
     case AutoEasingLoopStyle.REPEAT: {
-      out += `  float _${
-        attribute.name
-      }_time = clamp(fract((currentTime - _${
+      out += `  float _${attribute.name}_time = clamp(fract((currentTime - _${
         attribute.name
       }_start_time) / _${attribute.name}_duration), 0.0, 1.0);\n`;
       break;
