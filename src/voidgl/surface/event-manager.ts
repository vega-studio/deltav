<<<<<<< HEAD
import { Bounds } from '../primitives';
import { IProjection } from '../types';
=======
import { Bounds } from "../primitives";
import { IProjection } from "../types";
>>>>>>> 321bdedb
import {
  IDragMetrics,
  IMouseInteraction,
  IWheelMetrics,
<<<<<<< HEAD
  MouseEventManager,
} from './mouse-event-manager';
import { View } from './view';
=======
  MouseEventManager
} from "./mouse-event-manager";
import { View } from "./view";
>>>>>>> 321bdedb

/**
 * Classes can extend this and override the methods to respond to events.
 */
export abstract class EventManager {
  private mouseManager: MouseEventManager;

  abstract handleMouseDown(e: IMouseInteraction, button: number): void;
  abstract handleMouseUp(e: IMouseInteraction, button: number): void;
  abstract handleMouseOver(e: IMouseInteraction): void;
  abstract handleMouseOut(e: IMouseInteraction): void;
  abstract handleMouseMove(e: IMouseInteraction): void;
  abstract handleClick(e: IMouseInteraction, button: number): void;
  abstract handleDrag(e: IMouseInteraction, drag: IDragMetrics): void;
  abstract handleWheel(e: IMouseInteraction, wheel: IWheelMetrics): void;

  /**
   * This retrieves the projections for the view specified by the provided viewId.
   */
  getProjection(viewId: string): IProjection | null {
    return this.mouseManager.getView(viewId);
  }

  /**
   * This retrieves the actual view for the view specified by the provided viewId.
   */
  getView(viewId: string): View | null {
    return (this.mouseManager && this.mouseManager.getView(viewId)) || null;
  }

  /**
   * This retrieves the screen bounds for the view specified by the provided viewId.
   */
  getViewScreenBounds(viewId: string): Bounds | null {
    const view = this.mouseManager.getView(viewId);

    if (view) {
      return view.screenBounds;
    }

    return null;
  }

  /**
   * This is used internally which provides the parent MouseEventManager via the param mouseManager for this
   * EventManager.
   */
  setMouseManager(mouseManager: MouseEventManager) {
    this.mouseManager = mouseManager;
  }
}<|MERGE_RESOLUTION|>--- conflicted
+++ resolved
@@ -1,23 +1,12 @@
-<<<<<<< HEAD
-import { Bounds } from '../primitives';
-import { IProjection } from '../types';
-=======
 import { Bounds } from "../primitives";
 import { IProjection } from "../types";
->>>>>>> 321bdedb
 import {
   IDragMetrics,
   IMouseInteraction,
   IWheelMetrics,
-<<<<<<< HEAD
-  MouseEventManager,
-} from './mouse-event-manager';
-import { View } from './view';
-=======
   MouseEventManager
 } from "./mouse-event-manager";
 import { View } from "./view";
->>>>>>> 321bdedb
 
 /**
  * Classes can extend this and override the methods to respond to events.
