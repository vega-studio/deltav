<<<<<<< HEAD
import { IPoint } from '../../primitives/point';
import { IProjection, PickType } from '../../types';
import { EventManager } from '../event-manager';
import { Layer } from '../layer';
import { LayerSurface } from '../layer-surface';
import {
  IDragMetrics,
  IMouseInteraction,
  SceneView,
} from '../mouse-event-manager';
=======
import { IPoint } from "../../primitives/point";
import { IProjection, PickType } from "../../types";
import { EventManager } from "../event-manager";
import { Layer } from "../layer";
import { LayerSurface } from "../layer-surface";
import {
  IDragMetrics,
  IMouseInteraction,
  SceneView
} from "../mouse-event-manager";
>>>>>>> 321bdedb

function isDefined<T>(val: T | null | undefined): val is T {
  return Boolean(val);
}

/**
 * This class is an injected event manager for the surface, it specifically handles taking in mouse events intended for view interactions
 * and broadcasts them to the layers that have picking enabled, thus allowing the layers to respond to
 * mouse view locations and broadcast Instance interactions based on the interaction with the View the layer is a part of
 *
 * In Summary: This is an adapter that takes in interactions to the views and injects those events into the layers associated with
 * the views so that the layers can translate the events to gestures.
 */
export class LayerMouseEvents extends EventManager {
  /** This tracks which views have the mouse over them so we can properly broadcast view is out events */
  isOver = new Map<SceneView, boolean>();
  /** This is the surface this manager is aiding with broadcasting events to layers */
  sceneViews: SceneView[];
  /**
   * This is the surface this LayerMouseEvent Controller is operating on behalf of. We use this to trigger,
   * pre-layer processing items, such as color pick narrowing prior to the Layers receiving the event.
   */
  surface: LayerSurface;

  constructor(surface: LayerSurface) {
    super();
    this.surface = surface;
    this.sceneViews = surface.sceneViews;
  }

  getSceneViewsUnderMouse(e: IMouseInteraction) {
    const sceneViewByViewId = new Map<string, SceneView>();

    // Map the scene views by the view's identifiers
    for (const sceneView of this.sceneViews) {
      sceneViewByViewId.set(sceneView.view.id, sceneView);
    }

    // Now retrieve and convert each view under the mouse to the scene view it coincides with
    return e.viewsUnderMouse
      .map(viewItem => sceneViewByViewId.get(viewItem.view.id))
      .filter(isDefined);
  }

  getMouseByViewId(e: IMouseInteraction) {
    // This is the mouse position for the provided view in view space
    const viewMouseByViewId = new Map<string, IPoint>();

    for (const viewItem of e.viewsUnderMouse) {
      viewMouseByViewId.set(viewItem.view.id, viewItem.mouse);
    }

    return viewMouseByViewId;
  }

  handleClick(e: IMouseInteraction, button: number) {
    this.handleInteraction(e, (layer, view, mouse) =>
<<<<<<< HEAD
      layer.interactions.handleMouseClick(view, mouse, button),
    );
  }

  handleDrag(e: IMouseInteraction, drag: IDragMetrics) {
    this.handleInteraction(e, (layer, view, mouse) =>
      layer.interactions.handleMouseDrag(view, mouse),
=======
      layer.interactions.handleMouseClick(view, mouse, button)
    );
  }

  handleDrag(e: IMouseInteraction, _drag: IDragMetrics) {
    this.handleInteraction(e, (layer, view, mouse) =>
      layer.interactions.handleMouseDrag(view, mouse)
>>>>>>> 321bdedb
    );
  }

  handleInteraction(
    e: IMouseInteraction,
<<<<<<< HEAD
    callback: (layer: Layer<any, any>, view: IProjection, mouse: IPoint) => void,
=======
    callback: (layer: Layer<any, any>, view: IProjection, mouse: IPoint) => void
>>>>>>> 321bdedb
  ) {
    // Get all of the scenes under the mouse
    const sceneViews = this.getSceneViewsUnderMouse(e);
    // Get a lookup of a view id to the mouse position in the view
    const viewMouseByViewId = this.getMouseByViewId(e);

    // For every view of every scene, we must tell it's layers it's world space is receiving mouse interactions
    for (const sceneView of sceneViews) {
      this.handleSceneView(sceneView, viewMouseByViewId, callback);
    }

    return sceneViews;
  }

  handleMouseDown(e: IMouseInteraction, button: number) {
    this.handleInteraction(e, (layer, view, mouse) =>
<<<<<<< HEAD
      layer.interactions.handleMouseDown(view, mouse, button),
=======
      layer.interactions.handleMouseDown(view, mouse, button)
>>>>>>> 321bdedb
    );
  }

  handleMouseUp(e: IMouseInteraction, button: number) {
    this.handleInteraction(e, (layer, view, mouse) =>
<<<<<<< HEAD
      layer.interactions.handleMouseUp(view, mouse, button),
=======
      layer.interactions.handleMouseUp(view, mouse, button)
>>>>>>> 321bdedb
    );
  }

  handleMouseOver(_e: IMouseInteraction) {
    // We let the mouse move event handle the registration of moused over views
  }

  handleMouseOut(e: IMouseInteraction) {
    // Get a lookup of a view id to the mouse position in the view
    const viewMouseByViewId = this.getMouseByViewId(e);
    const screen = e.screen.mouse;

    // All views that are moused over should no longer be considered over and broadcast a mouse out
    this.isOver.forEach((_flag, sceneView) => {
      // Since we are leaving the view we must make the view relative cooridinates fromt he screen space coords
      viewMouseByViewId.set(
        sceneView.view.id,
<<<<<<< HEAD
        sceneView.view.screenToView(screen),
      );

      this.handleSceneView(sceneView, viewMouseByViewId, (layer, view, mouse) =>
        layer.interactions.handleMouseOut(view, mouse),
=======
        sceneView.view.screenToView(screen)
      );

      this.handleSceneView(sceneView, viewMouseByViewId, (layer, view, mouse) =>
        layer.interactions.handleMouseOut(view, mouse)
>>>>>>> 321bdedb
      );
    });

    // Nothing is over anymore
    this.isOver.clear();
  }

  handleMouseMove(e: IMouseInteraction) {
    if (this.surface) {
      this.surface.updateColorPickRange(
        [e.screen.mouse.x, e.screen.mouse.y],
        e.viewsUnderMouse.map(v => v.view)
      );
    }

    // Get all of the scenes we have interacted with, and broadcast a move event for each
    const allSceneViews = this.handleInteraction(e, (layer, view, mouse) =>
<<<<<<< HEAD
      layer.interactions.handleMouseMove(view, mouse),
=======
      layer.interactions.handleMouseMove(view, mouse)
>>>>>>> 321bdedb
    );
    // Get a lookup of a view id to the mouse position in the view
    const viewMouseByViewId = this.getMouseByViewId(e);
    // Get the position of the mouse on the screen
    const screen = e.screen.mouse;

    // For quick lookups map all of the current SceneViews that are over
    const currentSceneViews = new Map<SceneView, boolean>();
    allSceneViews.forEach(v => currentSceneViews.set(v, true));

    // Detect which of the views are newly over
    currentSceneViews.forEach((_flag, sceneView) => {
      if (!this.isOver.get(sceneView)) {
        this.handleSceneView(
          sceneView,
          viewMouseByViewId,
          (layer, view, mouse) =>
<<<<<<< HEAD
            layer.interactions.handleMouseOver(view, mouse),
=======
            layer.interactions.handleMouseOver(view, mouse)
>>>>>>> 321bdedb
        );
      }
    });

    // Detect which of the views are no longer over
    this.isOver.forEach((_flag, sceneView) => {
      if (!currentSceneViews.get(sceneView)) {
        // Since these views were not interacted with, we must create the mouse interaction position
        viewMouseByViewId.set(
          sceneView.view.id,
<<<<<<< HEAD
          sceneView.view.screenToView(screen),
=======
          sceneView.view.screenToView(screen)
>>>>>>> 321bdedb
        );

        this.handleSceneView(
          sceneView,
          viewMouseByViewId,
          (layer, view, mouse) => layer.interactions.handleMouseOut(view, mouse)
        );
      }
    });

    // Update the current views that are over to the currently over views for next event
    this.isOver = currentSceneViews;
  }

  handleSceneView(
    sceneView: SceneView,
    viewMouseByViewId: Map<string, IPoint>,
<<<<<<< HEAD
    callback: (layer: Layer<any, any>, view: IProjection, mouse: IPoint) => void,
=======
    callback: (layer: Layer<any, any>, view: IProjection, mouse: IPoint) => void
>>>>>>> 321bdedb
  ) {
    const view = sceneView.view;
    const mouse = viewMouseByViewId.get(view.id);

    if (mouse) {
      for (const layer of sceneView.scene.layers) {
        if (layer.picking && layer.picking.type !== PickType.NONE) {
          callback(layer, view, mouse);
        }
      }
    }
  }

  handleWheel(_e: IMouseInteraction) {
    // TODO: This may need to be implemented. As of right now, there is no particular benefit
  }
}<|MERGE_RESOLUTION|>--- conflicted
+++ resolved
@@ -1,15 +1,3 @@
-<<<<<<< HEAD
-import { IPoint } from '../../primitives/point';
-import { IProjection, PickType } from '../../types';
-import { EventManager } from '../event-manager';
-import { Layer } from '../layer';
-import { LayerSurface } from '../layer-surface';
-import {
-  IDragMetrics,
-  IMouseInteraction,
-  SceneView,
-} from '../mouse-event-manager';
-=======
 import { IPoint } from "../../primitives/point";
 import { IProjection, PickType } from "../../types";
 import { EventManager } from "../event-manager";
@@ -20,7 +8,6 @@
   IMouseInteraction,
   SceneView
 } from "../mouse-event-manager";
->>>>>>> 321bdedb
 
 function isDefined<T>(val: T | null | undefined): val is T {
   return Boolean(val);
@@ -78,15 +65,6 @@
 
   handleClick(e: IMouseInteraction, button: number) {
     this.handleInteraction(e, (layer, view, mouse) =>
-<<<<<<< HEAD
-      layer.interactions.handleMouseClick(view, mouse, button),
-    );
-  }
-
-  handleDrag(e: IMouseInteraction, drag: IDragMetrics) {
-    this.handleInteraction(e, (layer, view, mouse) =>
-      layer.interactions.handleMouseDrag(view, mouse),
-=======
       layer.interactions.handleMouseClick(view, mouse, button)
     );
   }
@@ -94,17 +72,12 @@
   handleDrag(e: IMouseInteraction, _drag: IDragMetrics) {
     this.handleInteraction(e, (layer, view, mouse) =>
       layer.interactions.handleMouseDrag(view, mouse)
->>>>>>> 321bdedb
     );
   }
 
   handleInteraction(
     e: IMouseInteraction,
-<<<<<<< HEAD
-    callback: (layer: Layer<any, any>, view: IProjection, mouse: IPoint) => void,
-=======
     callback: (layer: Layer<any, any>, view: IProjection, mouse: IPoint) => void
->>>>>>> 321bdedb
   ) {
     // Get all of the scenes under the mouse
     const sceneViews = this.getSceneViewsUnderMouse(e);
@@ -121,21 +94,13 @@
 
   handleMouseDown(e: IMouseInteraction, button: number) {
     this.handleInteraction(e, (layer, view, mouse) =>
-<<<<<<< HEAD
-      layer.interactions.handleMouseDown(view, mouse, button),
-=======
       layer.interactions.handleMouseDown(view, mouse, button)
->>>>>>> 321bdedb
     );
   }
 
   handleMouseUp(e: IMouseInteraction, button: number) {
     this.handleInteraction(e, (layer, view, mouse) =>
-<<<<<<< HEAD
-      layer.interactions.handleMouseUp(view, mouse, button),
-=======
       layer.interactions.handleMouseUp(view, mouse, button)
->>>>>>> 321bdedb
     );
   }
 
@@ -153,19 +118,11 @@
       // Since we are leaving the view we must make the view relative cooridinates fromt he screen space coords
       viewMouseByViewId.set(
         sceneView.view.id,
-<<<<<<< HEAD
-        sceneView.view.screenToView(screen),
-      );
-
-      this.handleSceneView(sceneView, viewMouseByViewId, (layer, view, mouse) =>
-        layer.interactions.handleMouseOut(view, mouse),
-=======
         sceneView.view.screenToView(screen)
       );
 
       this.handleSceneView(sceneView, viewMouseByViewId, (layer, view, mouse) =>
         layer.interactions.handleMouseOut(view, mouse)
->>>>>>> 321bdedb
       );
     });
 
@@ -183,11 +140,7 @@
 
     // Get all of the scenes we have interacted with, and broadcast a move event for each
     const allSceneViews = this.handleInteraction(e, (layer, view, mouse) =>
-<<<<<<< HEAD
-      layer.interactions.handleMouseMove(view, mouse),
-=======
       layer.interactions.handleMouseMove(view, mouse)
->>>>>>> 321bdedb
     );
     // Get a lookup of a view id to the mouse position in the view
     const viewMouseByViewId = this.getMouseByViewId(e);
@@ -205,11 +158,7 @@
           sceneView,
           viewMouseByViewId,
           (layer, view, mouse) =>
-<<<<<<< HEAD
-            layer.interactions.handleMouseOver(view, mouse),
-=======
             layer.interactions.handleMouseOver(view, mouse)
->>>>>>> 321bdedb
         );
       }
     });
@@ -220,11 +169,7 @@
         // Since these views were not interacted with, we must create the mouse interaction position
         viewMouseByViewId.set(
           sceneView.view.id,
-<<<<<<< HEAD
-          sceneView.view.screenToView(screen),
-=======
           sceneView.view.screenToView(screen)
->>>>>>> 321bdedb
         );
 
         this.handleSceneView(
@@ -242,11 +187,7 @@
   handleSceneView(
     sceneView: SceneView,
     viewMouseByViewId: Map<string, IPoint>,
-<<<<<<< HEAD
-    callback: (layer: Layer<any, any>, view: IProjection, mouse: IPoint) => void,
-=======
     callback: (layer: Layer<any, any>, view: IProjection, mouse: IPoint) => void
->>>>>>> 321bdedb
   ) {
     const view = sceneView.view;
     const mouse = viewMouseByViewId.get(view.id);
