import { IPoint } from "../../primitives/point";
import { IProjection, PickType } from "../../types";
import { EventManager } from "../event-manager";
import { Layer } from "../layer";
import {
  IDragMetrics,
  IMouseInteraction,
  SceneView
} from "../mouse-event-manager";

function isDefined<T>(val: T | null | undefined): val is T {
  return Boolean(val);
}

/**
 * This class is an injected event manager for the surface, it specifically handles taking in mouse events intended for view interactions
 * and broadcasts them to the layers that have picking enabled, thus allowing the layers to respond to
 * mouse view locations and broadcast Instance interactions based on the interaction with the View the layer is a part of
 *
 * In Summary: This is an adapter that takes in interactions to the views and injects those events into the layers associated with
 * the views so that the layers can translate the events to gestures.
 */
export class LayerMouseEvents extends EventManager {
  /** This is the surface this manager is aiding with broadcasting events to layers */
  sceneViews: SceneView[];
  /** This tracks which views have the mouse over them so we can properly broadcast view is out events */
  isOver = new Map<SceneView, boolean>();

  constructor(sceneViews: SceneView[]) {
    super();
    this.sceneViews = sceneViews;
  }

  getSceneViewsUnderMouse(e: IMouseInteraction) {
    const sceneViewByViewId = new Map<string, SceneView>();

    // Map the scene views by the view's identifiers
    for (const sceneView of this.sceneViews) {
      sceneViewByViewId.set(sceneView.view.id, sceneView);
    }

    // Now retrieve and convert each view under the mouse to the scene view it coincides with
    return e.viewsUnderMouse
      .map(viewItem => sceneViewByViewId.get(viewItem.view.id))
      .filter(isDefined);
  }

  getMouseByViewId(e: IMouseInteraction) {
    // This is the mouse position for the provided view in view space
    const viewMouseByViewId = new Map<string, IPoint>();

    for (const viewItem of e.viewsUnderMouse) {
      viewMouseByViewId.set(viewItem.view.id, viewItem.mouse);
    }

    return viewMouseByViewId;
  }

  handleClick(e: IMouseInteraction, button: number) {
    this.handleInteraction(e, (layer, view, mouse) =>
      layer.interactions.handleMouseClick(view, mouse, button)
    );
  }

<<<<<<< HEAD
  handleDrag(e: IMouseInteraction, drag: IDragMetrics) {
=======
  handleDrag(e: IMouseInteraction, _drag: IDragMetrics) {
>>>>>>> e2d54073
    this.handleInteraction(e, (layer, view, mouse) =>
      layer.interactions.handleMouseDrag(view, mouse)
    );
  }

  handleInteraction(
    e: IMouseInteraction,
    callback: (layer: Layer<any, any>, view: IProjection, mouse: IPoint) => void
  ) {
    // Get all of the scenes under the mouse
    const sceneViews = this.getSceneViewsUnderMouse(e);
    // Get a lookup of a view id to the mouse position in the view
    const viewMouseByViewId = this.getMouseByViewId(e);

    // For every view of every scene, we must tell it's layers it's world space is receiving mouse interactions
    for (const sceneView of sceneViews) {
      this.handleSceneView(sceneView, viewMouseByViewId, callback);
    }

    return sceneViews;
  }

  handleMouseDown(e: IMouseInteraction, button: number) {
    this.handleInteraction(e, (layer, view, mouse) =>
      layer.interactions.handleMouseDown(view, mouse, button)
    );
  }

  handleMouseUp(e: IMouseInteraction, button: number) {
    this.handleInteraction(e, (layer, view, mouse) =>
      layer.interactions.handleMouseUp(view, mouse, button)
    );
  }

  handleMouseOver(_e: IMouseInteraction) {
    // We let the mouse move event handle the registration of moused over views
  }

  handleMouseOut(e: IMouseInteraction) {
    // Get a lookup of a view id to the mouse position in the view
    const viewMouseByViewId = this.getMouseByViewId(e);
    const screen = e.screen.mouse;

    // All views that are moused over should no longer be considered over and broadcast a mouse out
    this.isOver.forEach((_flag, sceneView) => {
      // Since we are leaving the view we must make the view relative cooridinates fromt he screen space coords
      viewMouseByViewId.set(
        sceneView.view.id,
        sceneView.view.screenToView(screen)
      );

      this.handleSceneView(sceneView, viewMouseByViewId, (layer, view, mouse) =>
        layer.interactions.handleMouseOut(view, mouse)
      );
    });

    // Nothing is over anymore
    this.isOver.clear();
  }

  handleMouseMove(e: IMouseInteraction) {
    // Get all of the scenes we have interacted with, and broadcast a move event for each
    const allSceneViews = this.handleInteraction(e, (layer, view, mouse) =>
      layer.interactions.handleMouseMove(view, mouse)
    );
    // Get a lookup of a view id to the mouse position in the view
    const viewMouseByViewId = this.getMouseByViewId(e);
    // Get the position of the mouse on the screen
    const screen = e.screen.mouse;

    // For quick lookups map all of the current SceneViews that are over
    const currentSceneViews = new Map<SceneView, boolean>();
    allSceneViews.forEach(v => currentSceneViews.set(v, true));

    // Detect which of the views are newly over
    currentSceneViews.forEach((_flag, sceneView) => {
      if (!this.isOver.get(sceneView)) {
        this.handleSceneView(
          sceneView,
          viewMouseByViewId,
          (layer, view, mouse) =>
            layer.interactions.handleMouseOver(view, mouse)
        );
      }
    });

    // Detect which of the views are no longer over
    this.isOver.forEach((_flag, sceneView) => {
      if (!currentSceneViews.get(sceneView)) {
        // Since these views were not interacted with, we must create the mouse interaction position
        viewMouseByViewId.set(
          sceneView.view.id,
          sceneView.view.screenToView(screen)
        );

        this.handleSceneView(
          sceneView,
          viewMouseByViewId,
          (layer, view, mouse) => layer.interactions.handleMouseOut(view, mouse)
        );
      }
    });

    // Update the current views that are over to the currently over views for next event
    this.isOver = currentSceneViews;
  }

  handleSceneView(
    sceneView: SceneView,
    viewMouseByViewId: Map<string, IPoint>,
    callback: (layer: Layer<any, any>, view: IProjection, mouse: IPoint) => void
  ) {
    const view = sceneView.view;
    const mouse = viewMouseByViewId.get(view.id);

    if (mouse) {
      for (const layer of sceneView.scene.layers) {
        if (layer.picking && layer.picking.type === PickType.ALL) {
          callback(layer, view, mouse);
        }
      }
    }
  }

  handleWheel(_e: IMouseInteraction) {
    // TODO: This may need to be implemented. As of right now, there is no particular benefit
  }
}<|MERGE_RESOLUTION|>--- conflicted
+++ resolved
@@ -62,11 +62,7 @@
     );
   }
 
-<<<<<<< HEAD
-  handleDrag(e: IMouseInteraction, drag: IDragMetrics) {
-=======
   handleDrag(e: IMouseInteraction, _drag: IDragMetrics) {
->>>>>>> e2d54073
     this.handleInteraction(e, (layer, view, mouse) =>
       layer.interactions.handleMouseDrag(view, mouse)
     );
