--- conflicted
+++ resolved
@@ -6,13 +6,14 @@
  */
 import * as Three from 'three';
 import { IShaderInitialization, Layer } from '../surface/layer';
-<<<<<<< HEAD
 import {
+  IAtlasInstanceAttribute,
   IInstanceAttribute,
   InstanceAttributeSize,
   InstanceBlockIndex,
   IUniform,
   IUniformInternal,
+  IValueInstanceAttribute,
   IVertexAttribute,
   IVertexAttributeInternal,
   PickType,
@@ -20,9 +21,6 @@
   UniformSize,
   VertexAttributeSize,
 } from '../types';
-=======
-import { IAtlasInstanceAttribute, IInstanceAttribute, InstanceAttributeSize, InstanceBlockIndex, IUniform, IUniformInternal, IValueInstanceAttribute, IVertexAttribute, IVertexAttributeInternal, ShaderInjectionTarget, UniformSize, VertexAttributeSize } from '../types';
->>>>>>> 27cbd296
 import { Instance } from '../util/instance';
 
 const emptyTexture = new Three.Texture();
@@ -244,8 +242,7 @@
 
   // Seek an empty block within the layer provided uniforms so we can fill a hole potentially
   // With the _active attribute.
-<<<<<<< HEAD
-  const fillBlock = findEmptyBlock(shaderIO.instanceAttributes);
+  const fillBlock = findEmptyBlock(instanceAttributes);
   // This is injected so the system can control when an instance should not be rendered.
   // This allows for holes to be in the buffer without having to correct them immediately
   const addedInstanceAttributes: IInstanceAttribute<T>[] = [{
@@ -269,7 +266,7 @@
 
     // Find a compltely empty block within all instance attributes provided and injected
     const emptyFillBlock = findEmpty4Block(
-      shaderIO.instanceAttributes
+      instanceAttributes
       .concat(addedInstanceAttributes),
     );
     addedInstanceAttributes.push({
@@ -292,20 +289,6 @@
       },
     });
   }
-=======
-  const fillBlock = findEmptyBlock(instanceAttributes);
-  const addedInstanceAttributes: IInstanceAttribute<T>[] = [
-    // This is injected so the system can control when an instance should not be rendered.
-    // This allows for holes to be in the buffer without having to correct them immediately
-    {
-      block: fillBlock[0],
-      blockIndex: fillBlock[1],
-      name: '_active',
-      size: InstanceAttributeSize.ONE,
-      update: (o) => [o.active ? 1 : 0],
-    },
-  ];
->>>>>>> 27cbd296
 
   // Set the active attribute to the layer for quick reference
   layer.activeAttribute = addedInstanceAttributes[0];
