<<<<<<< HEAD
import { Instance } from "../instance-provider/instance";
import { Bounds } from "../primitives";
import { IPoint } from "../primitives/point";
import {
  IColorPickingData,
  InstanceHitTest,
  IPickInfo,
  IProjection,
  PickType
} from "../types";
import { TrackedQuadTree } from "../util";
=======
import { Bounds } from "../primitives";
import { IPoint } from "../primitives/point";
import { IPickInfo, IProjection, PickType } from "../types";
import { Instance, TrackedQuadTree } from "../util";
>>>>>>> 2ce57816
import { ILayerProps, Layer } from "./layer";

/**
 * This manages mouse gestures broadcast to the layer and handles appropriate actions such as determining
 * how to make the interaction translate to picking events for the layer's instances.
 *
 * This class, in summary, takes in the gestures to the view and converts them to gestures to the instances.
 */
export class LayerInteractionHandler<
  T extends Instance,
  U extends ILayerProps<T>
> {
<<<<<<< HEAD
  /** This is the color picking information most recently rendered */
  colorPicking?: IColorPickingData;
=======
>>>>>>> 2ce57816
  /** This tracks the elements that have the mouse currently over them */
  isMouseOver = new Map<T, boolean>();
  /** This tracks the elements the mouse was down on */
  isMouseDown = new Map<T, boolean>();
  /** This is the layer the interaction handler manages events for */
  layer: Layer<T, U>;

  constructor(layer: Layer<T, U>) {
    this.layer = layer;
  }

  /**
   * Retrieves the color picking instance determined for the procedure.
   */
  getColorPickInstance() {
    if (this.colorPicking) {
      return this.layer.diffManager.colorPicking.uidToInstance.get(
        0xffffff - this.colorPicking.nearestColor
      );
    }

    return null;
  }

  /**
   * Handles mouse down gestures for a layer within a view
   */
<<<<<<< HEAD
  handleMouseOver(view: IProjection, mouse: IPoint) {
    // This is the mouse over for the view itself. We should probably just let the mouse move events handle the interactions
=======
  handleMouseOver(_view: IProjection, _mouse: IPoint) {
    // This is the mouse over for the view itself. We should probably just let the mouse over events handle the interactions
>>>>>>> 2ce57816
    // With the instances
  }

  /**
   * Handles mouse down gestures for a layer within a view
   */
  handleMouseDown(view: IProjection, mouse: IPoint, button: number) {
    // This handles interactions for PickType ALL layers
    if (this.layer.picking && this.layer.picking.type !== PickType.NONE) {
      const { onMouseDown } = this.layer.props;

      // If we have a listener for either event we should continue to process the event in more detail
      if (onMouseDown) {
        const world = view.viewToWorld(mouse);
<<<<<<< HEAD
        let hitTest: InstanceHitTest<T>;
        let query: TrackedQuadTree<T>["query"];
        let querySpace;
        let instances: T[] = [];

        if (this.layer.picking.type === PickType.ALL) {
          hitTest = this.layer.picking.hitTest;
          query = this.layer.picking.quadTree.query.bind(
            this.layer.picking.quadTree
          );
          querySpace = (check: Bounds | IPoint) =>
            query(check).filter(o => hitTest(o, world, view));
          instances = query(world).filter(o => hitTest(o, world, view));
        } else if (this.layer.picking.type === PickType.SINGLE) {
          // Get the instance for the nearest color
          const instanceForColor = this.getColorPickInstance();

          if (instanceForColor) {
            instances.push(instanceForColor);
          }
        }
=======
        const hitTest = this.layer.picking.hitTest;
        const query: TrackedQuadTree<
          T
        >["query"] = this.layer.picking.quadTree.query.bind(
          this.layer.picking.quadTree
        );
        const instances = query(world).filter(o => hitTest(o, world, view));
>>>>>>> 2ce57816

        const info: IPickInfo<T> = {
          button,
          instances,
          layer: this.layer.id,
          projection: view,
<<<<<<< HEAD
          querySpace,
=======
          querySpace: (check: Bounds | IPoint) =>
            query(check).filter(o => hitTest(o, world, view)),
>>>>>>> 2ce57816
          screen: [mouse.x, mouse.y],
          world: [world.x, world.y]
        };

        onMouseDown(info);

        // We track all the elements the mouse is currently down on
        this.isMouseDown.clear();
        instances.forEach(o => this.isMouseDown.set(o, true));
      }
    }
  }

  /**
   * Handles mouse out events for a layer within the view
   */
  handleMouseOut(view: IProjection, mouse: IPoint) {
    // This will fire an instance mouse out for any over instances in the queue since we left the view
    // Thus no instances shall be considered 'over'
    if (this.layer.picking && this.layer.picking.type !== PickType.NONE) {
      const { onMouseOut } = this.layer.props;

      if (onMouseOut) {
        const world = view.viewToWorld(mouse);
<<<<<<< HEAD
        let hitTest: InstanceHitTest<T>;
        let query: TrackedQuadTree<T>["query"];
        let querySpace;

        if (this.layer.picking.type === PickType.ALL) {
          hitTest = this.layer.picking.hitTest;
          query = this.layer.picking.quadTree.query.bind(
            this.layer.picking.quadTree
          );
          querySpace = (check: Bounds | IPoint) =>
            query(check).filter(o => hitTest(o, world, view));
        }
=======
        const query: TrackedQuadTree<
          T
        >["query"] = this.layer.picking.quadTree.query.bind(
          this.layer.picking.quadTree
        );
        const hitTest = this.layer.picking.hitTest;
>>>>>>> 2ce57816

        const info: IPickInfo<T> = {
          instances: Array.from(this.isMouseOver.keys()),
          layer: this.layer.id,
          projection: view,
<<<<<<< HEAD
          querySpace,
=======
          querySpace: (check: Bounds | IPoint) =>
            query(check).filter(o => hitTest(o, world, view)),
>>>>>>> 2ce57816
          screen: [mouse.x, mouse.y],
          world: [world.x, world.y]
        };

        onMouseOut(info);
      }
    }

    // We clear as no instances are over anymore
    this.isMouseOver.clear();
    // We also clear all down elements as the mouse is no longer in proper context for the instances
    // But since the mouse was never actually released, we do not fire an up
    this.isMouseDown.clear();
  }

  /**
   * Handles mouse up gestures for the layer within the provided view
   */
  handleMouseUp(view: IProjection, mouse: IPoint, button: number) {
    // This handles interactions for PickType ALL layers
    if (this.layer.picking && this.layer.picking.type !== PickType.NONE) {
      const { onMouseUp } = this.layer.props;

      // If we have a listener for either event we should continue to process the event in more detail
      if (onMouseUp) {
        const world = view.viewToWorld(mouse);
<<<<<<< HEAD
        let hitTest: InstanceHitTest<T>;
        let query: TrackedQuadTree<T>["query"];
        let querySpace;
        let instances: T[] = [];

        if (this.layer.picking.type === PickType.ALL) {
          hitTest = this.layer.picking.hitTest;
          query = this.layer.picking.quadTree.query.bind(
            this.layer.picking.quadTree
          );
          querySpace = (check: Bounds | IPoint) =>
            query(check).filter(o => hitTest(o, world, view));
          instances = query(world).filter(o => hitTest(o, world, view));
        } else if (this.layer.picking.type === PickType.SINGLE) {
          // Get the instance for the nearest color
          const instanceForColor = this.getColorPickInstance();

          if (instanceForColor) {
            instances.push(instanceForColor);
          }
        }
=======
        const hitTest = this.layer.picking.hitTest;
        const query: TrackedQuadTree<
          T
        >["query"] = this.layer.picking.quadTree.query.bind(
          this.layer.picking.quadTree
        );
        const instances = query(world).filter(o => hitTest(o, world, view));
>>>>>>> 2ce57816

        const info: IPickInfo<T> = {
          button,
          instances,
          layer: this.layer.id,
          projection: view,
<<<<<<< HEAD
          querySpace,
=======
          querySpace: (check: Bounds | IPoint) =>
            query(check).filter(o => hitTest(o, world, view)),
>>>>>>> 2ce57816
          screen: [mouse.x, mouse.y],
          world: [world.x, world.y]
        };

        onMouseUp(info);
      }
    }
  }

  /**
   * Mouse move events on the layer will detect when instances have their item newly over or just moved on
   */
  handleMouseMove(view: IProjection, mouse: IPoint) {
    // This handles interactions for PickType ALL layers
    const { onMouseOver, onMouseMove, onMouseOut } = this.layer.props;

    if (this.layer.picking && this.layer.picking.type !== PickType.NONE) {
      // If we have a listener for either event we should continue to process the event in more detail
      if (onMouseOver || onMouseMove || onMouseOut) {
        let info: IPickInfo<T>;
        const world = view.viewToWorld(mouse);
<<<<<<< HEAD
        let hitTest: InstanceHitTest<T>;
        let query: TrackedQuadTree<T>["query"];
        let querySpace;
        let instances: T[] = [];

        if (this.layer.picking.type === PickType.ALL) {
          hitTest = this.layer.picking.hitTest;
          query = this.layer.picking.quadTree.query.bind(
            this.layer.picking.quadTree
          );
          querySpace = (check: Bounds | IPoint) =>
            query(check).filter(o => hitTest(o, world, view));
          instances = query(world).filter(o => hitTest(o, world, view));
        } else if (this.layer.picking.type === PickType.SINGLE) {
          // Get the instance for the nearest color
          const instanceForColor = this.getColorPickInstance();

          if (instanceForColor) {
            instances.push(instanceForColor);
          }
        }
=======
        const hitTest = this.layer.picking.hitTest;
        const query: TrackedQuadTree<
          T
        >["query"] = this.layer.picking.quadTree.query.bind(
          this.layer.picking.quadTree
        );
        const instances = query(world).filter(o => hitTest(o, world, view));
>>>>>>> 2ce57816

        // Broadcast the picking info for newly over instances to any of the layers listeners if needed
        if (onMouseOver) {
          const notOverInstances = instances.filter(
            o => !this.isMouseOver.get(o)
          );
          info = {
            instances: notOverInstances,
            layer: this.layer.id,
            projection: view,
<<<<<<< HEAD
            querySpace,
=======
            querySpace: (check: Bounds | IPoint) =>
              query(check).filter(o => hitTest(o, world, view)),
>>>>>>> 2ce57816
            screen: [mouse.x, mouse.y],
            world: [world.x, world.y]
          };

          if (notOverInstances.length > 0) onMouseOver(info);
        }

        // Broadcast the the picking info for all instances that the mouse moved on
        if (onMouseMove) {
          // This is the pick info object we will broadcast from the layer
          info = {
            instances,
            layer: this.layer.id,
            projection: view,
<<<<<<< HEAD
            querySpace,
=======
            querySpace: (check: Bounds | IPoint) =>
              query(check).filter(o => hitTest(o, world, view)),
>>>>>>> 2ce57816
            screen: [mouse.x, mouse.y],
            world: [world.x, world.y]
          };

          onMouseMove(info);
        }

        // We take the hovered instances
        const isCurrentlyOver = new Map<T, boolean>();
        instances.forEach(o => isCurrentlyOver.set(o, true));

        // Broadcast the the picking info for all instances that the mouse moved off of
        if (onMouseOut) {
          const noLongerOver = Array.from(this.isMouseOver.keys()).filter(
            o => !isCurrentlyOver.get(o)
          );

          // This is the pick info object we will broadcast from the layer
          info = {
            instances: noLongerOver,
            layer: this.layer.id,
            projection: view,
<<<<<<< HEAD
            querySpace,
=======
            querySpace: (check: Bounds | IPoint) =>
              query(check).filter(o => hitTest(o, world, view)),
>>>>>>> 2ce57816
            screen: [mouse.x, mouse.y],
            world: [world.x, world.y]
          };

          if (noLongerOver.length > 0) onMouseOut(info);
        }

        // We store the current hovered over items as our over item list for next interaction
        this.isMouseOver = isCurrentlyOver;
      }
    }
  }

  /**
   * Handles click gestures on the layer within a view
   */
  handleMouseClick(view: IProjection, mouse: IPoint, button: number) {
    // This handles interactions for PickType ALL layers
    if (this.layer.picking && this.layer.picking.type !== PickType.NONE) {
      const { onMouseClick } = this.layer.props;

      // If we have a listener for either event we should continue to process the event in more detail
      if (onMouseClick) {
        const world = view.viewToWorld(mouse);
<<<<<<< HEAD
        let hitTest: InstanceHitTest<T>;
        let query: TrackedQuadTree<T>["query"];
        let querySpace;
        let instances: T[] = [];

        if (this.layer.picking.type === PickType.ALL) {
          hitTest = this.layer.picking.hitTest;
          query = this.layer.picking.quadTree.query.bind(
            this.layer.picking.quadTree
          );
          querySpace = (check: Bounds | IPoint) =>
            query(check).filter(o => hitTest(o, world, view));
          instances = query(world).filter(o => hitTest(o, world, view));
        } else if (this.layer.picking.type === PickType.SINGLE) {
          // Get the instance for the nearest color
          const instanceForColor = this.getColorPickInstance();

          if (instanceForColor) {
            instances.push(instanceForColor);
          }
        }
=======
        const hitTest = this.layer.picking.hitTest;
        const query: TrackedQuadTree<
          T
        >["query"] = this.layer.picking.quadTree.query.bind(
          this.layer.picking.quadTree
        );
        const instances = query(world).filter(o => hitTest(o, world, view));
>>>>>>> 2ce57816

        const info: IPickInfo<T> = {
          button,
          instances,
          layer: this.layer.id,
          projection: view,
<<<<<<< HEAD
          querySpace,
=======
          querySpace: (check: Bounds | IPoint) =>
            query(check).filter(o => hitTest(o, world, view)),
>>>>>>> 2ce57816
          screen: [mouse.x, mouse.y],
          world: [world.x, world.y]
        };

        onMouseClick(info);
      }
    }
  }

  /**
   * Handles drag gestures for the layer within the view
   */
  handleMouseDrag(_view: IProjection, _mouse: IPoint) {
    // We probably should not broadcast drag events for the sake of instances. Instance dragging should be handled on
    // An instance by instance basis rather than coming from the view's gestures
  }
}<|MERGE_RESOLUTION|>--- conflicted
+++ resolved
@@ -1,4 +1,3 @@
-<<<<<<< HEAD
 import { Instance } from "../instance-provider/instance";
 import { Bounds } from "../primitives";
 import { IPoint } from "../primitives/point";
@@ -10,12 +9,6 @@
   PickType
 } from "../types";
 import { TrackedQuadTree } from "../util";
-=======
-import { Bounds } from "../primitives";
-import { IPoint } from "../primitives/point";
-import { IPickInfo, IProjection, PickType } from "../types";
-import { Instance, TrackedQuadTree } from "../util";
->>>>>>> 2ce57816
 import { ILayerProps, Layer } from "./layer";
 
 /**
@@ -28,11 +21,8 @@
   T extends Instance,
   U extends ILayerProps<T>
 > {
-<<<<<<< HEAD
   /** This is the color picking information most recently rendered */
   colorPicking?: IColorPickingData;
-=======
->>>>>>> 2ce57816
   /** This tracks the elements that have the mouse currently over them */
   isMouseOver = new Map<T, boolean>();
   /** This tracks the elements the mouse was down on */
@@ -60,13 +50,8 @@
   /**
    * Handles mouse down gestures for a layer within a view
    */
-<<<<<<< HEAD
-  handleMouseOver(view: IProjection, mouse: IPoint) {
-    // This is the mouse over for the view itself. We should probably just let the mouse move events handle the interactions
-=======
   handleMouseOver(_view: IProjection, _mouse: IPoint) {
     // This is the mouse over for the view itself. We should probably just let the mouse over events handle the interactions
->>>>>>> 2ce57816
     // With the instances
   }
 
@@ -81,7 +66,6 @@
       // If we have a listener for either event we should continue to process the event in more detail
       if (onMouseDown) {
         const world = view.viewToWorld(mouse);
-<<<<<<< HEAD
         let hitTest: InstanceHitTest<T>;
         let query: TrackedQuadTree<T>["query"];
         let querySpace;
@@ -103,27 +87,13 @@
             instances.push(instanceForColor);
           }
         }
-=======
-        const hitTest = this.layer.picking.hitTest;
-        const query: TrackedQuadTree<
-          T
-        >["query"] = this.layer.picking.quadTree.query.bind(
-          this.layer.picking.quadTree
-        );
-        const instances = query(world).filter(o => hitTest(o, world, view));
->>>>>>> 2ce57816
 
         const info: IPickInfo<T> = {
           button,
           instances,
           layer: this.layer.id,
           projection: view,
-<<<<<<< HEAD
           querySpace,
-=======
-          querySpace: (check: Bounds | IPoint) =>
-            query(check).filter(o => hitTest(o, world, view)),
->>>>>>> 2ce57816
           screen: [mouse.x, mouse.y],
           world: [world.x, world.y]
         };
@@ -148,38 +118,24 @@
 
       if (onMouseOut) {
         const world = view.viewToWorld(mouse);
-<<<<<<< HEAD
-        let hitTest: InstanceHitTest<T>;
-        let query: TrackedQuadTree<T>["query"];
-        let querySpace;
-
-        if (this.layer.picking.type === PickType.ALL) {
-          hitTest = this.layer.picking.hitTest;
-          query = this.layer.picking.quadTree.query.bind(
-            this.layer.picking.quadTree
-          );
-          querySpace = (check: Bounds | IPoint) =>
-            query(check).filter(o => hitTest(o, world, view));
-        }
-=======
-        const query: TrackedQuadTree<
-          T
-        >["query"] = this.layer.picking.quadTree.query.bind(
-          this.layer.picking.quadTree
-        );
-        const hitTest = this.layer.picking.hitTest;
->>>>>>> 2ce57816
+        let hitTest: InstanceHitTest<T>;
+        let query: TrackedQuadTree<T>["query"];
+        let querySpace;
+
+        if (this.layer.picking.type === PickType.ALL) {
+          hitTest = this.layer.picking.hitTest;
+          query = this.layer.picking.quadTree.query.bind(
+            this.layer.picking.quadTree
+          );
+          querySpace = (check: Bounds | IPoint) =>
+            query(check).filter(o => hitTest(o, world, view));
+        }
 
         const info: IPickInfo<T> = {
           instances: Array.from(this.isMouseOver.keys()),
           layer: this.layer.id,
           projection: view,
-<<<<<<< HEAD
           querySpace,
-=======
-          querySpace: (check: Bounds | IPoint) =>
-            query(check).filter(o => hitTest(o, world, view)),
->>>>>>> 2ce57816
           screen: [mouse.x, mouse.y],
           world: [world.x, world.y]
         };
@@ -206,7 +162,6 @@
       // If we have a listener for either event we should continue to process the event in more detail
       if (onMouseUp) {
         const world = view.viewToWorld(mouse);
-<<<<<<< HEAD
         let hitTest: InstanceHitTest<T>;
         let query: TrackedQuadTree<T>["query"];
         let querySpace;
@@ -228,27 +183,13 @@
             instances.push(instanceForColor);
           }
         }
-=======
-        const hitTest = this.layer.picking.hitTest;
-        const query: TrackedQuadTree<
-          T
-        >["query"] = this.layer.picking.quadTree.query.bind(
-          this.layer.picking.quadTree
-        );
-        const instances = query(world).filter(o => hitTest(o, world, view));
->>>>>>> 2ce57816
 
         const info: IPickInfo<T> = {
           button,
           instances,
           layer: this.layer.id,
           projection: view,
-<<<<<<< HEAD
           querySpace,
-=======
-          querySpace: (check: Bounds | IPoint) =>
-            query(check).filter(o => hitTest(o, world, view)),
->>>>>>> 2ce57816
           screen: [mouse.x, mouse.y],
           world: [world.x, world.y]
         };
@@ -270,7 +211,6 @@
       if (onMouseOver || onMouseMove || onMouseOut) {
         let info: IPickInfo<T>;
         const world = view.viewToWorld(mouse);
-<<<<<<< HEAD
         let hitTest: InstanceHitTest<T>;
         let query: TrackedQuadTree<T>["query"];
         let querySpace;
@@ -292,15 +232,6 @@
             instances.push(instanceForColor);
           }
         }
-=======
-        const hitTest = this.layer.picking.hitTest;
-        const query: TrackedQuadTree<
-          T
-        >["query"] = this.layer.picking.quadTree.query.bind(
-          this.layer.picking.quadTree
-        );
-        const instances = query(world).filter(o => hitTest(o, world, view));
->>>>>>> 2ce57816
 
         // Broadcast the picking info for newly over instances to any of the layers listeners if needed
         if (onMouseOver) {
@@ -311,12 +242,7 @@
             instances: notOverInstances,
             layer: this.layer.id,
             projection: view,
-<<<<<<< HEAD
             querySpace,
-=======
-            querySpace: (check: Bounds | IPoint) =>
-              query(check).filter(o => hitTest(o, world, view)),
->>>>>>> 2ce57816
             screen: [mouse.x, mouse.y],
             world: [world.x, world.y]
           };
@@ -331,12 +257,7 @@
             instances,
             layer: this.layer.id,
             projection: view,
-<<<<<<< HEAD
             querySpace,
-=======
-            querySpace: (check: Bounds | IPoint) =>
-              query(check).filter(o => hitTest(o, world, view)),
->>>>>>> 2ce57816
             screen: [mouse.x, mouse.y],
             world: [world.x, world.y]
           };
@@ -359,12 +280,7 @@
             instances: noLongerOver,
             layer: this.layer.id,
             projection: view,
-<<<<<<< HEAD
             querySpace,
-=======
-            querySpace: (check: Bounds | IPoint) =>
-              query(check).filter(o => hitTest(o, world, view)),
->>>>>>> 2ce57816
             screen: [mouse.x, mouse.y],
             world: [world.x, world.y]
           };
@@ -389,7 +305,6 @@
       // If we have a listener for either event we should continue to process the event in more detail
       if (onMouseClick) {
         const world = view.viewToWorld(mouse);
-<<<<<<< HEAD
         let hitTest: InstanceHitTest<T>;
         let query: TrackedQuadTree<T>["query"];
         let querySpace;
@@ -411,27 +326,13 @@
             instances.push(instanceForColor);
           }
         }
-=======
-        const hitTest = this.layer.picking.hitTest;
-        const query: TrackedQuadTree<
-          T
-        >["query"] = this.layer.picking.quadTree.query.bind(
-          this.layer.picking.quadTree
-        );
-        const instances = query(world).filter(o => hitTest(o, world, view));
->>>>>>> 2ce57816
 
         const info: IPickInfo<T> = {
           button,
           instances,
           layer: this.layer.id,
           projection: view,
-<<<<<<< HEAD
           querySpace,
-=======
-          querySpace: (check: Bounds | IPoint) =>
-            query(check).filter(o => hitTest(o, world, view)),
->>>>>>> 2ce57816
           screen: [mouse.x, mouse.y],
           world: [world.x, world.y]
         };
