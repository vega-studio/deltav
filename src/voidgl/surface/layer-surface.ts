--- conflicted
+++ resolved
@@ -14,12 +14,9 @@
 import { MouseEventManager, SceneView } from '../surface/mouse-event-manager';
 import { ISceneOptions, Scene } from '../surface/scene';
 import { ClearFlags, View } from '../surface/view';
-<<<<<<< HEAD
 import { FrameMetrics } from '../types';
-=======
 import { PickType } from '../types';
 import { analyzeColorPickingRendering } from '../util/color-picking-analysis';
->>>>>>> 3b1988fd
 import { DataBounds } from '../util/data-bounds';
 import { Instance } from '../util/instance';
 import { InstanceUniformManager } from '../util/instance-uniform-manager';
@@ -254,7 +251,7 @@
       for (let k = 0, endk = views.length; k < endk; ++k) {
         const view = views[k];
         // When this flags true, a picking pass will be rendered for the provided scene / view
-        const pickingPass: Layer<any, any, any>[] = [];
+        const pickingPass: Layer<any, any>[] = [];
 
         // We must perform any operations necessary to make the view camera fit the viewport
         // Correctly
@@ -410,13 +407,9 @@
   /**
    * This finalizes everything and sets up viewports and clears colors and performs the actual render step
    */
-<<<<<<< HEAD
-  private drawSceneView(scene: Three.Scene, view: View) {
-=======
-  drawSceneView(scene: Three.Scene, view: View, renderer?: Three.WebGLRenderer, target?: Three.WebGLRenderTarget) {
+  private drawSceneView(scene: Three.Scene, view: View, renderer?: Three.WebGLRenderer, target?: Three.WebGLRenderTarget) {
     renderer = renderer || this.renderer;
 
->>>>>>> 3b1988fd
     const offset = {x: view.viewBounds.left, y: view.viewBounds.top};
     const size = view.viewBounds;
     const rendererSize = renderer.getSize();
