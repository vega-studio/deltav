--- conflicted
+++ resolved
@@ -191,38 +191,17 @@
   }
 
   /**
-<<<<<<< HEAD
-   * Free all resources consumed by this surface that gets applied to the GPU.
-   */
-  destroy() {
-    this.layers.forEach(layer => layer.destroy());
-    this.resourceManager.destroy();
-    this.mouseManager.destroy();
-    this.sceneViews.forEach(sceneView => sceneView.scene.destroy());
-    this.renderer.dispose();
-    this.pickingRenderer.dispose();
-    this.currentViewport.clear();
-
-    // TODO: Instances should be implementing destroy for these clean ups.
-    LabelInstance.destroy();
-    ImageInstance.destroy();
-  }
-
-  /**
-   * This is the draw loop that must be called per frame for updates to take effect and display.
-=======
    * The performs all of the needed updates that layers need to commit to the scene and buffers
    * to be ready for a draw pass. This is callable outside of the draw loop to allow for specialized
    * procedures or optimizations to take place, where incremental updates to the buffers would make
    * the most sense.
->>>>>>> 70bbbbc1
    *
    * @param time The start time of the given frame
    * @param frameIncrement When true, the frame count for the frame metrics will increment
    * @param onViewReady Callback for when all of the layers of a scene view have been committed
    *                    and are thus potentially ready to be rendered.
    */
-  async commit(time?: number, frameIncrement?: boolean, onViewReady?: (scene: Scene, view: View) => void) {
+  async commit(time?: number, frameIncrement?: boolean, onViewReady?: (scene: Scene, view: View, pickingPass: Layer<any, any>[]) => void) {
     if (!this.gl) return;
 
     // We are rendering a new frame so increment our frame count
@@ -290,101 +269,8 @@
           }
         }
 
-<<<<<<< HEAD
-        // Now perform the rendering
-        this.drawSceneView(scene.container, view);
-
-        // If a layer needs a picking pass, then perform a picking draw pass only
-        // if a request for the color pick has been made, then we query the pixels rendered to our picking target
-        if (pickingPass.length > 0 && this.updateColorPick) {
-          // Get the requested metrics
-          const mouse = this.updateColorPick.mouse;
-          const views = this.updateColorPick.views;
-
-          // Only if the view is interacted with should we both with rendering
-          if (view.id !== this.defaultSceneElements.view.id && views.indexOf(view) > -1) {
-            // Picking uses a pixel ratio of 1
-            view.pixelRatio = 1.0;
-            // Get the current flags for the view
-            const flags = view.clearFlags.slice(0);
-            // Set color rendering flasg
-            view.clearFlags = [ClearFlags.COLOR, ClearFlags.DEPTH];
-
-            // We must perform any operations necessary to make the view camera fit the viewport
-            // Correctly with the possibly adjusted pixel ratio
-            view.fitViewtoViewport(
-              new Bounds({
-                height: this.context.canvas.height / this.pixelRatio,
-                width: this.context.canvas.width / this.pixelRatio,
-                x: 0,
-                y: 0,
-              }),
-            );
-
-            // We must redraw the layers so they will update their uniforms to adapt to a picking pass
-            for (let j = 0, endj = pickingPass.length; j < endj; ++j) {
-              const layer = pickingPass[j];
-              layer.picking.currentPickMode = PickType.SINGLE;
-              layer.draw();
-              layer.picking.currentPickMode = PickType.NONE;
-            }
-
-            // Draw the picking container for the scene with our view long with our specialized picking renderer
-            // NOTE: Neat trick, just remove 'this.pickingTarget' from the argument and add
-            // canvas.parentNode.appendChild(this.pickingRenderer.getContext().canvas);
-            // below where the picking Target is created and you will see what is being rendered to the color picking buffer
-            this.drawSceneView(scene.pickingContainer, view, this.pickingRenderer, this.pickingTarget);
-
-            // Make our metrics for how much of the image we wish to analyze
-            const pickWidth = 5;
-            const pickHeight = 5;
-            const numBytesPerColor = 4;
-            const out = new Uint8Array(pickWidth * pickHeight * numBytesPerColor);
-
-            // Read the pixels out
-            // TODO: We need to defer this reading to next frame as the rendering MUST be completed before a readPixels
-            // operation can complete. Thus in complex rendering situations that pushes the GPU, this could be a MAJOR bottleneck.
-            this.pickingRenderer.readRenderTargetPixels(
-              this.pickingTarget,
-              mouse[0] - view.screenBounds.x - pickWidth / 2,
-              view.screenBounds.height - (mouse[1] - view.screenBounds.y) - pickHeight / 2,
-              pickWidth,
-              pickHeight,
-              out,
-            );
-
-            // Analyze the rendered color data for the picking routine
-            const pickingData = analyzeColorPickingRendering(mouse, out, pickWidth, pickHeight);
-
-            // We must redraw the layers so they will update their uniforms to adapt to a picking pass
-            for (let j = 0, endj = pickingPass.length; j < endj; ++j) {
-              const layer = pickingPass[j];
-
-              if (layer.picking.type === PickType.SINGLE) {
-                layer.interactions.colorPicking = pickingData;
-              }
-            }
-
-            // Return the pixel ratio back to the rendered ratio
-            view.pixelRatio = this.pixelRatio;
-            // Return the view's clear flags
-            view.clearFlags = flags;
-
-            // After reverting the pixel ratio, we must return to the state we came from so that mouse interactions
-            // will work properly
-            view.fitViewtoViewport(
-              new Bounds({
-                height: this.context.canvas.height,
-                width: this.context.canvas.width,
-                x: 0,
-                y: 0,
-              }),
-            );
-          }
-=======
         if (onViewReady) {
-          onViewReady(scene, view);
->>>>>>> 70bbbbc1
+          onViewReady(scene, view, pickingPass);
         }
       }
     }
@@ -399,6 +285,8 @@
     this.mouseManager.destroy();
     this.sceneViews.forEach(sceneView => sceneView.scene.destroy());
     this.renderer.dispose();
+    this.pickingRenderer.dispose();
+    this.currentViewport.clear();
 
     // TODO: Instances should be implementing destroy for these clean ups.
     LabelInstance.destroy();
@@ -416,7 +304,99 @@
 
     // Make the layers commit their changes to the buffers then draw each scene view on
     // Completion.
-    this.commit(time, true, (scene, view) => this.drawSceneView(scene.container, view));
+    this.commit(time, true, (scene, view, pickingPass) => {
+      // Now perform the rendering
+      this.drawSceneView(scene.container, view);
+
+      // If a layer needs a picking pass, then perform a picking draw pass only
+      // if a request for the color pick has been made, then we query the pixels rendered to our picking target
+      if (pickingPass.length > 0 && this.updateColorPick) {
+        // Get the requested metrics
+        const mouse = this.updateColorPick.mouse;
+        const views = this.updateColorPick.views;
+
+        // Only if the view is interacted with should we both with rendering
+        if (view.id !== this.defaultSceneElements.view.id && views.indexOf(view) > -1) {
+          // Picking uses a pixel ratio of 1
+          view.pixelRatio = 1.0;
+          // Get the current flags for the view
+          const flags = view.clearFlags.slice(0);
+          // Set color rendering flasg
+          view.clearFlags = [ClearFlags.COLOR, ClearFlags.DEPTH];
+
+          // We must perform any operations necessary to make the view camera fit the viewport
+          // Correctly with the possibly adjusted pixel ratio
+          view.fitViewtoViewport(
+            new Bounds({
+              height: this.context.canvas.height / this.pixelRatio,
+              width: this.context.canvas.width / this.pixelRatio,
+              x: 0,
+              y: 0,
+            }),
+          );
+
+          // We must redraw the layers so they will update their uniforms to adapt to a picking pass
+          for (let j = 0, endj = pickingPass.length; j < endj; ++j) {
+            const layer = pickingPass[j];
+            layer.picking.currentPickMode = PickType.SINGLE;
+            layer.draw();
+            layer.picking.currentPickMode = PickType.NONE;
+          }
+
+          // Draw the picking container for the scene with our view long with our specialized picking renderer
+          // NOTE: Neat trick, just remove 'this.pickingTarget' from the argument and add
+          // canvas.parentNode.appendChild(this.pickingRenderer.getContext().canvas);
+          // below where the picking Target is created and you will see what is being rendered to the color picking buffer
+          this.drawSceneView(scene.pickingContainer, view, this.pickingRenderer, this.pickingTarget);
+
+          // Make our metrics for how much of the image we wish to analyze
+          const pickWidth = 5;
+          const pickHeight = 5;
+          const numBytesPerColor = 4;
+          const out = new Uint8Array(pickWidth * pickHeight * numBytesPerColor);
+
+          // Read the pixels out
+          // TODO: We need to defer this reading to next frame as the rendering MUST be completed before a readPixels
+          // operation can complete. Thus in complex rendering situations that pushes the GPU, this could be a MAJOR bottleneck.
+          this.pickingRenderer.readRenderTargetPixels(
+            this.pickingTarget,
+            mouse[0] - view.screenBounds.x - pickWidth / 2,
+            view.screenBounds.height - (mouse[1] - view.screenBounds.y) - pickHeight / 2,
+            pickWidth,
+            pickHeight,
+            out,
+          );
+
+          // Analyze the rendered color data for the picking routine
+          const pickingData = analyzeColorPickingRendering(mouse, out, pickWidth, pickHeight);
+
+          // We must redraw the layers so they will update their uniforms to adapt to a picking pass
+          for (let j = 0, endj = pickingPass.length; j < endj; ++j) {
+            const layer = pickingPass[j];
+
+            if (layer.picking.type === PickType.SINGLE) {
+              layer.interactions.colorPicking = pickingData;
+            }
+          }
+
+          // Return the pixel ratio back to the rendered ratio
+          view.pixelRatio = this.pixelRatio;
+          // Return the view's clear flags
+          view.clearFlags = flags;
+
+          // After reverting the pixel ratio, we must return to the state we came from so that mouse interactions
+          // will work properly
+          view.fitViewtoViewport(
+            new Bounds({
+              height: this.context.canvas.height,
+              width: this.context.canvas.width,
+              x: 0,
+              y: 0,
+            }),
+          );
+        }
+      }
+    });
 
     // After we have drawn our views of our scenes, we can now ensure all of the bounds
     // Are updated in the interactions and flag our interactions ready for mouse input
