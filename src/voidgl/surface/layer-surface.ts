import * as Three from "three";
<<<<<<< HEAD
import { WebGLRenderTarget } from "three";
import { ImageInstance } from "../base-layers/images";
import { LabelInstance } from "../base-layers/labels";
import { Instance } from "../instance-provider/instance";
=======
import { ImageInstance } from "../base-layers/images";
import { LabelInstance } from "../base-layers/labels";
>>>>>>> 2ce57816
import { Bounds } from "../primitives/bounds";
import { Box } from "../primitives/box";
import { injectFragments } from "../shaders/util/attribute-generation";
import { EventManager } from "../surface/event-manager";
import {
  generateDefaultScene,
  IDefaultSceneElements
} from "../surface/generate-default-scene";
import { generateLayerGeometry } from "../surface/generate-layer-geometry";
import { generateLayerMaterial } from "../surface/generate-layer-material";
import { generateLayerModel } from "../surface/generate-layer-model";
import { injectShaderIO } from "../surface/inject-shader-io";
import { MouseEventManager, SceneView } from "../surface/mouse-event-manager";
import { ISceneOptions, Scene } from "../surface/scene";
import { ClearFlags, View } from "../surface/view";
import { FrameMetrics } from "../types";
<<<<<<< HEAD
import { PickType } from "../types";
import { analyzeColorPickingRendering } from "../util/color-picking-analysis";
import { DataBounds } from "../util/data-bounds";
import { InstanceUniformManager } from "../util/instance-uniform-manager";
import { Vec2 } from "../util/vector";
=======
import { DataBounds } from "../util/data-bounds";
import { Instance } from "../util/instance";
import { InstanceUniformManager } from "../util/instance-uniform-manager";
>>>>>>> 2ce57816
import { LayerMouseEvents } from "./event-managers/layer-mouse-events";
import { ILayerProps, Layer } from "./layer";
import { AtlasManager } from "./texture";
import { IAtlasOptions } from "./texture/atlas";
import { AtlasResourceManager } from "./texture/atlas-resource-manager";

export interface ILayerSurfaceOptions {
  /**
   * These are the atlas resources we want available that our layers can be provided to utilize
   * for their internal processes.
   */
  atlasResources?: IAtlasOptions[];
  /**
   * This is the color the canvas will be set to.
   */
  background: [number, number, number, number];
  /**
   * If this is provided, it will use this context for rendering. If a string is provided
   * it will search for the canvas context by id.
   */
  context?: WebGLRenderingContext | HTMLCanvasElement | string;
  /**
   * This is the event managers to respond to the mouse events.
   */
  eventManagers?: EventManager[];
  /**
   * Set to true to allow this surface to absorb and handle wheel events from the mouse.
   */
  handlesWheelEvents?: boolean;
  /**
   * This specifies the density of rendering in the surface. The default value is window.devicePixelRatio to match the
   * monitor for optimal clarity. Using a value of 1 will be acceptable, will not get high density renders, but will
   * have better performance if needed.
   */
  pixelRatio?: number;
  /**
   * This sets up the available scenes the surface will have to work with. Layers then can
   * reference the scene by it's scene property. The order of the scenes here is the drawing
   * order of the scenes.
   */
  scenes?: ISceneOptions[];
}

const DEFAULT_BACKGROUND_COLOR = new Three.Color(1.0, 1.0, 1.0);

function isCanvas(val: any): val is HTMLCanvasElement {
  return Boolean(val.getContext);
}

function isString(val: any): val is string {
  return Boolean(val.substr);
}

function isWebGLContext(val: any): val is WebGLRenderingContext {
  return Boolean(val.canvas);
}

export interface ILayerConstructable<T extends Instance> {
  new (props: ILayerProps<T>): Layer<any, any>;
}

/**
 * This is a pair of a Class Type and the props to be applied to that class type.
 */
export type LayerInitializer = [
  ILayerConstructable<Instance> & { defaultProps: ILayerProps<Instance> },
  ILayerProps<Instance>
];

/**
 * Used for reactive layer generation and updates.
 */
export function createLayer<T extends Instance, U extends ILayerProps<T>>(
  layerClass: ILayerConstructable<T> & { defaultProps: U },
  props: U
): LayerInitializer {
  return [layerClass, props];
}

/**
 * This is a manager for layers. It will use voidgl layers to intelligently render resources
 * as efficiently as possible. Layers will be rendered in the order they are provided and this
 * surface will provide some basic camera controls by default.
 */
export class LayerSurface {
  /** This is the atlas manager that will help with modifying and tracking atlas' generated for the layers */
  private atlasManager: AtlasManager = new AtlasManager();
  /** This is the gl context this surface is rendering to */
  private context: WebGLRenderingContext;
  /** This is the current viewport the renderer state is in */
  currentViewport = new Map<Three.WebGLRenderer, Box>();
  /**
   * This is the default scene that layers get added to if they do not specify a valid Scene.
   * This scene by default only has a single default view.
   */
  defaultSceneElements: IDefaultSceneElements;
  /**
   * This is the metrics of the current running frame
   */
  frameMetrics: FrameMetrics = {
    currentFrame: 0,
    currentTime: Date.now() | 0,
    previousTime: Date.now() | 0
  };
  /**
   * This is used to help resolve concurrent draws. There are some very async operations that should
   * not overlap in draw calls.
   */
  private isBufferingAtlas = false;
  /** This is all of the layers in this manager by their id */
  layers = new Map<string, Layer<any, any>>();
  /** This manages the mouse events for the current canvas context */
  private mouseManager: MouseEventManager;
  /**
   * This is the renderer that is meant for rendering the picking pass. We have a separate renderer so we can disable
   * over complicated features like antialiasing which would ruin the picking pass.
   */
  pickingRenderer: Three.WebGLRenderer;
  /** This is a target used to perform rendering our picking pass */
  pickingTarget: Three.WebGLRenderTarget;
  /** This is the density the rendering renders for the surface */
  pixelRatio: number = window.devicePixelRatio;
  /** This is the THREE render system we use to render scenes with views */
  renderer: Three.WebGLRenderer;
  /** This is the resource manager that handles resource requests for instances */
  resourceManager: AtlasResourceManager;
  /**
   * This is all of the available scenes and their views for this surface. Layers reference the IDs
   * of the scenes and the views to be a part of their rendering state.
   */
  scenes = new Map<string, Scene>();
  /**
   * This is all of the views currently generated for this surface paired with the scene they render.
   */
  sceneViews: SceneView[] = [];
  /** When set to true, the next render will make sure color picking is updated for layer interactions */
  updateColorPick?: {
    mouse: Vec2;
    views: View[];
  };
  /**
   * This flags all layers by id for disposal at the end of every render. A Layer must be recreated
   * after each render in order to clear it's disposal flag. This is the trick to making this a
   * reactive system.
   */
  willDisposeLayer = new Map<string, boolean>();

  /** Read only getter for the gl context */
  get gl() {
    return this.context;
  }

  /**
   * This adds a layer to the manager which will manage all of the resource lifecycles of the layer
   * as well as additional helper injections to aid in instancing and shader i/o.
   */
<<<<<<< HEAD
  private addLayer<T extends Instance, U extends ILayerProps<T>, V>(
=======
  private addLayer<T extends Instance, U extends ILayerProps<T>>(
>>>>>>> 2ce57816
    layer: Layer<T, U>
  ): Layer<T, U> {
    if (!layer.id) {
      console.warn("All layers must have an id");
      return layer;
    }

    if (this.layers.get(layer.id)) {
      console.warn("All layer's ids must be unique per layer manager");
      return layer;
    }

    // We add the layer to our management
    this.layers.set(layer.id, layer);
    // Now we initialize the layer's gl components
    this.initLayer(layer);

    return layer;
  }

  /**
   * The performs all of the needed updates that layers need to commit to the scene and buffers
   * to be ready for a draw pass. This is callable outside of the draw loop to allow for specialized
   * procedures or optimizations to take place, where incremental updates to the buffers would make
   * the most sense.
   *
   * @param time The start time of the given frame
   * @param frameIncrement When true, the frame count for the frame metrics will increment
   * @param onViewReady Callback for when all of the layers of a scene view have been committed
   *                    and are thus potentially ready to be rendered.
   */
  async commit(
    time?: number,
    frameIncrement?: boolean,
<<<<<<< HEAD
    onViewReady?: (
      scene: Scene,
      view: View,
      pickingPass: Layer<any, any>[]
    ) => void
=======
    onViewReady?: (scene: Scene, view: View) => void
>>>>>>> 2ce57816
  ) {
    if (!this.gl) return;

    // We are rendering a new frame so increment our frame count
    if (frameIncrement) this.frameMetrics.currentFrame++;
    this.frameMetrics.previousTime = this.frameMetrics.currentTime;

    // If no manual time was provided, we shall use Date.now in 32 bit format
    if (time === undefined) {
      this.frameMetrics.currentTime = Date.now() | 0;
    } else {
      // If this is our first frame and we have a manual time entry, then we first need to sync up
      // The manual time as our previous timing.
      if (this.frameMetrics.previousTime === this.frameMetrics.currentTime) {
        this.frameMetrics.previousTime = time;
      }

      this.frameMetrics.currentTime = time;
    }

    // Get the scenes in their added order
    const scenes = Array.from(this.scenes.values());

    // Loop through scenes
    for (let i = 0, end = scenes.length; i < end; ++i) {
      const scene = scenes[i];
      const views = Array.from(scene.viewById.values());
      const layers = scene.layers;

      // Make sure the layers are depth sorted
      scene.sortLayers();

      // Loop through the views
      for (let k = 0, endk = views.length; k < endk; ++k) {
        const view = views[k];
        // When this flags true, a picking pass will be rendered for the provided scene / view
        const pickingPass: Layer<any, any>[] = [];

        // We must perform any operations necessary to make the view camera fit the viewport
        // Correctly
        view.fitViewtoViewport(
          new Bounds({
            height: this.context.canvas.height,
            width: this.context.canvas.width,
            x: 0,
            y: 0
          })
        );

        // Let the layers update their uniforms before the draw
        for (let j = 0, endj = layers.length; j < endj; ++j) {
          // Get the layer to be rendered in the scene
          const layer = layers[j];
          // Update the layer with the view it is about to be rendered with
          layer.view = view;
          // Make sure the layer is given the opportunity to update all of it's uniforms
          // To match the view state and update any unresolved diffs internally
          layer.draw();

          // If this layer specifies a picking draw pass, then we shall store it in the current draw order
          // For that next step
          if (layer.picking.type === PickType.SINGLE) {
            pickingPass.push(layer);
          }
        }

        if (onViewReady) {
          onViewReady(scene, view, pickingPass);
        }
      }
    }
  }

  /**
   * Free all resources consumed by this surface that gets applied to the GPU.
   */
  destroy() {
    this.layers.forEach(layer => layer.destroy());
    this.resourceManager.destroy();
    this.mouseManager.destroy();
    this.sceneViews.forEach(sceneView => sceneView.scene.destroy());
    this.renderer.dispose();
    this.pickingRenderer.dispose();
    this.currentViewport.clear();

    // TODO: Instances should be implementing destroy for these clean ups.
    LabelInstance.destroy();
    ImageInstance.destroy();
  }

  /**
   * This is the draw loop that must be called per frame for updates to take effect and display.
   *
   * @param time This is an optional time flag so one can manually control the time flag for the frame.
   *             This will affect animations and other automated gpu processes.
   */
  async draw(time?: number) {
    if (!this.gl) return;

    // Make the layers commit their changes to the buffers then draw each scene view on
    // Completion.
<<<<<<< HEAD
    this.commit(time, true, (scene, view, pickingPass) => {
      // Now perform the rendering
      this.drawSceneView(scene.container, view);

      // If a layer needs a picking pass, then perform a picking draw pass only
      // if a request for the color pick has been made, then we query the pixels rendered to our picking target
      if (pickingPass.length > 0 && this.updateColorPick) {
        // Get the requested metrics
        const mouse = this.updateColorPick.mouse;
        const views = this.updateColorPick.views;

        // Only if the view is interacted with should we both with rendering
        if (
          view.id !== this.defaultSceneElements.view.id &&
          views.indexOf(view) > -1
        ) {
          // Picking uses a pixel ratio of 1
          view.pixelRatio = 1.0;
          // Get the current flags for the view
          const flags = view.clearFlags.slice(0);
          // Set color rendering flasg
          view.clearFlags = [ClearFlags.COLOR, ClearFlags.DEPTH];

          // We must perform any operations necessary to make the view camera fit the viewport
          // Correctly with the possibly adjusted pixel ratio
          view.fitViewtoViewport(
            new Bounds({
              height: this.context.canvas.height / this.pixelRatio,
              width: this.context.canvas.width / this.pixelRatio,
              x: 0,
              y: 0
            })
          );

          // We must redraw the layers so they will update their uniforms to adapt to a picking pass
          for (let j = 0, endj = pickingPass.length; j < endj; ++j) {
            const layer = pickingPass[j];
            layer.picking.currentPickMode = PickType.SINGLE;
            layer.draw();
            layer.picking.currentPickMode = PickType.NONE;
          }

          // Draw the picking container for the scene with our view long with our specialized picking renderer
          // NOTE: Neat trick, just remove 'this.pickingTarget' from the argument and add
          // canvas.parentNode.appendChild(this.pickingRenderer.getContext().canvas);
          // below where the picking Target is created and you will see what is being rendered to the color picking buffer
          this.drawSceneView(
            scene.pickingContainer,
            view,
            this.pickingRenderer,
            this.pickingTarget
          );

          // Make our metrics for how much of the image we wish to analyze
          const pickWidth = 5;
          const pickHeight = 5;
          const numBytesPerColor = 4;
          const out = new Uint8Array(pickWidth * pickHeight * numBytesPerColor);

          // Read the pixels out
          // TODO: We need to defer this reading to next frame as the rendering MUST be completed before a readPixels
          // operation can complete. Thus in complex rendering situations that pushes the GPU, this could be a MAJOR bottleneck.
          this.pickingRenderer.readRenderTargetPixels(
            this.pickingTarget,
            mouse[0] - view.screenBounds.x - pickWidth / 2,
            view.screenBounds.height -
              (mouse[1] - view.screenBounds.y) -
              pickHeight / 2,
            pickWidth,
            pickHeight,
            out
          );

          // Analyze the rendered color data for the picking routine
          const pickingData = analyzeColorPickingRendering(
            mouse,
            out,
            pickWidth,
            pickHeight
          );

          // We must redraw the layers so they will update their uniforms to adapt to a picking pass
          for (let j = 0, endj = pickingPass.length; j < endj; ++j) {
            const layer = pickingPass[j];

            if (layer.picking.type === PickType.SINGLE) {
              layer.interactions.colorPicking = pickingData;
            }
          }

          // Return the pixel ratio back to the rendered ratio
          view.pixelRatio = this.pixelRatio;
          // Return the view's clear flags
          view.clearFlags = flags;

          // After reverting the pixel ratio, we must return to the state we came from so that mouse interactions
          // will work properly
          view.fitViewtoViewport(
            new Bounds({
              height: this.context.canvas.height,
              width: this.context.canvas.width,
              x: 0,
              y: 0
            })
          );
        }
      }
    });
=======
    this.commit(time, true, (scene, view) =>
      this.drawSceneView(scene.container, view)
    );
>>>>>>> 2ce57816

    // After we have drawn our views of our scenes, we can now ensure all of the bounds
    // Are updated in the interactions and flag our interactions ready for mouse input
    if (this.mouseManager.waitingForRender) {
      this.sceneViews.forEach(sceneView => {
        sceneView.bounds = new DataBounds(sceneView.view.screenBounds);
        sceneView.bounds.data = sceneView;
      });

      this.mouseManager.waitingForRender = false;
    }

    // Now that all of our layers have performed updates to everything, we can now dequeue
    // All resource requests
    // We create this gate in case multiple draw calls flow through before a buffer opertion is completed
    if (!this.isBufferingAtlas) {
      this.isBufferingAtlas = true;
      const didBuffer = await this.resourceManager.dequeueRequests();
      this.isBufferingAtlas = false;

      // If buffering did occur and completed, then we should be performing a draw to ensure all of the
      // Changes are committed and pushed out.
      if (didBuffer) this.draw();
    }

    // Clear out the flag requesting a pick pass so we don't perform a pick render pass unless we have
    // another requested from mouse interactions
    delete this.updateColorPick;
  }

  /**
   * This finalizes everything and sets up viewports and clears colors and performs the actual render step
   */
<<<<<<< HEAD
  private drawSceneView(
    scene: Three.Scene,
    view: View,
    renderer?: Three.WebGLRenderer,
    target?: Three.WebGLRenderTarget
  ) {
    renderer = renderer || this.renderer;

=======
  private drawSceneView(scene: Three.Scene, view: View) {
>>>>>>> 2ce57816
    const offset = { x: view.viewBounds.left, y: view.viewBounds.top };
    const size = view.viewBounds;
    const rendererSize = renderer.getSize();
    const pixelRatio = renderer.getPixelRatio();
    rendererSize.width *= pixelRatio;
    rendererSize.height *= pixelRatio;
    const background = view.background;
<<<<<<< HEAD
    const context = renderer.getContext();

    // Something is up with threejs that does not allow us to set viewport x and y values. So for targets
    // We simply size the target to the view size and render. Thus scissoring is not required
    if (!target) {
      // Set the scissor rectangle.
      context.enable(context.SCISSOR_TEST);
      context.scissor(
        offset.x,
        rendererSize.height - offset.y - size.height,
        size.width,
        size.height
      );
      // If a background is established, we should clear the background color
      // Specified for this context
      if (view.background) {
        // Clear the rect of color and depth so the region is totally it's own
        context.clearColor(
          background[0],
          background[1],
          background[2],
          background[3]
        );
      }
=======

    // Set the scissor rectangle.
    this.context.enable(this.context.SCISSOR_TEST);
    this.context.scissor(
      offset.x,
      rendererSize.height - offset.y - size.height,
      size.width,
      size.height
    );

    // If a background is established, we should clear the background color
    // Specified for this context
    if (view.background) {
      // Clear the rect of color and depth so the region is totally it's own
      this.context.clearColor(
        background[0],
        background[1],
        background[2],
        background[3]
      );
>>>>>>> 2ce57816
    }

    // Get the view's clearing preferences
    if (view.clearFlags) {
<<<<<<< HEAD
      // For targets, we must also perform clear operations
      if (target) {
        // TODO: This is frustrating. Right now we can't specify and set the viewport for a render target
        // Possibly with Threejs going away we can actually be more explcit for the render area to a render target
        // and not cause this overhead of resizing the render target for every picking pass
        target.setSize(size.width, size.height);
        renderer.setRenderTarget(target);
        renderer.clear(
          view.clearFlags.indexOf(ClearFlags.COLOR) > -1,
          view.clearFlags.indexOf(ClearFlags.DEPTH) > -1,
          view.clearFlags.indexOf(ClearFlags.STENCIL) > -1
        );
      } else {
        renderer
          .getContext()
          .clear(
            (view.clearFlags.indexOf(ClearFlags.COLOR) > -1
              ? context.COLOR_BUFFER_BIT
              : 0x0) |
              (view.clearFlags.indexOf(ClearFlags.DEPTH) > -1
                ? context.DEPTH_BUFFER_BIT
                : 0x0) |
              (view.clearFlags.indexOf(ClearFlags.STENCIL) > -1
                ? context.STENCIL_BUFFER_BIT
                : 0x0)
          );
      }
=======
      this.context.clear(
        (view.clearFlags.indexOf(ClearFlags.COLOR) > -1
          ? this.context.COLOR_BUFFER_BIT
          : 0x0) |
          (view.clearFlags.indexOf(ClearFlags.DEPTH) > -1
            ? this.context.DEPTH_BUFFER_BIT
            : 0x0) |
          (view.clearFlags.indexOf(ClearFlags.STENCIL) > -1
            ? this.context.STENCIL_BUFFER_BIT
            : 0x0)
      );
>>>>>>> 2ce57816
    }

    // Default clearing is depth and color
    else {
<<<<<<< HEAD
      // For targets, we must also perform clear operations
      if (target) {
        // TODO: This is frustrating. Right now we can't specify and set the viewport for a render target
        // Possibly with Threejs going away we can actually be more explcit for the render area to a render target
        // and not cause this overhead of resizing the render target for every picking pass
        target.setSize(size.width, size.height);
        renderer.setRenderTarget(target);
        renderer.clear(true, true);
      } else {
        context.clear(context.COLOR_BUFFER_BIT | context.DEPTH_BUFFER_BIT);
      }
    }

    // Make sure the viewport is set properly for the next render
    renderer.setViewport(
      offset.x / pixelRatio,
      offset.y / pixelRatio,
      size.width,
      size.height
    );
    // Render the scene with the provided view metrics
    renderer.render(scene, view.viewCamera.baseCamera, target);
=======
      this.context.clear(
        this.context.COLOR_BUFFER_BIT | this.context.DEPTH_BUFFER_BIT
      );
    }

    this.renderer.setViewport(
      offset.x / this.pixelRatio,
      offset.y / this.pixelRatio,
      size.width,
      size.height
    );

    // Render the scene with the provided view metrics
    if (scene) this.renderer.render(scene, view.viewCamera.baseCamera);
>>>>>>> 2ce57816
  }

  /**
   * This allows for querying a view's screen bounds. Null is returned if the view id
   * specified does not exist.
   */
  getViewSize(viewId: string): Bounds | null {
    for (const sceneView of this.sceneViews) {
      if (sceneView.view.id === viewId) {
        return sceneView.view.screenBounds;
      }
    }

    return null;
  }

  /**
   * This queries a view's window into a world's space.
   */
  getViewWorldBounds(viewId: string): Bounds | null {
    for (const sceneView of this.sceneViews) {
      if (sceneView.view.id === viewId) {
        const view = sceneView.view;

        if (view.screenBounds) {
          const topLeft = view.viewToWorld({ x: 0, y: 0 });
          const bottomRight = view.screenToWorld({
            x: view.screenBounds.right,
            y: view.screenBounds.bottom
          });

          return new Bounds({
            bottom: bottomRight.y,
            left: topLeft.x,
            right: bottomRight.x,
            top: topLeft.y
          });
        } else {
          return null;
        }
      }
    }

    return null;
  }

  /**
   * This is the beginning of the system. This should be called immediately after the surface is constructed.
   * We make this mandatory outside of the constructor so we can make it follow an async pattern.
   */
  async init(options: ILayerSurfaceOptions) {
    // Make sure our desired pixel ratio is set up
    this.pixelRatio = options.pixelRatio || this.pixelRatio;
    // Make sure we have a gl context to work with
    this.setContext(options.context);

    if (this.gl) {
      // Initialize our GL needs that set the basis for rendering
      this.initGL(options);
      // Initialize our event manager that handles mouse interactions/gestures with the canvas
      this.initMouseManager(options);
      // Initialize any resources requested or needed, such as textures or rendering surfaces
      await this.initResources(options);
    } else {
      console.warn(
        "Could not establish a GL context. Layer Surface will be unable to render"
      );
    }

    return this;
  }

  /**
   * This initializes the Canvas GL contexts needed for rendering.
   */
  private initGL(options: ILayerSurfaceOptions) {
    if (!this.context) {
      console.error(
        "Can not initialize Layer Surface as a valid GL context was not established."
      );
      return;
    }

    // Get the canvas of our context to set up our Three settings
    const canvas = this.context.canvas;
    // Get the starting width and height so adjustments don't affect it
    const width = canvas.width;
    const height = canvas.height;

    // Generate the renderer along with it's properties
    this.renderer = new Three.WebGLRenderer({
      // Context supports rendering to an alpha canvas only if the background color has a transparent
      // Alpha value.
      alpha: options.background && options.background[3] < 1.0,
      // Yes to antialias! Make it preeeeetty!
      antialias: true,
      // Make three use an existing canvas rather than generate another
      canvas,
      // TODO: This should be toggleable. If it's true it allows us to snapshot the rendering in the canvas
      //       But we dont' always want it as it makes performance drop a bit.
      preserveDrawingBuffer: true
    });

    // Generate a renderer for the picking pass
    this.pickingRenderer = new Three.WebGLRenderer({
      // Context supports rendering to an alpha canvas only if the background color has a transparent
      // Alpha value.
      alpha: false,
      // Picking shall not
      antialias: false,
      // Do not need this for picking
      preserveDrawingBuffer: true
    });

    // NOTE: Uncomment this plus remove this.pickingTarget from the drawSceneView of the color picking pass
    // to view the colors rendered to the color picking buffer. This disables the interactions but helps
    // debug what's going on with shaders etc
    // canvas.parentNode.appendChild(this.pickingRenderer.getContext().canvas);

    // We want clearing to be controlled via the layer
    this.renderer.autoClear = false;
    // Charts don't really have face culling. Just 2D shapes
    this.renderer.setFaceCulling(Three.CullFaceNone);
    // This sets the pixel ratio to handle differing pixel densities in screens
    this.setRendererSize(width, height);
    // Set the pixel ratio to match the pixel density of the monitor in use
    this.renderer.setPixelRatio(this.pixelRatio);

    // Applies the background color and establishes whether or not the context supports
    // Alpha or not
    if (options.background) {
      this.renderer.setClearColor(
        new Three.Color(
          options.background[0],
          options.background[1],
          options.background[2]
        ),
        options.background[3]
      );
    }

    // If a background color was not established, then we set a default background color
    else {
      this.renderer.setClearColor(DEFAULT_BACKGROUND_COLOR);
    }

    // We want clearing to be controlled via the layer
    this.pickingRenderer.autoClear = false;
    // Charts don't really have face culling. Just 2D shapes
    this.pickingRenderer.setFaceCulling(Three.CullFaceNone);
    // Picking does not need retina style precision
    this.pickingRenderer.setPixelRatio(1.0);
    // Applies the background color and establishes whether or not the context supports
    // Alpha or not
    this.pickingRenderer.setClearColor(new Three.Color(0, 0, 0), 1);

    // Once we have made our renderer we now make us a default scene to which we can add objects
    this.defaultSceneElements = generateDefaultScene(this.context);
    this.defaultSceneElements.view.background = options.background;
    // Set the default scene
    this.scenes.set(
      this.defaultSceneElements.scene.id,
      this.defaultSceneElements.scene
    );
    // Make a scene view depth tracker so we can track the order each scene view combo is drawn
    let sceneViewDepth = 0;

    // Make a SceneView for the default scene and view for mouse interactions
    this.sceneViews.push({
      depth: ++sceneViewDepth,
      scene: this.defaultSceneElements.scene,
      view: this.defaultSceneElements.view
    });

    // Turn on the scissor test to keep the rendering clipped within the
    // Render region of the context
    this.context.enable(this.context.SCISSOR_TEST);

    // Add the requested scenes to the surface and apply the necessary defaults
    if (options.scenes) {
      options.scenes.forEach(sceneOptions => {
        // Make us a new scene based on the requested options
        const newScene = new Scene(sceneOptions);

        // Make sure the default view is available for each scene
        // IFF no view is provided for the scene
        if (sceneOptions.views.length === 0) {
          newScene.addView(this.defaultSceneElements.view);

          this.sceneViews.push({
            depth: ++sceneViewDepth,
            scene: newScene,
            view: this.defaultSceneElements.view
          });
        }

        // Generate the views requested for the scene
        sceneOptions.views.forEach(viewOptions => {
          const newView = new View(viewOptions);
          newView.camera = newView.camera || this.defaultSceneElements.camera;
          newView.viewCamera =
            newView.viewCamera || this.defaultSceneElements.viewCamera;
          newView.viewport =
            newView.viewport || this.defaultSceneElements.viewport;
          newView.pixelRatio = this.pixelRatio;
          newScene.addView(newView);

          for (const sceneView of this.sceneViews) {
            if (sceneView.view.id === newView.id) {
              console.warn(
                "You can NOT have two views with the same id. Please use unique identifiers for every view generated."
              );
            }
          }

          this.sceneViews.push({
            depth: ++sceneViewDepth,
            scene: newScene,
            view: newView
          });
        });

        this.scenes.set(sceneOptions.key, newScene);
      });
    }
  }

  /**
   * This does special initialization by gathering the layers shader IO, generates a material
   * and injects special automated uniforms and attributes to make instancing work for the
   * shader.
   */
<<<<<<< HEAD
  private initLayer<T extends Instance, U extends ILayerProps<T>, V>(
=======
  private initLayer<T extends Instance, U extends ILayerProps<T>>(
>>>>>>> 2ce57816
    layer: Layer<T, U>
  ): Layer<T, U> {
    // Set the layer's parent surface here
    layer.surface = this;
    // Set the resource manager this surface utilizes to the layer
    layer.resource = this.resourceManager;
    // For the sake of initializing uniforms to the correct values, we must first add the layer to it's appropriate
    // Scene so that the necessary values will be in place for the sahder IO
    const scene = this.addLayerToScene(layer);
    // Get the shader metrics the layer desires
    const shaderIO = layer.initShader();
    // Clean out nulls provided as a convenience to the layer
    shaderIO.instanceAttributes = (shaderIO.instanceAttributes || []).filter(
      Boolean
    );
    shaderIO.vertexAttributes = (shaderIO.vertexAttributes || []).filter(
      Boolean
    );
    shaderIO.uniforms = (shaderIO.uniforms || []).filter(Boolean);
    // Get the injected shader IO attributes and uniforms
    const { vertexAttributes, instanceAttributes, uniforms } = injectShaderIO(
      layer,
      shaderIO
    );
    // Generate the actual shaders to be used by injecting all of the necessary fragments and injecting
    // Instancing fragments
    const shaderMetrics = injectFragments(
<<<<<<< HEAD
      layer,
=======
>>>>>>> 2ce57816
      shaderIO,
      vertexAttributes,
      instanceAttributes,
      uniforms
    );
    // Generate the geometry this layer will be utilizing
    const geometry = generateLayerGeometry(
      shaderMetrics.maxInstancesPerBuffer,
      vertexAttributes,
      shaderIO.vertexCount
    );
    // This is the material that is generated for the layer that utilizes all of the generated and
    // Injected shader IO and shader fragments
    const material = generateLayerMaterial(
      layer,
      shaderMetrics.vs,
      shaderMetrics.fs,
      uniforms,
      shaderMetrics.materialUniforms
    );
    // And now we can now generate the mesh that will be added to the scene
    const model = generateLayerModel(layer, geometry, material);

    // Now that all of the elements of the layer are complete, let us apply them to the layer
    layer.geometry = geometry;
    layer.instanceAttributes = instanceAttributes;
    layer.instanceVertexCount = shaderIO.vertexCount;
    layer.material = material;
    layer.maxInstancesPerBuffer = shaderMetrics.maxInstancesPerBuffer;
    layer.model = model;
    layer.uniforms = uniforms;
    layer.vertexAttributes = vertexAttributes;

    // The layer now needs a specialized uniform manager to provide instances with an appropriate set of uniforms
    // To be able to render.
    layer.uniformManager = new InstanceUniformManager(layer, scene);

    return layer;
  }

  /**
   * Initializes elements for handling mouse interactions with the canvas.
   */
  private initMouseManager(options: ILayerSurfaceOptions) {
    // We must inject an event manager to broadcast events through the layers themselves
<<<<<<< HEAD
    const eventManagers: EventManager[] = ([
      new LayerMouseEvents(this)
    ] as EventManager[]).concat(options.eventManagers || []);
=======
    const eventManagers: EventManager[] = (options.eventManagers || []).concat([
      new LayerMouseEvents(this.sceneViews)
    ]);
>>>>>>> 2ce57816

    // Generate the mouse manager for the layer
    this.mouseManager = new MouseEventManager(
      this.context.canvas,
      this.sceneViews,
      eventManagers,
      options.handlesWheelEvents
    );
  }

  /**
   * This initializes resources needed or requested such as textures or render surfaces.
   */
  private async initResources(options: ILayerSurfaceOptions) {
    // Tell our manager to generate all of the atlas' requested for surface
    if (options.atlasResources) {
      for (const resource of options.atlasResources) {
        await this.atlasManager.createAtlas(resource);
      }
    }

    // Initialize our resource manager with the atlas manager
    this.resourceManager = new AtlasResourceManager({
      atlasManager: this.atlasManager
    });
  }

  /**
   * This finds the scene and view the layer belongs to based on the layer's props. For invalid or not provided
   * props, the layer gets added to default scenes and views.
   */
<<<<<<< HEAD
  private addLayerToScene<T extends Instance, U extends ILayerProps<T>, V>(
=======
  private addLayerToScene<T extends Instance, U extends ILayerProps<T>>(
>>>>>>> 2ce57816
    layer: Layer<T, U>
  ): Scene {
    // Get the scene the layer will add itself to
    let scene = this.scenes.get(layer.props.scene || "");

    if (!scene) {
      // If no scene is specified by the layer, or the scene identifier is invalid, then we add the layer
      // To the default scene.
      scene = this.defaultSceneElements.scene;

      if (layer.props.scene) {
        console.warn(
          "Layer specified a scene that is not within the layer surface manager. Layer will be added to the default scene."
        );
      }
    }

    // Add the layer to the scene for rendering
    scene.addLayer(layer);

    return scene;
  }

  /**
   * Discontinues a layer's management by this surface. This will invalidate any resources
   * the layer was using in association with the context. If the layer is re-insertted, it will
   * be revaluated as though it were a new layer.
   */
<<<<<<< HEAD
  private removeLayer<T extends Instance, U extends ILayerProps<T>, V>(
=======
  private removeLayer<T extends Instance, U extends ILayerProps<T>>(
>>>>>>> 2ce57816
    layer: Layer<T, U> | null
  ): Layer<T, U> | null {
    // Make sure we are removing a layer that exists in the system
    if (!layer) {
      return null;
    }
    if (!this.layers.get(layer && layer.id)) {
      console.warn(
        "Tried to remove a layer that is not in the manager.",
        layer
      );
      return layer;
    }

    layer.uniformManager.removeFromScene();
    layer.destroy();
    this.layers.delete(layer.id);

    return layer;
  }

  /**
   * Used for reactive rendering and diffs out the layers for changed layers.
   */
  render(layerInitializers: LayerInitializer[]) {
    if (!this.gl) return;

    // Loop through all of the initializers and properly add and remove layers as needed
    if (layerInitializers && layerInitializers.length > 0) {
      layerInitializers.forEach(init => {
        const layerClass = init[0];
        const props = init[1];
        const existingLayer = this.layers.get(props.key);

        if (existingLayer) {
          existingLayer.willUpdateProps(props);
          Object.assign(existingLayer.props, props);
          existingLayer.didUpdateProps();
        } else {
          this.addLayer(
            new layerClass(Object.assign({}, layerClass.defaultProps, props))
          );
        }
        this.willDisposeLayer.set(props.key, false);
      });
    }

    // Take any layer that retained it's disposal flag and trash it
    this.willDisposeLayer.forEach((dispose, layerId) => {
      if (dispose) {
        const layer = this.layers.get(layerId);
        if (layer) {
          this.removeLayer(layer);
        } else {
          console.warn("this.willDisposeLayer called on non-gettable layer.");
        }
      }
    });

    // Resolve that all disposals occurred
    this.willDisposeLayer.clear();

    // Reflag every layer for removal again so creation of layers will determine
    // Which layers remain for a reactive pattern
    this.layers.forEach((_layer, id) => {
      this.willDisposeLayer.set(id, true);
    });
  }

  /**
   * This must be executed when the canvas changes size so that we can re-calculate the scenes and views
   * dimensions for handling all of our rendered elements.
   */
  fitContainer(_pixelRatio?: number) {
    const container = this.context.canvas.parentElement;

    if (container) {
      const canvas = this.context.canvas;
      canvas.className = "";
      canvas.setAttribute("style", "");
      container.style.position = "relative";
      canvas.style.position = "absolute";
      canvas.style.left = "0xp";
      canvas.style.top = "0xp";
      canvas.style.width = "100%";
      canvas.style.height = "100%";
      canvas.setAttribute("width", "");
      canvas.setAttribute("height", "");
      const containerBox = container.getBoundingClientRect();
      const box = canvas.getBoundingClientRect();

      this.resize(box.width || 100, containerBox.height || 100);
    }
  }

  /**
   * This resizes the canvas and retains pixel ratios amongst all of the resources involved.
   */
  resize(width: number, height: number, pixelRatio?: number) {
    this.pixelRatio = pixelRatio || this.pixelRatio;
    this.sceneViews.forEach(
      sceneView => (sceneView.view.pixelRatio = this.pixelRatio)
    );
<<<<<<< HEAD
    this.setRendererSize(width, height);
=======
    this.renderer.setSize(width || 100, height || 100);
>>>>>>> 2ce57816
    this.renderer.setPixelRatio(this.pixelRatio);
    this.pickingRenderer.setPixelRatio(1.0);
    this.mouseManager.resize();
  }

  /**
   * This establishes the rendering canvas context for the surface.
   */
  private setContext(
    context?: WebGLRenderingContext | HTMLCanvasElement | string
  ) {
    if (!context) {
      return;
    }

    if (isWebGLContext(context)) {
      this.context = context;
    } else if (isCanvas(context)) {
      const canvasContext =
        context.getContext("webgl") || context.getContext("experimental-webgl");

      if (!canvasContext) {
        console.warn(
          "A valid GL context was not found for the context provided to the surface. This surface will not be able to operate."
        );
      } else {
        this.context = canvasContext;
      }
    } else if (isString(context)) {
      const element = document.getElementById(context);

      if (isCanvas(element)) {
        this.setContext(element);
      }
    }
  }

  /**
   * This applies a new size to the renderer and resizes any additional resources that requires being
   * sized along with the renderer.
   */
  private setRendererSize(width: number, height: number) {
    width = width || 100;
    height = height || 100;

    this.renderer.setSize(width, height);
    this.pickingRenderer.setSize(width, height);

    if (!this.pickingTarget) {
      this.pickingTarget = new WebGLRenderTarget(width, height, {
        magFilter: Three.LinearFilter,
        minFilter: Three.LinearFilter,
        stencilBuffer: false
      });
    }

    this.pickingTarget.setSize(width, height);
  }

  /**
   * This triggers an update to all of the layers that perform picking, the pixel data
   * within the specified mouse range.
   */
  updateColorPickRange(mouse: Vec2, views: View[]) {
    // We will flag the color range as needing an update
    this.updateColorPick = {
      mouse,
      views
    };
  }
}<|MERGE_RESOLUTION|>--- conflicted
+++ resolved
@@ -1,13 +1,8 @@
 import * as Three from "three";
-<<<<<<< HEAD
 import { WebGLRenderTarget } from "three";
 import { ImageInstance } from "../base-layers/images";
 import { LabelInstance } from "../base-layers/labels";
 import { Instance } from "../instance-provider/instance";
-=======
-import { ImageInstance } from "../base-layers/images";
-import { LabelInstance } from "../base-layers/labels";
->>>>>>> 2ce57816
 import { Bounds } from "../primitives/bounds";
 import { Box } from "../primitives/box";
 import { injectFragments } from "../shaders/util/attribute-generation";
@@ -24,17 +19,11 @@
 import { ISceneOptions, Scene } from "../surface/scene";
 import { ClearFlags, View } from "../surface/view";
 import { FrameMetrics } from "../types";
-<<<<<<< HEAD
 import { PickType } from "../types";
 import { analyzeColorPickingRendering } from "../util/color-picking-analysis";
 import { DataBounds } from "../util/data-bounds";
 import { InstanceUniformManager } from "../util/instance-uniform-manager";
 import { Vec2 } from "../util/vector";
-=======
-import { DataBounds } from "../util/data-bounds";
-import { Instance } from "../util/instance";
-import { InstanceUniformManager } from "../util/instance-uniform-manager";
->>>>>>> 2ce57816
 import { LayerMouseEvents } from "./event-managers/layer-mouse-events";
 import { ILayerProps, Layer } from "./layer";
 import { AtlasManager } from "./texture";
@@ -191,11 +180,7 @@
    * This adds a layer to the manager which will manage all of the resource lifecycles of the layer
    * as well as additional helper injections to aid in instancing and shader i/o.
    */
-<<<<<<< HEAD
-  private addLayer<T extends Instance, U extends ILayerProps<T>, V>(
-=======
   private addLayer<T extends Instance, U extends ILayerProps<T>>(
->>>>>>> 2ce57816
     layer: Layer<T, U>
   ): Layer<T, U> {
     if (!layer.id) {
@@ -230,15 +215,11 @@
   async commit(
     time?: number,
     frameIncrement?: boolean,
-<<<<<<< HEAD
     onViewReady?: (
       scene: Scene,
       view: View,
       pickingPass: Layer<any, any>[]
     ) => void
-=======
-    onViewReady?: (scene: Scene, view: View) => void
->>>>>>> 2ce57816
   ) {
     if (!this.gl) return;
 
@@ -340,7 +321,6 @@
 
     // Make the layers commit their changes to the buffers then draw each scene view on
     // Completion.
-<<<<<<< HEAD
     this.commit(time, true, (scene, view, pickingPass) => {
       // Now perform the rendering
       this.drawSceneView(scene.container, view);
@@ -449,11 +429,6 @@
         }
       }
     });
-=======
-    this.commit(time, true, (scene, view) =>
-      this.drawSceneView(scene.container, view)
-    );
->>>>>>> 2ce57816
 
     // After we have drawn our views of our scenes, we can now ensure all of the bounds
     // Are updated in the interactions and flag our interactions ready for mouse input
@@ -487,7 +462,6 @@
   /**
    * This finalizes everything and sets up viewports and clears colors and performs the actual render step
    */
-<<<<<<< HEAD
   private drawSceneView(
     scene: Three.Scene,
     view: View,
@@ -496,9 +470,6 @@
   ) {
     renderer = renderer || this.renderer;
 
-=======
-  private drawSceneView(scene: Three.Scene, view: View) {
->>>>>>> 2ce57816
     const offset = { x: view.viewBounds.left, y: view.viewBounds.top };
     const size = view.viewBounds;
     const rendererSize = renderer.getSize();
@@ -506,7 +477,6 @@
     rendererSize.width *= pixelRatio;
     rendererSize.height *= pixelRatio;
     const background = view.background;
-<<<<<<< HEAD
     const context = renderer.getContext();
 
     // Something is up with threejs that does not allow us to set viewport x and y values. So for targets
@@ -531,33 +501,10 @@
           background[3]
         );
       }
-=======
-
-    // Set the scissor rectangle.
-    this.context.enable(this.context.SCISSOR_TEST);
-    this.context.scissor(
-      offset.x,
-      rendererSize.height - offset.y - size.height,
-      size.width,
-      size.height
-    );
-
-    // If a background is established, we should clear the background color
-    // Specified for this context
-    if (view.background) {
-      // Clear the rect of color and depth so the region is totally it's own
-      this.context.clearColor(
-        background[0],
-        background[1],
-        background[2],
-        background[3]
-      );
->>>>>>> 2ce57816
     }
 
     // Get the view's clearing preferences
     if (view.clearFlags) {
-<<<<<<< HEAD
       // For targets, we must also perform clear operations
       if (target) {
         // TODO: This is frustrating. Right now we can't specify and set the viewport for a render target
@@ -585,24 +532,10 @@
                 : 0x0)
           );
       }
-=======
-      this.context.clear(
-        (view.clearFlags.indexOf(ClearFlags.COLOR) > -1
-          ? this.context.COLOR_BUFFER_BIT
-          : 0x0) |
-          (view.clearFlags.indexOf(ClearFlags.DEPTH) > -1
-            ? this.context.DEPTH_BUFFER_BIT
-            : 0x0) |
-          (view.clearFlags.indexOf(ClearFlags.STENCIL) > -1
-            ? this.context.STENCIL_BUFFER_BIT
-            : 0x0)
-      );
->>>>>>> 2ce57816
     }
 
     // Default clearing is depth and color
     else {
-<<<<<<< HEAD
       // For targets, we must also perform clear operations
       if (target) {
         // TODO: This is frustrating. Right now we can't specify and set the viewport for a render target
@@ -625,22 +558,6 @@
     );
     // Render the scene with the provided view metrics
     renderer.render(scene, view.viewCamera.baseCamera, target);
-=======
-      this.context.clear(
-        this.context.COLOR_BUFFER_BIT | this.context.DEPTH_BUFFER_BIT
-      );
-    }
-
-    this.renderer.setViewport(
-      offset.x / this.pixelRatio,
-      offset.y / this.pixelRatio,
-      size.width,
-      size.height
-    );
-
-    // Render the scene with the provided view metrics
-    if (scene) this.renderer.render(scene, view.viewCamera.baseCamera);
->>>>>>> 2ce57816
   }
 
   /**
@@ -873,11 +790,7 @@
    * and injects special automated uniforms and attributes to make instancing work for the
    * shader.
    */
-<<<<<<< HEAD
-  private initLayer<T extends Instance, U extends ILayerProps<T>, V>(
-=======
   private initLayer<T extends Instance, U extends ILayerProps<T>>(
->>>>>>> 2ce57816
     layer: Layer<T, U>
   ): Layer<T, U> {
     // Set the layer's parent surface here
@@ -905,10 +818,7 @@
     // Generate the actual shaders to be used by injecting all of the necessary fragments and injecting
     // Instancing fragments
     const shaderMetrics = injectFragments(
-<<<<<<< HEAD
       layer,
-=======
->>>>>>> 2ce57816
       shaderIO,
       vertexAttributes,
       instanceAttributes,
@@ -954,15 +864,9 @@
    */
   private initMouseManager(options: ILayerSurfaceOptions) {
     // We must inject an event manager to broadcast events through the layers themselves
-<<<<<<< HEAD
     const eventManagers: EventManager[] = ([
       new LayerMouseEvents(this)
     ] as EventManager[]).concat(options.eventManagers || []);
-=======
-    const eventManagers: EventManager[] = (options.eventManagers || []).concat([
-      new LayerMouseEvents(this.sceneViews)
-    ]);
->>>>>>> 2ce57816
 
     // Generate the mouse manager for the layer
     this.mouseManager = new MouseEventManager(
@@ -994,11 +898,7 @@
    * This finds the scene and view the layer belongs to based on the layer's props. For invalid or not provided
    * props, the layer gets added to default scenes and views.
    */
-<<<<<<< HEAD
-  private addLayerToScene<T extends Instance, U extends ILayerProps<T>, V>(
-=======
   private addLayerToScene<T extends Instance, U extends ILayerProps<T>>(
->>>>>>> 2ce57816
     layer: Layer<T, U>
   ): Scene {
     // Get the scene the layer will add itself to
@@ -1027,11 +927,7 @@
    * the layer was using in association with the context. If the layer is re-insertted, it will
    * be revaluated as though it were a new layer.
    */
-<<<<<<< HEAD
-  private removeLayer<T extends Instance, U extends ILayerProps<T>, V>(
-=======
   private removeLayer<T extends Instance, U extends ILayerProps<T>>(
->>>>>>> 2ce57816
     layer: Layer<T, U> | null
   ): Layer<T, U> | null {
     // Make sure we are removing a layer that exists in the system
@@ -1135,11 +1031,7 @@
     this.sceneViews.forEach(
       sceneView => (sceneView.view.pixelRatio = this.pixelRatio)
     );
-<<<<<<< HEAD
     this.setRendererSize(width, height);
-=======
-    this.renderer.setSize(width || 100, height || 100);
->>>>>>> 2ce57816
     this.renderer.setPixelRatio(this.pixelRatio);
     this.pickingRenderer.setPixelRatio(1.0);
     this.mouseManager.resize();
