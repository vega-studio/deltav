import * as Three from "three";
<<<<<<< HEAD
import { Instance } from "../instance-provider/instance";
import { InstanceDiff } from "../instance-provider/instance-provider";
=======
>>>>>>> 2ce57816
import {
  IInstanceAttribute,
  IMaterialOptions,
  INonePickingMetrics,
  InstanceAttributeSize,
  InstanceBlockIndex,
  InstanceDiffType,
  InstanceHitTest,
  InstanceIOValue,
  IPickInfo,
  IQuadTreePickingMetrics,
  IShaderInitialization,
  ISinglePickingMetrics,
  IUniform,
  IUniformInternal,
  IVertexAttributeInternal,
  PickType,
  ShaderInjectionTarget,
  UniformIOValue,
  UniformSize
} from "../types";
<<<<<<< HEAD
import { BoundsAccessor, TrackedQuadTree } from "../util";
import { IdentifyByKey, IdentifyByKeyOptions } from "../util/identify-by-key";
=======
import {
  BoundsAccessor,
  DataProvider,
  DiffType,
  TrackedQuadTree
} from "../util";
import { IdentifyByKey, IdentifyByKeyOptions } from "../util/identify-by-key";
import { Instance } from "../util/instance";
>>>>>>> 2ce57816
import { InstanceUniformManager } from "../util/instance-uniform-manager";
import { DiffLookup, InstanceDiffManager } from "./instance-diff-manager";
import { LayerInteractionHandler } from "./layer-interaction-handler";
import { LayerSurface } from "./layer-surface";
import { AtlasResourceManager } from "./texture/atlas-resource-manager";
import { View } from "./view";
<<<<<<< HEAD

export interface IShaderInputs<T extends Instance> {
  /** These are very frequently changing attributes and are uniform across all vertices in the model */
  instanceAttributes?: (IInstanceAttribute<T> | null)[];
  /** These are attributes that should be static on a vertex. These are considered unique per vertex. */
  vertexAttributes?: (IVertexAttribute | null)[];
  /** Specify how many vertices there are per instance */
  vertexCount: number;
  /** These are uniforms in the shader. These are uniform across all vertices and all instances for this layer. */
  uniforms?: (IUniform | null)[];
}

export type IShaderInitialization<T extends Instance> = IShaderInputs<T> &
  IShaders;
=======
>>>>>>> 2ce57816

export interface IModelType {
  /** This is the draw type of the model to be used */
  drawMode?: Three.TrianglesDrawModes;
  /** This is the THREE JS model type */
  modelType: IModelConstructable;
}

/**
 * Bare minimum required features a provider must provide to be the data for the layer.
 */
export interface IInstanceProvider<T extends Instance> {
  /** A list of changes to instances */
  changeList: InstanceDiff<T>[];
  /** Resolves the changes as consumed */
  resolve(): void;
}

/**
 * Constructor options when generating a layer.
 */
export interface ILayerProps<T extends Instance> extends IdentifyByKeyOptions {
  /** This is the data provider where the instancing data is injected and modified. */
  data: IInstanceProvider<T>;
  /**
   * This sets how instances can be picked via the mouse. This activates the mouse events for the layer IFF
   * the value is not NONE.
   */
  picking?: PickType;
  /**
   * This identifies the scene we want the layer to be a part of.
   * Layer's with the same identifiers will render their buffers in the same scene.
   * This only applies to the layer when the layer is initialized in a layer surface. You shouldn't
   * be swapping layers from scene to scene.
   *
   * The scene identifier must be an identifier used when constructing the layer surface that this layer
   * is added to.
   */
  scene?: string;

  // ---- EVENTS ----
  /** Executes when the mouse is down on instances and a picking type is set */
  onMouseDown?(info: IPickInfo<T>): void;
  /** Executes when the mouse moves on instances and a picking type is set */
  onMouseMove?(info: IPickInfo<T>): void;
  /** Executes when the mouse no longer over instances and a picking type is set */
  onMouseOut?(info: IPickInfo<T>): void;
  /** Executes when the mouse is newly over instances and a picking type is set */
  onMouseOver?(info: IPickInfo<T>): void;
  /** Executes when the mouse button is release when over instances and a picking type is set */
  onMouseUp?(info: IPickInfo<T>): void;
  /** Executes when the mouse click gesture is executed over instances and a picking type is set */
  onMouseClick?(info: IPickInfo<T>): void;
}

export interface IModelConstructable {
  new (
    geometry?: Three.Geometry | Three.BufferGeometry,
    material?: Three.Material | Three.Material[]
  ): any;
}

export interface IPickingMethods<T extends Instance> {
  /** This provides a way to calculate bounds of an Instance */
  boundsAccessor: BoundsAccessor<T>;
  /** This is the way the system tests hitting an intsance */
  hitTest: InstanceHitTest<T>;
}

/**
 * A base class for generating drawable content
 */
export class Layer<
  T extends Instance,
  U extends ILayerProps<T>
> extends IdentifyByKey {
  static defaultProps: any = {};

  /** This is the attribute that specifies the _active flag for an instance */
  activeAttribute: IInstanceAttribute<T>;
  /** This determines the drawing order of the layer within it's scene */
  depth: number = 0;
  /** This is the threejs geometry filled with the vertex information */
  geometry: Three.BufferGeometry;
  /** This is all of the instance attributes generated for the layer */
  instanceAttributes: IInstanceAttribute<T>[];
  /** A lookup fo an instance by it's ID */
  instanceById = new Map<string, T>();
  /** Provides the number of vertices a single instance spans */
  instanceVertexCount: number = 0;
  /** This is the handler that manages interactions for the layer */
  interactions: LayerInteractionHandler<T, U>;
  /** The official shader material generated for the layer */
  material: Three.RawShaderMaterial;
  /** INTERNAL: For the given shader IO provided this is how many instances can be present per buffer. */
  maxInstancesPerBuffer: number;
  /** This is the mesh for the Threejs setup */
  model: Three.Object3D;
  /** This is all of the picking metrics kept for handling picking scenarios */
  picking:
    | IQuadTreePickingMetrics<T>
    | ISinglePickingMetrics<T>
    | INonePickingMetrics;
  /** Properties handed to the Layer during a LayerSurface render */
  props: U;
  /** This is the system provided resource manager that lets a layer request Atlas resources */
  resource: AtlasResourceManager;
  /** This is the surface this layer is generated under */
  surface: LayerSurface;
  /** This is all of the uniforms generated for the layer */
  uniforms: IUniformInternal[];
  /** This matches an instance to the list of Three uniforms that the instance is responsible for updating */
  uniformManager: InstanceUniformManager<T>;
  /** This is all of the vertex attributes generated for the layer */
  vertexAttributes: IVertexAttributeInternal[];
  /** This is the view the layer is applied to. The system sets this, modifying will only cause sorrow. */
  view: View;

  /** This contains the methods and controls for handling diffs for the layer */
  diffManager: InstanceDiffManager<T>;
  /** This takes a diff and applies the proper method of change for the diff with quad tree changes */
  diffProcessor: DiffLookup<T>;

  constructor(props: ILayerProps<T>) {
    // We do not establish bounds in the layer. The surface manager will take care of that for us
    // After associating the layer with the view it is a part of.
    super(props);
    // Keep our props within the layer
    this.props = Object.assign({}, Layer.defaultProps || {}, props as U);
    // Set up the pick type for the layer
    const { picking = PickType.NONE } = this.props;

    // If ALL is specified we set up QUAD tree picking for our instances
    if (picking === PickType.ALL) {
      const pickingMethods = this.getInstancePickingMethods();

      this.picking = {
        currentPickMode: PickType.NONE,
        hitTest: pickingMethods.hitTest,
        quadTree: new TrackedQuadTree<T>(
          0,
          1,
          0,
          1,
          pickingMethods.boundsAccessor
        ),
        type: PickType.ALL
<<<<<<< HEAD
      };
    } else if (picking === PickType.SINGLE) {
      this.picking = {
        currentPickMode: PickType.NONE,
        type: PickType.SINGLE,
        uidToInstance: new Map<number, T>()
      };
    } else {
      this.picking = {
        currentPickMode: PickType.NONE,
        type: PickType.NONE
=======
>>>>>>> 2ce57816
      };
    }

    this.diffManager = new InstanceDiffManager<T>(this);
    this.diffProcessor = this.diffManager.getDiffProcessor();
    this.interactions = new LayerInteractionHandler(this);
  }

  /**
   * Invalidate and free all resources assocated with this layer.
   */
  destroy() {
    this.uniformManager.destroy();
  }

  didUpdateProps() {
    /** LIFECYCLE */
  }

  /**
   * This is where global uniforms should update their values. Executes every frame.
   */
  draw() {
    let uniform: IUniformInternal;
    let value: UniformIOValue;

    // Consume the diffs for the instances to update each element
    const changeList = this.props.data.changeList;
    // Make some holder variables to prevent declaration within the loop
    let change, instance, uniforms;
    // Fast ref to the processor and manager
    const diffProcessor = this.diffProcessor;
    const diffManager = this.diffManager;

    for (let i = 0, end = changeList.length; i < end; ++i) {
      change = changeList[i];
      instance = change[0];
      uniforms = this.uniformManager.getUniforms(instance);
      // The diff type is change[1] which we use to find the diff processing method to use
      diffProcessor[change[1]](diffManager, instance, uniforms);
      // Clear the instance changes recorded
      instance.changes = {};
    }

    // Indicate the diffs are consumed
    this.props.data.resolve();

    // Loop through the uniforms that are across all instances
    for (let i = 0, end = this.uniforms.length; i < end; ++i) {
      uniform = this.uniforms[i];
      value = uniform.update(uniform);
      uniform.materialUniforms.forEach(
        materialUniform => (materialUniform.value = value)
      );
    }
  }

  /**
   * This method is for layers to implement to specify how the bounds for an instance are retrieved or
   * calculated and how the Instance interacts with a point. This is REQUIRED to support PickType.ALL on the layer.
   */
  getInstancePickingMethods(): IPickingMethods<T> {
    throw new Error(
      "When picking is set to PickType.ALL, the layer MUST have this method implemented; otherwise, the layer is incompatible with this picking mode."
    );
  }

  /**
   * The type of Three model as well as the preferred draw mode associated with it.
   */
  getModelType(): IModelType {
    return {
      drawMode: Three.TrianglesDrawMode,
      modelType: Three.Mesh
    };
  }

  /**
   * The options for a three material without uniforms.
   */
  getMaterialOptions(): IMaterialOptions {
    return {};
  }

  /**
   * This sets up all of the data bindings that will transport data from the CPU
   * to the Shader on the GPU.
   *
   * Instance Attributes: These are very frequently changing attributes
   * Vertex Attributes: These are attributes that should be static on a vertex. Conisder it very costly to update.
   *                    The only time making these modifieable is in the event of GL_POINTS.
   * Uniforms: These set up the uniforms for the layer, thus having all normal implications of a uniform. Global
   *           across the fragment and vertex shaders and can be modified with little consequence.
   */
  initShader(): IShaderInitialization<T> {
    return {
      fs: require("../shaders/base/no-op.fs"),
      instanceAttributes: [],
      uniforms: [],
      vertexAttributes: [],
      vertexCount: 0,
      vs: require("../shaders/base/no-op.vs")
    };
  }

  /**
   * Helper method for making an instance attribute. Depending on set up, this makes creating elements
   * have better documentation when typing out the elements.
   */
  makeInstanceAttribute(
    block: number,
    blockIndex: InstanceBlockIndex,
    name: string,
    size: InstanceAttributeSize,
    update: (o: T) => InstanceIOValue,
    atlas?: {
      key: string;
      name: string;
      shaderInjection?: ShaderInjectionTarget;
    }
  ): IInstanceAttribute<T> {
    return {
      atlas,
      block,
      blockIndex,
      name,
      size,
      update
    };
  }

  /**
   * Helper method for making a uniform type. Depending on set up, this makes creating elements
   * have better documentation when typing out the elements.
   */
  makeUniform(
    name: string,
    size: UniformSize,
    update: (o: IUniform) => UniformIOValue,
    shaderInjection?: ShaderInjectionTarget,
    qualifier?: string
  ): IUniform {
    return {
      name,
      qualifier,
      shaderInjection,
      size,
      update
    };
  }

<<<<<<< HEAD
  willUpdateInstances(changes: [T, InstanceDiffType]) {
=======
  willUpdateInstances(_changes: [T, DiffType]) {
>>>>>>> 2ce57816
    // HOOK: Simple hook so a class can review all of it's changed instances before
    //       Getting applied to the Shader IO
  }

  willUpdateProps(_newProps: ILayerProps<T>) {
    /** LIFECYCLE */
  }

  didUpdate() {
    this.props.data.resolve();
  }
}<|MERGE_RESOLUTION|>--- conflicted
+++ resolved
@@ -1,16 +1,12 @@
 import * as Three from "three";
-<<<<<<< HEAD
 import { Instance } from "../instance-provider/instance";
 import { InstanceDiff } from "../instance-provider/instance-provider";
-=======
->>>>>>> 2ce57816
 import {
   IInstanceAttribute,
   IMaterialOptions,
   INonePickingMetrics,
   InstanceAttributeSize,
   InstanceBlockIndex,
-  InstanceDiffType,
   InstanceHitTest,
   InstanceIOValue,
   IPickInfo,
@@ -25,42 +21,14 @@
   UniformIOValue,
   UniformSize
 } from "../types";
-<<<<<<< HEAD
 import { BoundsAccessor, TrackedQuadTree } from "../util";
 import { IdentifyByKey, IdentifyByKeyOptions } from "../util/identify-by-key";
-=======
-import {
-  BoundsAccessor,
-  DataProvider,
-  DiffType,
-  TrackedQuadTree
-} from "../util";
-import { IdentifyByKey, IdentifyByKeyOptions } from "../util/identify-by-key";
-import { Instance } from "../util/instance";
->>>>>>> 2ce57816
 import { InstanceUniformManager } from "../util/instance-uniform-manager";
 import { DiffLookup, InstanceDiffManager } from "./instance-diff-manager";
 import { LayerInteractionHandler } from "./layer-interaction-handler";
 import { LayerSurface } from "./layer-surface";
 import { AtlasResourceManager } from "./texture/atlas-resource-manager";
 import { View } from "./view";
-<<<<<<< HEAD
-
-export interface IShaderInputs<T extends Instance> {
-  /** These are very frequently changing attributes and are uniform across all vertices in the model */
-  instanceAttributes?: (IInstanceAttribute<T> | null)[];
-  /** These are attributes that should be static on a vertex. These are considered unique per vertex. */
-  vertexAttributes?: (IVertexAttribute | null)[];
-  /** Specify how many vertices there are per instance */
-  vertexCount: number;
-  /** These are uniforms in the shader. These are uniform across all vertices and all instances for this layer. */
-  uniforms?: (IUniform | null)[];
-}
-
-export type IShaderInitialization<T extends Instance> = IShaderInputs<T> &
-  IShaders;
-=======
->>>>>>> 2ce57816
 
 export interface IModelType {
   /** This is the draw type of the model to be used */
@@ -208,7 +176,6 @@
           pickingMethods.boundsAccessor
         ),
         type: PickType.ALL
-<<<<<<< HEAD
       };
     } else if (picking === PickType.SINGLE) {
       this.picking = {
@@ -220,8 +187,6 @@
       this.picking = {
         currentPickMode: PickType.NONE,
         type: PickType.NONE
-=======
->>>>>>> 2ce57816
       };
     }
 
@@ -373,11 +338,7 @@
     };
   }
 
-<<<<<<< HEAD
-  willUpdateInstances(changes: [T, InstanceDiffType]) {
-=======
-  willUpdateInstances(_changes: [T, DiffType]) {
->>>>>>> 2ce57816
+  willUpdateInstances(_changes: InstanceDiff<T>[]) {
     // HOOK: Simple hook so a class can review all of it's changed instances before
     //       Getting applied to the Shader IO
   }
