--- conflicted
+++ resolved
@@ -1,18 +1,13 @@
-<<<<<<< HEAD
-import * as Three from 'three';
-import { InstanceDiff } from '../instance-provider';
-import { Instance } from '../instance-provider/instance';
-=======
 import * as Three from "three";
 import { Instance } from "../instance-provider/instance";
 import { InstanceDiff } from "../instance-provider/instance-provider";
->>>>>>> 321bdedb
 import {
   IInstanceAttribute,
   IMaterialOptions,
   INonePickingMetrics,
   InstanceAttributeSize,
   InstanceBlockIndex,
+  InstanceDiffType,
   InstanceHitTest,
   InstanceIOValue,
   IPickInfo,
@@ -25,44 +20,20 @@
   PickType,
   ShaderInjectionTarget,
   UniformIOValue,
-<<<<<<< HEAD
-  UniformSize,
-} from '../types';
-import { BoundsAccessor, TrackedQuadTree } from '../util';
-import { IdentifyByKey, IdentifyByKeyOptions } from '../util/identify-by-key';
-import { BufferManagerBase, IBufferLocation } from './buffer-management';
-import { InstanceDiffManager } from './buffer-management/instance-diff-manager';
-import { LayerInteractionHandler } from './layer-interaction-handler';
-import { LayerBufferType } from './layer-processing/layer-buffer-type';
-import { LayerInitializer, LayerSurface } from './layer-surface';
-import { AtlasResourceManager } from './texture/atlas-resource-manager';
-import { View } from './view';
-
-export interface IShaderInputs<T extends Instance> {
-  /** These are very frequently changing attributes and are uniform across all vertices in the model */
-  instanceAttributes?: (IInstanceAttribute<T> | null)[];
-  /** These are attributes that should be static on a vertex. These are considered unique per vertex. */
-  vertexAttributes?: (IVertexAttribute | null)[];
-  /** Specify how many vertices there are per instance */
-  vertexCount: number;
-  /** These are uniforms in the shader. These are uniform across all vertices and all instances for this layer. */
-  uniforms?: (IUniform | null)[];
-}
-
-export type IShaderInitialization<T extends Instance> = IShaderInputs<T> &
-  IShaders;
-=======
   UniformSize
 } from "../types";
 import { BoundsAccessor, TrackedQuadTree } from "../util";
 import { IdentifyByKey, IdentifyByKeyOptions } from "../util/identify-by-key";
-import { InstanceUniformManager } from "../util/instance-uniform-manager";
-import { DiffLookup, InstanceDiffManager } from "./instance-diff-manager";
+import {
+  BufferManagerBase,
+  IBufferLocation
+} from "./buffer-management/buffer-manager-base";
+import { InstanceDiffManager } from "./buffer-management/instance-diff-manager";
 import { LayerInteractionHandler } from "./layer-interaction-handler";
-import { LayerSurface } from "./layer-surface";
+import { LayerBufferType } from "./layer-processing/layer-buffer-type";
+import { LayerInitializer, LayerSurface } from "./layer-surface";
 import { AtlasResourceManager } from "./texture/atlas-resource-manager";
 import { View } from "./view";
->>>>>>> 321bdedb
 
 export interface IModelType {
   /** This is the draw type of the model to be used */
@@ -125,11 +96,7 @@
 export interface IModelConstructable {
   new (
     geometry?: Three.Geometry | Three.BufferGeometry,
-<<<<<<< HEAD
-    material?: Three.Material | Three.Material[],
-=======
     material?: Three.Material | Three.Material[]
->>>>>>> 321bdedb
   ): any;
 }
 
@@ -225,15 +192,9 @@
           1,
           0,
           1,
-<<<<<<< HEAD
-          pickingMethods.boundsAccessor,
-        ),
-        type: PickType.ALL,
-=======
           pickingMethods.boundsAccessor
         ),
         type: PickType.ALL
->>>>>>> 321bdedb
       };
     } else if (picking === PickType.SINGLE) {
       this.picking = {
@@ -288,18 +249,13 @@
       instance = change[0];
       bufferLocations = this.bufferManager.getBufferLocations(instance);
       // The diff type is change[1] which we use to find the diff processing method to use
-<<<<<<< HEAD
       processing[change[1]](
         processor,
         instance,
         Object.values(change[2]),
-        bufferLocations,
+        bufferLocations
       );
       // Clear the changes for the instance
-=======
-      diffProcessor[change[1]](diffManager, instance, uniforms);
-      // Clear the instance changes recorded
->>>>>>> 321bdedb
       instance.changes = {};
     }
 
@@ -313,11 +269,7 @@
       uniform = this.uniforms[i];
       value = uniform.update(uniform);
       uniform.materialUniforms.forEach(
-<<<<<<< HEAD
-        materialUniform => (materialUniform.value = value),
-=======
         materialUniform => (materialUniform.value = value)
->>>>>>> 321bdedb
       );
     }
   }
@@ -328,11 +280,7 @@
    */
   getInstancePickingMethods(): IPickingMethods<T> {
     throw new Error(
-<<<<<<< HEAD
-      'When picking is set to PickType.ALL, the layer MUST have this method implemented; otherwise, the layer is incompatible with this picking mode.',
-=======
       "When picking is set to PickType.ALL, the layer MUST have this method implemented; otherwise, the layer is incompatible with this picking mode."
->>>>>>> 321bdedb
     );
   }
 
@@ -409,11 +357,7 @@
     size: UniformSize,
     update: (o: IUniform) => UniformIOValue,
     shaderInjection?: ShaderInjectionTarget,
-<<<<<<< HEAD
-    qualifier?: string,
-=======
     qualifier?: string
->>>>>>> 321bdedb
   ): IUniform {
     return {
       name,
@@ -424,7 +368,6 @@
     };
   }
 
-<<<<<<< HEAD
   /**
    * Applies a buffer manager to the layer which handles instance changes and applies those changes
    * to an appropriate buffer at the appropriate location.
@@ -437,7 +380,7 @@
       this.interactions = new LayerInteractionHandler(this);
     } else {
       console.warn(
-        'You can not change a layer\'s buffer strategy once it has been instantiated.',
+        "You can not change a layer's buffer strategy once it has been instantiated."
       );
     }
   }
@@ -450,15 +393,12 @@
       this._bufferType = val;
     } else {
       console.warn(
-        'You can not change a layers buffer strategy once it has been instantiated.',
+        "You can not change a layers buffer strategy once it has been instantiated."
       );
     }
   }
 
-  willUpdateInstances(changes: [T, InstanceDiffType]) {
-=======
-  willUpdateInstances(_changes: InstanceDiff<T>[]) {
->>>>>>> 321bdedb
+  willUpdateInstances(_changes: [T, InstanceDiffType]) {
     // HOOK: Simple hook so a class can review all of it's changed instances before
     //       Getting applied to the Shader IO
   }
