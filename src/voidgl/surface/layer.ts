import * as Three from "three";
import {
  IInstanceAttribute,
  IMaterialOptions,
  InstanceAttributeSize,
  InstanceBlockIndex,
  InstanceHitTest,
  InstanceIOValue,
  IPickInfo,
  IQuadTreePickingMetrics,
  IShaderInitialization,
  ISinglePickingMetrics,
  IUniform,
  IUniformInternal,
  IVertexAttributeInternal,
  PickType,
  ShaderInjectionTarget,
  UniformIOValue,
  UniformSize
} from "../types";
import {
  BoundsAccessor,
  DataProvider,
  DiffType,
  TrackedQuadTree
} from "../util";
import { IdentifyByKey, IdentifyByKeyOptions } from "../util/identify-by-key";
import { Instance } from "../util/instance";
import { InstanceUniformManager } from "../util/instance-uniform-manager";
import { DiffLookup, InstanceDiffManager } from "./instance-diff-manager";
import { LayerInteractionHandler } from "./layer-interaction-handler";
import { LayerSurface } from "./layer-surface";
import { AtlasResourceManager } from "./texture/atlas-resource-manager";
import { View } from "./view";

<<<<<<< HEAD
=======
export interface IShaderInputs<T extends Instance> {
  /** These are very frequently changing attributes and are uniform across all vertices in the model */
  instanceAttributes?: (IInstanceAttribute<T> | null)[];
  /** These are attributes that should be static on a vertex. These are considered unique per vertex. */
  vertexAttributes?: (IVertexAttribute | null)[];
  /** Specify how many vertices there are per instance */
  vertexCount: number;
  /** These are uniforms in the shader. These are uniform across all vertices and all instances for this layer. */
  uniforms?: (IUniform | null)[];
}

export type IShaderInitialization<T extends Instance> = IShaderInputs<T> &
  IShaders;

>>>>>>> d47117ff
export interface IModelType {
  /** This is the draw type of the model to be used */
  drawMode?: Three.TrianglesDrawModes;
  /** This is the THREE JS model type */
  modelType: IModelConstructable;
}

/**
 * Constructor options when generating a layer.
 */
export interface ILayerProps<T extends Instance> extends IdentifyByKeyOptions {
  /** This is the data provider where the instancing data is injected and modified. */
  data: DataProvider<T>;
  /**
   * This sets how instances can be picked via the mouse. This activates the mouse events for the layer IFF
   * the value is not NONE.
   */
  picking?: PickType;
  /**
   * This identifies the scene we want the layer to be a part of.
   * Layer's with the same identifiers will render their buffers in the same scene.
   * This only applies to the layer when the layer is initialized in a layer surface. You shouldn't
   * be swapping layers from scene to scene.
   *
   * The scene identifier must be an identifier used when constructing the layer surface that this layer
   * is added to.
   */
  scene?: string;

  // ---- EVENTS ----
  /** Executes when the mouse is down on instances and a picking type is set */
  onMouseDown?(info: IPickInfo<T>): void;
  /** Executes when the mouse moves on instances and a picking type is set */
  onMouseMove?(info: IPickInfo<T>): void;
  /** Executes when the mouse no longer over instances and a picking type is set */
  onMouseOut?(info: IPickInfo<T>): void;
  /** Executes when the mouse is newly over instances and a picking type is set */
  onMouseOver?(info: IPickInfo<T>): void;
  /** Executes when the mouse button is release when over instances and a picking type is set */
  onMouseUp?(info: IPickInfo<T>): void;
  /** Executes when the mouse click gesture is executed over instances and a picking type is set */
  onMouseClick?(info: IPickInfo<T>): void;
}

export interface IModelConstructable {
  new (
    geometry?: Three.Geometry | Three.BufferGeometry,
    material?: Three.Material | Three.Material[]
  ): any;
}

export interface IPickingMethods<T extends Instance> {
  /** This provides a way to calculate bounds of an Instance */
  boundsAccessor: BoundsAccessor<T>;
  /** This is the way the system tests hitting an intsance */
  hitTest: InstanceHitTest<T>;
}

/**
 * A base class for generating drawable content
 */
export class Layer<
  T extends Instance,
  U extends ILayerProps<T>
> extends IdentifyByKey {
  static defaultProps: any = {};

  /** This is the attribute that specifies the _active flag for an instance */
  activeAttribute: IInstanceAttribute<T>;
  /** This determines the drawing order of the layer within it's scene */
  depth: number = 0;
  /** This is the threejs geometry filled with the vertex information */
  geometry: Three.BufferGeometry;
  /** This is all of the instance attributes generated for the layer */
  instanceAttributes: IInstanceAttribute<T>[];
  /** A lookup fo an instance by it's ID */
  instanceById = new Map<string, T>();
  /** Provides the number of vertices a single instance spans */
  instanceVertexCount: number = 0;
  /** This is the handler that manages interactions for the layer */
  interactions: LayerInteractionHandler<T, U>;
  /** The official shader material generated for the layer */
  material: Three.RawShaderMaterial;
  /** INTERNAL: For the given shader IO provided this is how many instances can be present per buffer. */
  maxInstancesPerBuffer: number;
  /** This is the mesh for the Threejs setup */
  model: Three.Object3D;
  /** This is all of the picking metrics kept for handling picking scenarios */
  picking: IQuadTreePickingMetrics<T> | ISinglePickingMetrics;
  /** Properties handed to the Layer during a LayerSurface render */
  props: U;
  /** This is the system provided resource manager that lets a layer request Atlas resources */
  resource: AtlasResourceManager;
  /** This is the surface this layer is generated under */
  surface: LayerSurface;
  /** This is all of the uniforms generated for the layer */
  uniforms: IUniformInternal[];
  /** This matches an instance to the list of Three uniforms that the instance is responsible for updating */
  uniformManager: InstanceUniformManager<T>;
  /** This is all of the vertex attributes generated for the layer */
  vertexAttributes: IVertexAttributeInternal[];
  /** This is the view the layer is applied to. The system sets this, modifying will only cause sorrow. */
  view: View;

  /** This contains the methods and controls for handling diffs for the layer */
  diffManager: InstanceDiffManager<T>;
  /** This takes a diff and applies the proper method of change for the diff with quad tree changes */
  diffProcessor: DiffLookup<T>;

  constructor(props: ILayerProps<T>) {
    // We do not establish bounds in the layer. The surface manager will take care of that for us
    // After associating the layer with the view it is a part of.
    super(props);
    // Keep our props within the layer
    this.props = Object.assign({}, Layer.defaultProps || {}, props as U);
    // Set up the pick type for the layer
    const { picking = PickType.NONE } = this.props;

    // If ALL is specified we set up QUAD tree picking for our instances
    if (picking === PickType.ALL) {
      const pickingMethods = this.getInstancePickingMethods();

      this.picking = {
        hitTest: pickingMethods.hitTest,
        quadTree: new TrackedQuadTree<T>(
          0,
          1,
          0,
          1,
          pickingMethods.boundsAccessor
        ),
        type: PickType.ALL
      };
    }

    this.diffManager = new InstanceDiffManager<T>(this);
    this.diffProcessor = this.diffManager.getDiffProcessor();
    this.interactions = new LayerInteractionHandler(this);
  }

  /**
   * Invalidate and free all resources assocated with this layer.
   */
  destroy() {
    this.uniformManager.destroy();
  }

  didUpdateProps() {
    /** LIFECYCLE */
  }

  /**
   * This is where global uniforms should update their values. Executes every frame.
   */
  draw() {
    let uniform: IUniformInternal;
    let value: UniformIOValue;

    // Consume the diffs for the instances to update each element
    const changeList = this.props.data.changeList;
    // Make some holder variables to prevent declaration within the loop
    let change, instance, uniforms;
    // Fast ref to the processor and manager
    const diffProcessor = this.diffProcessor;
    const diffManager = this.diffManager;

    for (let i = 0, end = changeList.length; i < end; ++i) {
      change = changeList[i];
      instance = change[0];
      uniforms = this.uniformManager.getUniforms(instance);
      // The diff type is change[1] which we use to find the diff processing method to use
      diffProcessor[change[1]](diffManager, instance, uniforms);
    }

    // Indicate the diffs are consumed
    this.props.data.resolve();

    // Loop through the uniforms that are across all instances
    for (let i = 0, end = this.uniforms.length; i < end; ++i) {
      uniform = this.uniforms[i];
      value = uniform.update(uniform);
      uniform.materialUniforms.forEach(
        materialUniform => (materialUniform.value = value)
      );
    }
  }

  /**
   * This method is for layers to implement to specify how the bounds for an instance are retrieved or
   * calculated and how the Instance interacts with a point. This is REQUIRED to support PickType.ALL on the layer.
   */
  getInstancePickingMethods(): IPickingMethods<T> {
    throw new Error(
      "When picking is set to PickType.ALL, the layer MUST have this method implemented; otherwise, the layer is incompatible with this picking mode."
    );
  }

  /**
   * The type of Three model as well as the preferred draw mode associated with it.
   */
  getModelType(): IModelType {
    return {
      drawMode: Three.TrianglesDrawMode,
      modelType: Three.Mesh
    };
  }

  /**
   * The options for a three material without uniforms.
   */
  getMaterialOptions(): IMaterialOptions {
    return {};
  }

  /**
   * This sets up all of the data bindings that will transport data from the CPU
   * to the Shader on the GPU.
   *
   * Instance Attributes: These are very frequently changing attributes
   * Vertex Attributes: These are attributes that should be static on a vertex. Conisder it very costly to update.
   *                    The only time making these modifieable is in the event of GL_POINTS.
   * Uniforms: These set up the uniforms for the layer, thus having all normal implications of a uniform. Global
   *           across the fragment and vertex shaders and can be modified with little consequence.
   */
  initShader(): IShaderInitialization<T> {
    return {
      fs: require("../shaders/base/no-op.fs"),
      instanceAttributes: [],
      uniforms: [],
      vertexAttributes: [],
      vertexCount: 0,
      vs: require("../shaders/base/no-op.vs")
    };
  }

  /**
   * Helper method for making an instance attribute. Depending on set up, this makes creating elements
   * have better documentation when typing out the elements.
   */
  makeInstanceAttribute(
    block: number,
    blockIndex: InstanceBlockIndex,
    name: string,
    size: InstanceAttributeSize,
    update: (o: T) => InstanceIOValue,
    atlas?: {
      key: string;
      name: string;
      shaderInjection?: ShaderInjectionTarget;
    }
  ): IInstanceAttribute<T> {
    return {
      atlas,
      block,
      blockIndex,
      name,
      size,
      update
    };
  }

  /**
   * Helper method for making a uniform type. Depending on set up, this makes creating elements
   * have better documentation when typing out the elements.
   */
  makeUniform(
    name: string,
    size: UniformSize,
    update: (o: IUniform) => UniformIOValue,
    shaderInjection?: ShaderInjectionTarget,
    qualifier?: string
  ): IUniform {
    return {
      name,
      qualifier,
      shaderInjection,
      size,
      update
    };
  }

  willUpdateInstances(_changes: [T, DiffType]) {
    // HOOK: Simple hook so a class can review all of it's changed instances before
    //       Getting applied to the Shader IO
  }

  willUpdateProps(_newProps: ILayerProps<T>) {
    /** LIFECYCLE */
  }

  didUpdate() {
    this.props.data.resolve();
  }
}<|MERGE_RESOLUTION|>--- conflicted
+++ resolved
@@ -33,23 +33,6 @@
 import { AtlasResourceManager } from "./texture/atlas-resource-manager";
 import { View } from "./view";
 
-<<<<<<< HEAD
-=======
-export interface IShaderInputs<T extends Instance> {
-  /** These are very frequently changing attributes and are uniform across all vertices in the model */
-  instanceAttributes?: (IInstanceAttribute<T> | null)[];
-  /** These are attributes that should be static on a vertex. These are considered unique per vertex. */
-  vertexAttributes?: (IVertexAttribute | null)[];
-  /** Specify how many vertices there are per instance */
-  vertexCount: number;
-  /** These are uniforms in the shader. These are uniform across all vertices and all instances for this layer. */
-  uniforms?: (IUniform | null)[];
-}
-
-export type IShaderInitialization<T extends Instance> = IShaderInputs<T> &
-  IShaders;
-
->>>>>>> d47117ff
 export interface IModelType {
   /** This is the draw type of the model to be used */
   drawMode?: Three.TrianglesDrawModes;
