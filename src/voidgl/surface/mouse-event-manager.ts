import { IPoint } from '../primitives/point';
import { DataBounds } from '../util/data-bounds';
import { eventElementPosition, normalizeWheel } from '../util/mouse';
import { QuadTree } from '../util/quad-tree';
import { EventManager } from './event-manager';
import { Scene } from './scene';
import { View } from './view';

// If a mouse up after a mouse down happens before this many milliseconds, a click gesture will happen
const VALID_CLICK_DELAY = 1E3;

/**
 * Theorectically we can have a view be applied to multiple scenes. So to properly qualify a view
 * it must be paired with the scene it is rendering for.
 */
export type SceneView = {
  /** This specifies the order the view is rendered in so we can pick the top most item when needed */
  depth: number;
  /** This is the scene the view is rendering for */
  scene: Scene;
  /** This is the view itself that our mouse will interact with */
  view: View;
  /** Gets the bounds of this view for this particular scene */
  bounds?: DataBounds<SceneView>
};

/**
 * This represents an interaction with the Layer Surface. It provides mouse metrics with how the mouse
 * interacts with the views below it.
 */
export interface IMouseInteraction {
  /** Metrics of the interaction in screen space */
  screen: {
    mouse: IPoint;
  };
  /** The View the mouse was 'down' on */
  start?: {
    mouse: IPoint;
    view: View;
  };
  /** The View Immediately underneath the mouse */
  target: {
    mouse: IPoint;
    view: View;
  };
  /** This is populated with ALL of the views underneath the mouse */
  viewsUnderMouse: {
    /** The mouse's location in the views coordinate space */
    mouse: IPoint,
    /** The view that is interacted with */
    view: View,
  }[];
}

export interface IDragMetrics {
  /** Drag metrics in screen space */
  screen: {
    /** The start position of the drag where the mouse down first occurred */
    start: IPoint;
    /** The previous position of the mouse last frame */
    previous: IPoint;
    /** The current position the mouse is located for this frame */
    current: IPoint;
    /** The change in position from last frame to this frame */
    delta: IPoint;
  },
}

export interface IWheelMetrics {
  wheel: [number, number];
}

/**
 * This is metrics measured between two touches
 */
export interface ITouchRelation {
  /** The direction to the other touch */
  direction: IPoint;
  /** The current distance to the other touch */
  distance: number;
  /** The id of the other touch */
  id: number;
}

/**
 * This is the information of a touch for a given frame.
 */
export interface ITouchFrame {
  /** This is the location or delta location of the touch for this frame */
  location: IPoint;
  /** This is the direction from the start touch frame */
  direction: IPoint;
  /** This is the metrics or delta metrics of the touch relative to the other touches for the frame */
  relations: Map<number, ITouchRelation>;
}

export interface ITouchMetrics {
  /** The starting metrics of the touch */
  start: ITouchFrame;
  /** The delta changes from previous event to the current event */
  delta: ITouchFrame;
  /** The current metrics of the touch event */
  current: ITouchFrame;
}

function sortByDepth(a: DataBounds<SceneView>, b: DataBounds<SceneView>) {
  return b.data.depth - a.data.depth;
}

/**
 * This manages mouse events on the provided canvas and provides some higher level
 * interactions with the surface.
 */
export class MouseEventManager {
  /** This is the canvas context we are rendering to */
  context: HTMLCanvasElement;
  /** This is list of Event Managers that receive the events and gestures which perform the nexessary actions */
  controllers: EventManager[];
  /** This is the quad tree for finding intersections with the mouse */
  quadTree: QuadTree<DataBounds<SceneView>>;
  /** This is the current list of views being managed */
  views: SceneView[];

  /**
   * This flag is set when the system is waiting to render the elements to establish bounds.
   * No Mouse interations will happen while this is set to true.
   */
  private _waitingForRender: boolean = true;

  get waitingForRender() {
    return this._waitingForRender;
  }

  set waitingForRender(val: boolean) {
    this._waitingForRender = val;

    // When we're no longer waiting for render to occur we update all of our views in the quad tree
    if (!val) {
      this.quadTree = new QuadTree(0, 0, 0, 0);
      this.quadTree.addAll(this.views.map(v => v.bounds).filter(Boolean));
    }
  }

  constructor(canvas: HTMLCanvasElement, views: SceneView[], controllers: EventManager[], handlesWheelEvents?: boolean) {
    this.context = canvas;
    this.setViews(views);
    this.setControllers(controllers);
    this.addContextListeners(handlesWheelEvents);
  }

  /**
   * This sets up the DOM events to listen to the events that are broadcasted by the canvas.
   * These events are set up in such a way as to continue some events when the user
   * drags the mouse off of the browser or off the canvas without releasing.
   */
  addContextListeners(handlesWheelEvents?: boolean) {
    const element = this.context;
    let startView: SceneView | null = null;
    let startPosition: IPoint | null = null;

    if (handlesWheelEvents) {
      element.onmousewheel = (event: MouseWheelEvent) => {
        const mouse = eventElementPosition(event, element);
        const interaction = this.makeInteraction(mouse, startPosition, startView);
        const wheel = this.makeWheel(event);

        this.controllers.forEach(controller => {
          controller.handleWheel(interaction, wheel);
        });

        event.stopPropagation();
        event.preventDefault();
      };
    }

    element.onmouseleave = (event) => {
      // No interactions while waiting for the render to update
      if (this.waitingForRender) return;

      const mouse = eventElementPosition(event, element);
      const interaction = this.makeInteraction(mouse, startPosition, startView);

      this.controllers.forEach(controller => {
        controller.handleMouseOut(interaction);
      });
    };

    element.onmousemove = (event) => {
      // No interactions while waiting for the render to update
      if (this.waitingForRender) return;

      const mouse = eventElementPosition(event, element);
      const interaction = this.makeInteraction(mouse, startPosition, startView);

      this.controllers.forEach(controller => {
        controller.handleMouseMove(interaction);
      });
    };

    element.onmousedown = (event: MouseEvent) => {
      // No interactions while waiting for the render to update
      if (this.waitingForRender) return;

      startPosition = eventElementPosition(event, element);
      const downViews = this.getViewsUnderMouse(startPosition);
      // While this is true, when mouse up happens, the click gesture will execute
      let canClick = true;
      const clickStartTime = Date.now();

      // If no views under this view, then we just quick exit with no interactions
      if (downViews.length <= 0) {
        return;
      }

      startView = downViews[0].data;
      const interaction = this.makeInteraction(startPosition, startPosition, startView);
      let currentPosition = startPosition;

      this.controllers.forEach(controller => {
        controller.handleMouseDown(interaction, event.button);
      });

      event.stopPropagation();

      document.onmousemove = (event: MouseEvent) => {
        const mouse = eventElementPosition(event, element);
        const interaction = this.makeInteraction(mouse, startPosition, startView);
        const delta = {
          x: mouse.x - currentPosition.x,
          y: mouse.y - currentPosition.y,
        };

        const drag = this.makeDrag(mouse, startPosition, currentPosition, delta);
        currentPosition = mouse;

        this.controllers.forEach(controller => {
          controller.handleDrag(interaction, drag);
        });

        // If we move after a mouse down, it's no longer a click
        canClick = false;
      };

      document.onmouseup = (event: MouseEvent) => {
        document.onmousemove = null;
        document.onmouseup = null;
        document.onmouseover = null;
      };

      document.onmouseover = (event: MouseEvent) => {
        const mouse = eventElementPosition(event, element);
        const interaction = this.makeInteraction(mouse, startPosition, startView);

        this.controllers.forEach(controller => {
          controller.handleMouseOver(interaction);
        });

        event.stopPropagation();
      };

      element.onmouseup = (event: MouseEvent) => {
        const mouse = eventElementPosition(event, element);
        const interaction = this.makeInteraction(mouse, startPosition, startView);

        this.controllers.forEach(controller => {
          controller.handleMouseUp(interaction);
        });

        // If we release the mouse before the valid click delay
        if (canClick && Date.now() - clickStartTime < VALID_CLICK_DELAY) {
          this.controllers.forEach(controller => {
            controller.handleClick(interaction, event.button);
          });
        }
      };

      // Text will not be selected when it is being dragged
      element.onselectstart = function() {
        return false;
      };
    };

    // Enable touch support
    this.addTouchContextListeners();
  }

  addTouchContextListeners() {
    const element = this.context;

    element.ontouchstart = (event) => {
<<<<<<< HEAD
=======
      // TODO: This is the start work for the touch events. And this retains sentimental value.
>>>>>>> 999cdb63
      // For (let i = 0, end = event.changedTouches.length; i < end; ++i) {
        // TODO
        // Const touch = event.changedTouches.item(i);
        // CurrentTouches.set(touch.identifier, to);
      // }
    };

    element.ontouchend = (event) => {
      // TODO
    };

    element.ontouchmove = (event) => {
      // TODO
    };

    element.ontouchcancel = (event) => {
      // TODO
    };
  }

  /**
   * Retrieves the views underneath the mouse with the top most view as
   * the first view in the list.
   */
  getViewsUnderMouse = (mouse: IPoint) => {
    // Find the views the mouse has interacted with
    const hitViews = this.quadTree.query(mouse);
    // Sort them by depth
    hitViews.sort(sortByDepth);

    return hitViews;
  }

  /**
   * This generates the metrics for a drag gesture.
   */
  makeDrag(mouse: IPoint, start: IPoint, previous: IPoint, delta: IPoint): IDragMetrics {
    return {
      screen: {
        current: mouse,
        delta,
        previous,
        start,
      },
    };
  }

  /**
   * This makes the metrics for interactions with the views.
   */
  makeInteraction(mouse: IPoint, start?: IPoint, startView?: SceneView): IMouseInteraction {
    // Find the views the mouse has interacted with
    const hitViews = this.getViewsUnderMouse(mouse);

    return {
      screen: {
        mouse,
      },
      start: start && startView && {
        mouse: startView.view.screenToView(mouse),
        view: startView.view,
      },
      target: {
        mouse: hitViews[0] && hitViews[0].data.view.screenToView(mouse),
        view: hitViews[0] && hitViews[0].data.view,
      },
      viewsUnderMouse: hitViews.map(v => ({
        mouse: v.data.view.screenToView(mouse),
        view: v.data.view,
      })),
    };
  }

  makeWheel(event: MouseWheelEvent): IWheelMetrics {
    const wheel = normalizeWheel(event);

    return {
      wheel: [wheel.x, wheel.y],
    };
  }

  /**
   * When the renderer is resized, we must reform our quad tree
   */
  resize = () => {
    this._waitingForRender = true;
  }

  /**
   * Sets the controllers to receive events from this manager.
   */
  setControllers(controllers: EventManager[]) {
    this.controllers = controllers;
  }

  /**
   * Sets the views that gets queried for interactions.
   */
  setViews(views: SceneView[]) {
    this.views = views;
  }

  destroy() {
    this.quadTree = null;
    this.context.onmousedown = null;
    this.context.onmousemove = null;
  }
}<|MERGE_RESOLUTION|>--- conflicted
+++ resolved
@@ -288,10 +288,7 @@
     const element = this.context;
 
     element.ontouchstart = (event) => {
-<<<<<<< HEAD
-=======
       // TODO: This is the start work for the touch events. And this retains sentimental value.
->>>>>>> 999cdb63
       // For (let i = 0, end = event.changedTouches.length; i < end; ++i) {
         // TODO
         // Const touch = event.changedTouches.item(i);
