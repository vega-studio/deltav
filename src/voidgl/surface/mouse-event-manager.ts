import { IPoint } from "../primitives/point";
import { DataBounds } from "../util/data-bounds";
import { eventElementPosition, normalizeWheel } from "../util/mouse";
import { QuadTree } from "../util/quad-tree";
import { EventManager } from "./event-manager";
import { Scene } from "./scene";
import { View } from "./view";

// If a mouse up after a mouse down happens before this many milliseconds, a click gesture will happen
const VALID_CLICK_DELAY = 1e3;

/**
 * Theorectically we can have a view be applied to multiple scenes. So to properly qualify a view
 * it must be paired with the scene it is rendering for.
 */
export type SceneView = {
  /** This specifies the order the view is rendered in so we can pick the top most item when needed */
  depth: number;
  /** This is the scene the view is rendering for */
  scene: Scene;
  /** This is the view itself that our mouse will interact with */
  view: View;
  /** Gets the bounds of this view for this particular scene */
  bounds?: DataBounds<SceneView>;
};

/**
 * This represents an interaction with the Layer Surface. It provides mouse metrics with how the mouse
 * interacts with the views below it.
 */
export interface IMouseInteraction {
  /** When present indicates any relevant button codes used during a click event */
  button?: number;
  /** Metrics of the interaction in screen space */
  screen: {
    mouse: IPoint;
  };
  /** The View the mouse was 'down' on */
  start?: {
    mouse: IPoint;
    view: View;
  };
  /** The View Immediately underneath the mouse */
  target: {
    mouse: IPoint;
    view: View;
  };
  /** This is populated with ALL of the views underneath the mouse */
  viewsUnderMouse: {
    /** The mouse's location in the views coordinate space */
    mouse: IPoint;
    /** The view that is interacted with */
    view: View;
  }[];
}

export interface IDragMetrics {
  /** Drag metrics in screen space */
  screen: {
    /** The start position of the drag where the mouse down first occurred */
    start: IPoint;
    /** The previous position of the mouse last frame */
    previous: IPoint;
    /** The current position the mouse is located for this frame */
    current: IPoint;
    /** The change in position from last frame to this frame */
    delta: IPoint;
  };
}

export interface IWheelMetrics {
  wheel: [number, number];
}

/**
 * This is metrics measured between two touches
 */
export interface ITouchRelation {
  /** The direction to the other touch */
  direction: IPoint;
  /** The current distance to the other touch */
  distance: number;
  /** The id of the other touch */
  id: number;
}

/**
 * This is the information of a touch for a given frame.
 */
export interface ITouchFrame {
  /** This is the location or delta location of the touch for this frame */
  location: IPoint;
  /** This is the direction from the start touch frame */
  direction: IPoint;
  /** This is the metrics or delta metrics of the touch relative to the other touches for the frame */
  relations: Map<number, ITouchRelation>;
}

export interface ITouchMetrics {
  /** The starting metrics of the touch */
  start: ITouchFrame;
  /** The delta changes from previous event to the current event */
  delta: ITouchFrame;
  /** The current metrics of the touch event */
  current: ITouchFrame;
}

function sortByDepth(a: DataBounds<SceneView>, b: DataBounds<SceneView>) {
  return b.data.depth - a.data.depth;
}

function isDefined<T>(val: T | null | undefined): val is T {
  return Boolean(val);
}

/**
 * This manages mouse events on the provided canvas and provides some higher level
 * interactions with the surface.
 */
export class MouseEventManager {
  /** This is the canvas context we are rendering to */
  context: HTMLCanvasElement;
  /** This is list of Event Managers that receive the events and gestures which perform the nexessary actions */
  controllers: EventManager[];
  /** This is the quad tree for finding intersections with the mouse */
  quadTree: QuadTree<DataBounds<SceneView>>;
  /** This is the current list of views being managed */
  views: SceneView[];

  eventCleanup: [string, EventListenerOrEventListenerObject][] = [];

  /**
   * This flag is set when the system is waiting to render the elements to establish bounds.
   * No Mouse interations will happen while this is set to true.
   */
  private _waitingForRender: boolean = true;

  get waitingForRender() {
    return this._waitingForRender;
  }

  set waitingForRender(val: boolean) {
    this._waitingForRender = val;

    // When we're no longer waiting for render to occur we update all of our views in the quad tree
    if (!val) {
      this.quadTree = new QuadTree(0, 0, 0, 0);
      this.quadTree.addAll(this.views.map(v => v.bounds).filter(isDefined));
    }
  }

  constructor(
    canvas: HTMLCanvasElement,
    views: SceneView[],
    controllers: EventManager[],
    handlesWheelEvents?: boolean
  ) {
    this.context = canvas;
    this.setViews(views);
    this.setControllers(controllers);
    this.addContextListeners(handlesWheelEvents);
  }

  /**
   * This sets up the DOM events to listen to the events that are broadcasted by the canvas.
   * These events are set up in such a way as to continue some events when the user
   * drags the mouse off of the browser or off the canvas without releasing.
   */
  addContextListeners(handlesWheelEvents?: boolean) {
    const element = this.context;
<<<<<<< HEAD
    let startView: SceneView | undefined;
    let startPosition: IPoint | undefined;
=======
    let startView: SceneView | null = null;
    let startPosition: IPoint = { x: 0, y: 0 };
>>>>>>> 2ce57816

    if (handlesWheelEvents) {
      const wheelHandler = (event: MouseWheelEvent) => {
        const mouse = eventElementPosition(event, element);
        const interaction = this.makeInteraction(
          mouse,
          startPosition,
          startView
        );
        const wheel = this.makeWheel(event);

        this.controllers.forEach(controller => {
          controller.handleWheel(interaction, wheel);
        });

        event.stopPropagation();
        event.preventDefault();
      };

      if ("onwheel" in element) {
        element.onwheel = wheelHandler;
      }

      if ("addEventListener" in element) {
        element.addEventListener("DOMMouseScroll", wheelHandler);
        this.eventCleanup.push(["DOMMouseScroll", wheelHandler]);
      }
    }

    element.onmouseleave = event => {
      // No interactions while waiting for the render to update
      if (this.waitingForRender) return;

      const mouse = eventElementPosition(event, element);
      const interaction = this.makeInteraction(mouse, startPosition, startView);

      this.controllers.forEach(controller => {
        controller.handleMouseOut(interaction);
      });
    };

    element.onmousemove = event => {
      // No interactions while waiting for the render to update
      if (this.waitingForRender) return;

      const mouse = eventElementPosition(event, element);
      const interaction = this.makeInteraction(mouse, startPosition, startView);

      this.controllers.forEach(controller => {
        controller.handleMouseMove(interaction);
      });
    };

    element.onmousedown = (event: MouseEvent) => {
      // No interactions while waiting for the render to update
      if (this.waitingForRender) return;

      startPosition = eventElementPosition(event, element);
      const downViews = this.getViewsUnderMouse(startPosition);
      // While this is true, when mouse up happens, the click gesture will execute
      let canClick = true;
      const clickStartTime = Date.now();

      // If no views under this view, then we just quick exit with no interactions
      if (downViews.length <= 0) {
        return;
      }

      startView = downViews[0].data;
<<<<<<< HEAD
=======
      if (!startView) return;

>>>>>>> 2ce57816
      const interaction = this.makeInteraction(
        startPosition,
        startPosition,
        startView
      );
      let currentPosition = startPosition;

      this.controllers.forEach(controller => {
        controller.handleMouseDown(interaction, event.button);
      });

      event.stopPropagation();

      document.onmousemove = (event: MouseEvent) => {
        const mouse = eventElementPosition(event, element);
        const interaction = this.makeInteraction(
          mouse,
          startPosition,
          startView
        );
        const delta = {
          x: mouse.x - currentPosition.x,
          y: mouse.y - currentPosition.y
        };

        const drag = this.makeDrag(
          mouse,
<<<<<<< HEAD
          startPosition || { x: 0, y: 0 },
=======
          startPosition,
>>>>>>> 2ce57816
          currentPosition,
          delta
        );
        currentPosition = mouse;

        this.controllers.forEach(controller => {
          controller.handleDrag(interaction, drag);
        });

        // If we move after a mouse down, it's no longer a click
        canClick = false;
      };

      document.onmouseup = (_event: MouseEvent) => {
        document.onmousemove = null;
        document.onmouseup = null;
        document.onmouseover = null;
      };

      document.onmouseover = (event: MouseEvent) => {
        const mouse = eventElementPosition(event, element);
        const interaction = this.makeInteraction(
          mouse,
          startPosition,
          startView
        );

        this.controllers.forEach(controller => {
          controller.handleMouseOver(interaction);
        });

        event.stopPropagation();
      };

      element.onmouseup = (event: MouseEvent) => {
        const mouse = eventElementPosition(event, element);
        const interaction = this.makeInteraction(
          mouse,
          startPosition,
          startView
        );

        this.controllers.forEach(controller => {
          controller.handleMouseUp(interaction, event.button);
        });

        // If we release the mouse before the valid click delay
        if (canClick && Date.now() - clickStartTime < VALID_CLICK_DELAY) {
          this.controllers.forEach(controller => {
            controller.handleClick(interaction, event.button);
          });
        }
      };

      // Text will not be selected when it is being dragged
      element.onselectstart = function() {
        return false;
      };
    };

    // Enable touch support
    this.addTouchContextListeners();
  }

  addTouchContextListeners() {
    const element = this.context;

<<<<<<< HEAD
    element.ontouchstart = event => {
=======
    element.ontouchstart = _event => {
>>>>>>> 2ce57816
      // TODO: This is the start work for the touch events. And this retains sentimental value.
      // For (let i = 0, end = event.changedTouches.length; i < end; ++i) {
      // TODO
      // Const touch = event.changedTouches.item(i);
      // CurrentTouches.set(touch.identifier, to);
      // }
    };

<<<<<<< HEAD
    element.ontouchend = event => {
      // TODO
    };

    element.ontouchmove = event => {
      // TODO
    };

    element.ontouchcancel = event => {
=======
    element.ontouchend = _event => {
      // TODO
    };

    element.ontouchmove = _event => {
      // TODO
    };

    element.ontouchcancel = _event => {
>>>>>>> 2ce57816
      // TODO
    };
  }

  /**
   * Retrieves the view for the provided id
   */
  getView(viewId: string): View | null {
    for (const view of this.views) {
      if (view.view.id === viewId) {
        return view.view;
      }
    }

    return null;
  }

  /**
   * Retrieves the views underneath the mouse with the top most view as
   * the first view in the list.
   */
  getViewsUnderMouse = (mouse: IPoint) => {
    // Find the views the mouse has interacted with
    const hitViews = this.quadTree.query(mouse);
    // Sort them by depth
    hitViews.sort(sortByDepth);

    return hitViews;
  };

  /**
   * This generates the metrics for a drag gesture.
   */
  makeDrag(
    mouse: IPoint,
    start: IPoint,
    previous: IPoint,
    delta: IPoint
  ): IDragMetrics {
    return {
      screen: {
        current: mouse,
        delta,
        previous,
        start
      }
    };
  }

  /**
   * This makes the metrics for interactions with the views.
   */
  makeInteraction(
    mouse: IPoint,
    start?: IPoint,
    startView?: SceneView
  ): IMouseInteraction {
    // Find the views the mouse has interacted with
    const hitViews = this.getViewsUnderMouse(mouse);

    return {
      screen: {
        mouse
      },
      start: start &&
        startView && {
          mouse: startView.view.screenToView(mouse),
          view: startView.view
        },
      target: {
        mouse: hitViews[0] && hitViews[0].data.view.screenToView(mouse),
        view: hitViews[0] && hitViews[0].data.view
      },
      viewsUnderMouse: hitViews.map(v => ({
        mouse: v.data.view.screenToView(mouse),
        view: v.data.view
      }))
    };
  }

  makeWheel(event: MouseWheelEvent): IWheelMetrics {
    const wheel = normalizeWheel(event);

    return {
      wheel: [wheel.x, wheel.y]
    };
  }

  /**
   * When the renderer is resized, we must reform our quad tree
   */
  resize = () => {
    this._waitingForRender = true;
  };

  /**
   * Sets the controllers to receive events from this manager.
   */
  setControllers(controllers: EventManager[]) {
    this.controllers = controllers;

    for (const controller of this.controllers) {
      controller.setMouseManager(this);
    }
  }

  /**
   * Sets the views that gets queried for interactions.
   */
  setViews(views: SceneView[]) {
    this.views = views;
  }

  destroy() {
    delete this.quadTree;
    this.context.onmousedown = null;
    this.context.onmousemove = null;
    this.context.onmouseleave = null;
    this.context.onmousewheel = null;

    this.eventCleanup.forEach(event => {
      this.context.removeEventListener(event[0], event[1]);
    });
  }
}<|MERGE_RESOLUTION|>--- conflicted
+++ resolved
@@ -168,13 +168,8 @@
    */
   addContextListeners(handlesWheelEvents?: boolean) {
     const element = this.context;
-<<<<<<< HEAD
     let startView: SceneView | undefined;
-    let startPosition: IPoint | undefined;
-=======
-    let startView: SceneView | null = null;
     let startPosition: IPoint = { x: 0, y: 0 };
->>>>>>> 2ce57816
 
     if (handlesWheelEvents) {
       const wheelHandler = (event: MouseWheelEvent) => {
@@ -244,11 +239,8 @@
       }
 
       startView = downViews[0].data;
-<<<<<<< HEAD
-=======
       if (!startView) return;
 
->>>>>>> 2ce57816
       const interaction = this.makeInteraction(
         startPosition,
         startPosition,
@@ -276,11 +268,7 @@
 
         const drag = this.makeDrag(
           mouse,
-<<<<<<< HEAD
           startPosition || { x: 0, y: 0 },
-=======
-          startPosition,
->>>>>>> 2ce57816
           currentPosition,
           delta
         );
@@ -348,11 +336,7 @@
   addTouchContextListeners() {
     const element = this.context;
 
-<<<<<<< HEAD
-    element.ontouchstart = event => {
-=======
     element.ontouchstart = _event => {
->>>>>>> 2ce57816
       // TODO: This is the start work for the touch events. And this retains sentimental value.
       // For (let i = 0, end = event.changedTouches.length; i < end; ++i) {
       // TODO
@@ -361,17 +345,6 @@
       // }
     };
 
-<<<<<<< HEAD
-    element.ontouchend = event => {
-      // TODO
-    };
-
-    element.ontouchmove = event => {
-      // TODO
-    };
-
-    element.ontouchcancel = event => {
-=======
     element.ontouchend = _event => {
       // TODO
     };
@@ -381,7 +354,6 @@
     };
 
     element.ontouchcancel = _event => {
->>>>>>> 2ce57816
       // TODO
     };
   }
