<<<<<<< HEAD
import * as Three from 'three';
import { Instance } from '../util';
import { IdentifyByKey, IdentifyByKeyOptions } from '../util/identify-by-key';
import { ILayerProps, Layer } from './layer';
import { IViewOptions, View } from './view';
=======
import * as Three from "three";
import { Instance } from "../instance-provider/instance";
import { ILayerProps, Layer } from "../surface/layer";
import { IdentifyByKey, IdentifyByKeyOptions } from "../util/identify-by-key";
import { IViewOptions, View } from "./view";
>>>>>>> 321bdedb

/**
 * Defines the input for an available scene layers can add themselves to. Each scene can be rendered with multiple
 * views.
 */
export interface ISceneOptions extends IdentifyByKeyOptions {
  /**
   * This indicates all of the views this scene can be rendered with. For instance: You have a
   * world scene and you want to render it stereoscopically for VR. Then you can specify two
   * views with two viewports to render the scene on both halves of the canvas.
   *
   * Or perhaps you want an aerial shot as a minimap in the bottom right corner while the rest
   * of the canvas renders a first person view, then you would make two views for that as well.
   */
  views: IViewOptions[];
}

function sortByDepth(a: Layer<any, any>, b: Layer<any, any>) {
  return a.depth - b.depth;
}

/**
 * This defines a scene to which layers are added to. It also tracks the views that this scene
 * is rendered with.
 */
export class Scene extends IdentifyByKey {
  static DEFAULT_SCENE_ID = "__default__";

  /** This is the three scene which actually sets up the rendering objects */
  container: Three.Scene | undefined = new Three.Scene();
  // TODO: This 'could' be smarter when Three is gone. The pipeline could IMMEDIATELY render
  /** We make a picking container specifically for the cases where objects must be rendered for picking */
  pickingContainer: Three.Scene = new Three.Scene();
  /** This is all of the layers tracked to the scene */
  layers: Layer<any, any>[] = [];
  /** This indicates the sort is dirty for a set of layers */
  sortIsDirty = false;
  /** This is the view */
  viewById = new Map<string, View>();

  constructor(options: ISceneOptions) {
    super(options);

    if (this.container) {
      this.container.frustumCulled = false;
      this.container.autoUpdate = false;
    }
  }

  /**
   * Adds a layer to the scene with the current view setting the layer contains.
   * The layer can not jump between views or scenes. You must destroy and reconstruct
   * the layer.
   */
  addLayer<T extends Instance, U extends ILayerProps<T>>(layer: Layer<T, U>) {
    // Add the layer to the list of layers under the view
    this.layers.push(layer);
    this.sortIsDirty = true;
  }

  /**
   * This adds a view to this scene to be used by the scene
   */
  addView(view: View) {
    this.viewById.set(view.id, view);
  }

  /**
   * Release any resources this may be hanging onto
   */
  destroy() {
    delete this.container;
  }

  /**
   * Removes a layer from the scene. No resort is needed as remove operations
   * do not adjust the sorting order.
   */
  removeLayer(layer: Layer<any, any>) {
    if (this.layers) {
      const index = this.layers.indexOf(layer);

      if (index >= 0) {
        this.layers.splice(index, 1);
        return;
      }
    }

    console.warn(
<<<<<<< HEAD
      'Could not remove a layer from the scene as the layer was not a part of the scene to start. Scene:',
      this.id,
      'Layer:',
      layer.id,
=======
      "Could not remove a layer from the scene as the layer was not a part of the scene to start. Scene:",
      this.id,
      "Layer:",
      layer.id
>>>>>>> 321bdedb
    );
  }

  sortLayers() {
    if (this.sortIsDirty) {
      this.layers.sort(sortByDepth);
    }
  }
}<|MERGE_RESOLUTION|>--- conflicted
+++ resolved
@@ -1,16 +1,8 @@
-<<<<<<< HEAD
-import * as Three from 'three';
-import { Instance } from '../util';
-import { IdentifyByKey, IdentifyByKeyOptions } from '../util/identify-by-key';
-import { ILayerProps, Layer } from './layer';
-import { IViewOptions, View } from './view';
-=======
 import * as Three from "three";
 import { Instance } from "../instance-provider/instance";
 import { ILayerProps, Layer } from "../surface/layer";
 import { IdentifyByKey, IdentifyByKeyOptions } from "../util/identify-by-key";
 import { IViewOptions, View } from "./view";
->>>>>>> 321bdedb
 
 /**
  * Defines the input for an available scene layers can add themselves to. Each scene can be rendered with multiple
@@ -100,17 +92,10 @@
     }
 
     console.warn(
-<<<<<<< HEAD
-      'Could not remove a layer from the scene as the layer was not a part of the scene to start. Scene:',
-      this.id,
-      'Layer:',
-      layer.id,
-=======
       "Could not remove a layer from the scene as the layer was not a part of the scene to start. Scene:",
       this.id,
       "Layer:",
       layer.id
->>>>>>> 321bdedb
     );
   }
 
