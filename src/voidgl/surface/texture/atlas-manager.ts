--- conflicted
+++ resolved
@@ -144,17 +144,10 @@
       const texture = resource.texture;
       // Now we create a Rectangle to store the image dimensions
       const rect: Bounds = new Bounds({
-<<<<<<< HEAD
-        bottom: rasterization.texture.height,
-        left: 0,
-        right: rasterization.texture.width,
-        top: 0
-=======
         left: 0,
         right: rasterization.texture.width,
         top: 0,
         bottom: rasterization.texture.height
->>>>>>> e2d54073
       });
       // Create ImageDimension to insert into our atlas mapper
       const dimensions: ImageDimensions = {
@@ -224,7 +217,6 @@
         return false;
       }
     } else {
-<<<<<<< HEAD
       if (!resource.texture.isValid) {
         debug("Resource was invalidated during load:", resource);
       } else {
@@ -232,10 +224,6 @@
         console.error(`Could not load resource:`, resource);
       }
 
-=======
-      // Log an error and load a default sub texture
-      console.error(`Could not load resource:`, resource);
->>>>>>> e2d54073
       resource.texture = this.setDefaultImage(resource.texture, atlasName);
       return false;
     }
@@ -284,26 +272,6 @@
           return image;
         }
 
-<<<<<<< HEAD
-        const image = await new Promise<HTMLImageElement | null>(
-          (resolve, reject) => {
-            const image: HTMLImageElement | undefined = resource.image.element;
-
-            if (image) {
-              image.onload = function() {
-                subTexture.pixelWidth = image.width;
-                subTexture.pixelHeight = image.height;
-                subTexture.aspectRatio = image.width / image.height;
-                resolve(image);
-              };
-
-              image.onerror = function() {
-                resolve(null);
-              };
-            } else {
-              resolve(null);
-            }
-=======
         const image = await new Promise<HTMLImageElement | null>(resolve => {
           const image: HTMLImageElement | undefined = resource.image.element;
 
@@ -320,9 +288,8 @@
             };
           } else {
             resolve(null);
->>>>>>> e2d54073
           }
-        );
+        });
 
         return image;
       }
@@ -360,22 +327,6 @@
     }
 
     if (imageSrc) {
-<<<<<<< HEAD
-      const image = await new Promise<HTMLImageElement | null>(
-        (resolve, reject) => {
-          const image: HTMLImageElement = new Image();
-
-          image.onload = function() {
-            subTexture.pixelWidth = image.width;
-            subTexture.pixelHeight = image.height;
-            subTexture.aspectRatio = image.width / image.height;
-            resolve(image);
-          };
-
-          image.onerror = function() {
-            resolve(null);
-          };
-=======
       const image = await new Promise<HTMLImageElement | null>(resolve => {
         const image: HTMLImageElement = new Image();
 
@@ -389,11 +340,9 @@
         image.onerror = function() {
           resolve(null);
         };
->>>>>>> e2d54073
-
-          image.src = imageSrc;
-        }
-      );
+
+        image.src = imageSrc;
+      });
 
       return image;
     }
