--- conflicted
+++ resolved
@@ -35,11 +35,7 @@
   static calculateLabelSize(
     resource: LabelAtlasResource,
     sampleScale?: number,
-<<<<<<< HEAD
-    calculateTexture?: boolean,
-=======
     calculateTexture?: boolean
->>>>>>> 321bdedb
   ) {
     // If a max width is specified, then we must render and determine the potentially truncated text of the
     // Label. We can do a binary search for the correct truncated label size.
@@ -59,11 +55,7 @@
     // Make sure the rasterization object is initialized
     resource.rasterization = resource.rasterization || {
       texture: { height: 0, width: 0 },
-<<<<<<< HEAD
-      world: { height: 0, width: 0 },
-=======
       world: { height: 0, width: 0 }
->>>>>>> 321bdedb
     };
 
     // When a forced sampling is present, it calculates that as the world space
@@ -86,11 +78,7 @@
       resource.rasterization.canvas = this.createCroppedCanvas(
         resource,
         minY,
-<<<<<<< HEAD
-        minX,
-=======
         minX
->>>>>>> 321bdedb
       );
       this.calculateLabelSize(resource, 1.0, false);
     }
@@ -176,17 +164,10 @@
   static createCroppedCanvas(
     resource: LabelAtlasResource,
     top: number,
-<<<<<<< HEAD
-    left: number,
-  ) {
-    const cropped = document.createElement('canvas');
-    const context = cropped.getContext('2d');
-=======
     left: number
   ) {
     const cropped = document.createElement("canvas");
     const context = cropped.getContext("2d");
->>>>>>> 321bdedb
 
     if (context) {
       const texture = resource.rasterization.texture;
@@ -204,19 +185,11 @@
         0,
         0,
         texture.width,
-<<<<<<< HEAD
-        texture.height,
-      );
-    } else {
-      console.warn(
-        'Could not create a canvas 2d context to generate a label\'s cropped image.',
-=======
         texture.height
       );
     } else {
       console.warn(
         "Could not create a canvas 2d context to generate a label's cropped image."
->>>>>>> 321bdedb
       );
     }
 
@@ -230,11 +203,7 @@
     label: Label,
     text: string,
     canvas: CanvasRenderingContext2D,
-<<<<<<< HEAD
-    sampleScaling: number,
-=======
     sampleScaling: number
->>>>>>> 321bdedb
   ) {
     // Get the font size we will rasterize with
     const fontSize = this.getLabelRasterizationFontSize(label, sampleScaling);
@@ -289,11 +258,7 @@
   static makeCSSFont(label: Label, sampleScale: number) {
     return `${label.fontWeight} ${this.getLabelRasterizationFontSize(
       label,
-<<<<<<< HEAD
-      sampleScale,
-=======
       sampleScale
->>>>>>> 321bdedb
     )}px ${label.fontFamily}`;
   }
 
@@ -340,11 +305,7 @@
    * Performs the rendering of the label
    */
   static async render(
-<<<<<<< HEAD
-    resource: LabelAtlasResource,
-=======
     resource: LabelAtlasResource
->>>>>>> 321bdedb
   ): Promise<LabelAtlasResource> {
     // Make sure our canvas object is ready for rendering
     await this.awaitContext();
@@ -371,11 +332,7 @@
 
     if (!canvas) {
       console.warn(
-<<<<<<< HEAD
-        'Can not render a label synchronously without the canvas context being ready.',
-=======
         "Can not render a label synchronously without the canvas context being ready."
->>>>>>> 321bdedb
       );
       return resource;
     }
