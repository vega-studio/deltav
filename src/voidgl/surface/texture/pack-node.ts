--- conflicted
+++ resolved
@@ -107,42 +107,26 @@
           this.nodeDimensions.x,
           this.nodeDimensions.y,
           imgWidth,
-<<<<<<< HEAD
-          this.nodeDimensions.height,
-=======
           this.nodeDimensions.height
->>>>>>> 321bdedb
         );
         child1 = this.child[1] = new PackNode(
           this.nodeDimensions.x + imgWidth,
           this.nodeDimensions.y,
           dWidth,
-<<<<<<< HEAD
-          this.nodeDimensions.height,
-=======
           this.nodeDimensions.height
->>>>>>> 321bdedb
         );
       } else {
         child0 = this.child[0] = new PackNode(
           this.nodeDimensions.x,
           this.nodeDimensions.y,
           this.nodeDimensions.width,
-<<<<<<< HEAD
-          imgHeight,
-=======
           imgHeight
->>>>>>> 321bdedb
         );
         child1 = this.child[1] = new PackNode(
           this.nodeDimensions.x,
           this.nodeDimensions.y + imgHeight,
           this.nodeDimensions.width,
-<<<<<<< HEAD
-          dHeight,
-=======
           dHeight
->>>>>>> 321bdedb
         );
       }
     }
