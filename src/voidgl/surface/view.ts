<<<<<<< HEAD
import * as Three from 'three';
import {
  AbsolutePosition,
  getAbsolutePositionBounds,
} from '../primitives/absolute-position';
import { Bounds } from '../primitives/bounds';
import { IPoint } from '../primitives/point';
import { Color } from '../types';
import { ChartCamera } from '../util/chart-camera';
import { DataBounds } from '../util/data-bounds';
import { IdentifyByKey, IdentifyByKeyOptions } from '../util/identify-by-key';
import { ViewCamera, ViewCameraType } from '../util/view-camera';
=======
import * as Three from "three";
import {
  AbsolutePosition,
  getAbsolutePositionBounds
} from "../primitives/absolute-position";
import { Bounds } from "../primitives/bounds";
import { IPoint } from "../primitives/point";
import { Color } from "../types";
import { ChartCamera } from "../util/chart-camera";
import { DataBounds } from "../util/data-bounds";
import { IdentifyByKey, IdentifyByKeyOptions } from "../util/identify-by-key";
import { ViewCamera, ViewCameraType } from "../util/view-camera";
>>>>>>> 321bdedb

export enum ClearFlags {
  COLOR = 0b0001,
  DEPTH = 0b0010,
  STENCIL = 0b0100
}

/**
 * Defines the input metrics of a view for a scene.
 */
export interface IViewOptions extends IdentifyByKeyOptions {
  /**
   * The background color that gets cleared out for this view. Performance is
   * better if this is left clear. Probably better to draw a colored quad instead.
   * This is just convenient.
   */
  background?: Color;
  /**
   * This is the spatial charting camera that is concerned with offsets and scales.
   * It is often easier to work with camera positioning and settings rather than working
   * with the complex and nuanced viewCamera which works with special transformation matrices
   * to express orientation.
   *
   * If not provided, then this camera will use a default ChartCamera for this camera slot. This
   * will also cause a normal camera handler to be utilized.
   */
  camera?: ChartCamera;
  /**
   * This sets what buffers get cleared by webgl before the view is drawn in it's space.
   */
  clearFlags?: ClearFlags[];
  /**
   * If this is provided, the layer can be rendered with a traditional camera that utilizes
   * matrix transforms to provide orientation/projection for the view.
   *
   * If this is NOT provided, the camera will be a special orthographic camera for 2d spaces
   * with a y-axis of +y points down with (0, 0) at the top left of the viewport.
   */
  viewCamera?: ViewCamera;
  /**
   * This specifies the bounds on the canvas this camera will render to. This let's you render
   * say a little square in the bottom right showing a minimap.
   *
   * If this is not specified, the entire canvas will be the viewport.
   */
  viewport?: AbsolutePosition;
}

function isOrthographic(val: Three.Camera): val is Three.OrthographicCamera {
  return "left" in val;
}

/**
 * This defines a view of a scene
 */
export class View extends IdentifyByKey {
  static DEFAULT_VIEW_ID = "__default__";

  /** If present, is the cleared color before this view renders */
  background: Color;
  /** Camera that defines the individual components of each axis with simpler concepts */
  camera: ChartCamera;
  /** These are the clear flags set for this view */
  clearFlags: ClearFlags[];
  /**
   * This is the depth of the view. The higher the depth represents which layer is on top.
   * Zero always represents the default view.
   */
  depth: number = 0;
  /** This is set to ensure the projections that happen properly translates the pixel ratio to normal Web coordinates */
  pixelRatio: number = window.devicePixelRatio;
  /** This is the rendering bounds within screen space */
  screenBounds: Bounds;
  /** Camera that defines the view projection matrix */
  viewCamera: ViewCamera;
  /** The size positioning of the view */
  viewport: AbsolutePosition;
  /** The bounds of the render space on the canvas this view will render on */
  viewBounds: DataBounds<View>;

  constructor(options: IViewOptions) {
    super(options);
    Object.assign(this, options);
  }

  screenToPixelSpace(point: IPoint, out?: IPoint) {
    const p = out || { x: 0, y: 0 };

    p.x = point.x * this.pixelRatio;
    p.y = point.y * this.pixelRatio;

    return p;
  }

  pixelSpaceToScreen(point: IPoint, out?: IPoint) {
    const p = out || { x: 0, y: 0 };

    p.x = point.x / this.pixelRatio;
    p.y = point.y / this.pixelRatio;

    return p;
  }

  screenToView(point: IPoint, out?: IPoint) {
    const p = this.screenToPixelSpace(point, out);

    p.x = p.x - this.viewBounds.x;
    p.y = p.y - this.viewBounds.y;

    return p;
  }

  viewToScreen(point: IPoint, out?: IPoint) {
    const p = { x: 0, y: 0 };

    p.x = point.x + this.viewBounds.x;
    p.y = point.y + this.viewBounds.y;

    return this.pixelSpaceToScreen(p, out);
  }

  screenToWorld(point: IPoint, out?: IPoint) {
    const view = this.pixelSpaceToScreen(this.screenToView(point));

    const world = out || { x: 0, y: 0 };
    world.x =
      (view.x - this.camera.offset[0] * this.camera.scale[0]) /
      this.camera.scale[0];
    world.y =
      (view.y - this.camera.offset[1] * this.camera.scale[1]) /
      this.camera.scale[1];

    // If this is a custom camera, we must actually project our world point to the screen
    if (this.viewCamera.type === ViewCameraType.CUSTOM) {
      console.warn("Custom View Camera projections not supported yet");
    }

    return world;
  }

  worldToScreen(point: IPoint, out?: IPoint) {
    const screen = { x: 0, y: 0 };

    // Calculate from the camera to view space
    screen.x =
      (point.x * this.camera.scale[0] +
        this.camera.offset[0] * this.camera.scale[0]) *
      this.pixelRatio;
    screen.y =
      (point.y * this.camera.scale[1] +
        this.camera.offset[1] * this.camera.scale[1]) *
      this.pixelRatio;

    // If this is a custom camera, we must actually project our world point to the screen
    if (this.viewCamera.type === ViewCameraType.CUSTOM) {
      console.warn("Custom View Camera projections not supported yet");
    }

    // Convert from view to screen space
    return this.viewToScreen(screen, out);
  }

  viewToWorld(point: IPoint, out?: IPoint) {
    const world = out || { x: 0, y: 0 };

    const screen = this.pixelSpaceToScreen(point);
    world.x =
      (screen.x - this.camera.offset[0] * this.camera.scale[0]) /
      this.camera.scale[0];
    world.y =
      (screen.y - this.camera.offset[1] * this.camera.scale[1]) /
      this.camera.scale[1];

    // If this is a custom camera, we must actually project our world point to the screen
    if (this.viewCamera.type === ViewCameraType.CUSTOM) {
      console.warn("Custom View Camera projections not supported yet");
    }

    return world;
  }

  worldToView(point: IPoint, out?: IPoint) {
    const screen = out || { x: 0, y: 0 };

    // Calculate from the camera to view space
    screen.x =
      point.x * this.camera.scale[0] +
      this.camera.offset[0] * this.camera.scale[0];
    screen.y =
      point.y * this.camera.scale[1] +
      this.camera.offset[1] * this.camera.scale[1];

    // If this is a custom camera, we must actually project our world point to the screen
    if (this.viewCamera.type === ViewCameraType.CUSTOM) {
      console.warn("Custom View Camera projections not supported yet");
    }

    return screen;
  }

  /**
   * This operation makes sure we have the view camera adjusted to the new viewport's needs.
   * For default behavior this ensures that the coordinate system has no distortion, orthographic,
   * top left as 0,0 with +y axis pointing down.
   */
  fitViewtoViewport(surfaceDimensions: Bounds) {
    if (
      this.viewCamera.type === ViewCameraType.CONTROLLED &&
      isOrthographic(this.viewCamera.baseCamera)
    ) {
      const viewBounds = getAbsolutePositionBounds<View>(
        this.viewport,
        surfaceDimensions,
<<<<<<< HEAD
        this.pixelRatio,
=======
        this.pixelRatio
>>>>>>> 321bdedb
      );
      const width = viewBounds.width;
      const height = viewBounds.height;

      const viewport = {
        bottom: -height / 2,
        far: 10000000,
        left: -width / 2,
        near: -100,
        right: width / 2,
        top: height / 2
      };

      const scaleX = 1;
      const scaleY = 1;
      const camera = this.viewCamera.baseCamera;

      Object.assign(camera, viewport);
      camera.position.set(
        -viewBounds.width / 2.0 * scaleX,
        viewBounds.height / 2.0 * scaleY,
<<<<<<< HEAD
        camera.position.z,
=======
        camera.position.z
>>>>>>> 321bdedb
      );
      camera.scale.set(scaleX, -scaleY, 1.0);
      camera.updateMatrix();
      camera.updateMatrixWorld(true);
      camera.updateProjectionMatrix();

      this.viewBounds = viewBounds;
      this.viewBounds.data = this;
      this.screenBounds = new Bounds({
        height: this.viewBounds.height / this.pixelRatio,
        width: this.viewBounds.width / this.pixelRatio,
        x: this.viewBounds.x / this.pixelRatio,
        y: this.viewBounds.y / this.pixelRatio
      });
    } else if (!isOrthographic(this.viewCamera.baseCamera)) {
      console.warn(
<<<<<<< HEAD
        'Fit to viewport does not support non-orthographic cameras as a default behavior.',
=======
        "Fit to viewport does not support non-orthographic cameras as a default behavior."
>>>>>>> 321bdedb
      );
    }
  }
}<|MERGE_RESOLUTION|>--- conflicted
+++ resolved
@@ -1,17 +1,3 @@
-<<<<<<< HEAD
-import * as Three from 'three';
-import {
-  AbsolutePosition,
-  getAbsolutePositionBounds,
-} from '../primitives/absolute-position';
-import { Bounds } from '../primitives/bounds';
-import { IPoint } from '../primitives/point';
-import { Color } from '../types';
-import { ChartCamera } from '../util/chart-camera';
-import { DataBounds } from '../util/data-bounds';
-import { IdentifyByKey, IdentifyByKeyOptions } from '../util/identify-by-key';
-import { ViewCamera, ViewCameraType } from '../util/view-camera';
-=======
 import * as Three from "three";
 import {
   AbsolutePosition,
@@ -24,7 +10,6 @@
 import { DataBounds } from "../util/data-bounds";
 import { IdentifyByKey, IdentifyByKeyOptions } from "../util/identify-by-key";
 import { ViewCamera, ViewCameraType } from "../util/view-camera";
->>>>>>> 321bdedb
 
 export enum ClearFlags {
   COLOR = 0b0001,
@@ -238,11 +223,7 @@
       const viewBounds = getAbsolutePositionBounds<View>(
         this.viewport,
         surfaceDimensions,
-<<<<<<< HEAD
-        this.pixelRatio,
-=======
         this.pixelRatio
->>>>>>> 321bdedb
       );
       const width = viewBounds.width;
       const height = viewBounds.height;
@@ -264,11 +245,7 @@
       camera.position.set(
         -viewBounds.width / 2.0 * scaleX,
         viewBounds.height / 2.0 * scaleY,
-<<<<<<< HEAD
-        camera.position.z,
-=======
         camera.position.z
->>>>>>> 321bdedb
       );
       camera.scale.set(scaleX, -scaleY, 1.0);
       camera.updateMatrix();
@@ -285,11 +262,7 @@
       });
     } else if (!isOrthographic(this.viewCamera.baseCamera)) {
       console.warn(
-<<<<<<< HEAD
-        'Fit to viewport does not support non-orthographic cameras as a default behavior.',
-=======
         "Fit to viewport does not support non-orthographic cameras as a default behavior."
->>>>>>> 321bdedb
       );
     }
   }
