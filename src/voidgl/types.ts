import * as Three from "three";
<<<<<<< HEAD
import { Instance } from "./instance-provider/instance";
import { Bounds } from "./primitives/bounds";
import { IPoint } from "./primitives/point";
import { ChartCamera, Vec, Vec2 } from "./util";
import { IAutoEasingMethod } from "./util/auto-easing-method";
=======
import { Bounds } from "./primitives/bounds";
import { IPoint } from "./primitives/point";
import { ChartCamera, Vec } from "./util";
import { IAutoEasingMethod } from "./util/auto-easing-method";
import { Instance } from "./util/instance";
>>>>>>> 2ce57816
import { IVisitFunction, TrackedQuadTree } from "./util/tracked-quad-tree";

export type Diff<T extends string, U extends string> = ({ [P in T]: P } &
  { [P in U]: never } & { [x: string]: never })[T];
export type Omit<T, K extends keyof T> = { [P in Diff<keyof T, K>]: T[P] };
export type ShaderIOValue =
  | [number]
  | [number, number]
  | [number, number, number]
  | [number, number, number, number]
  | Three.Vector4[]
  | Float32Array;
export type InstanceIOValue =
  | [number]
  | [number, number]
  | [number, number, number]
  | [number, number, number, number];
export type UniformIOValue =
  | number
  | InstanceIOValue
  | Float32Array
  | Three.Texture;

export enum InstanceBlockIndex {
  ONE = 1,
  TWO = 2,
  THREE = 3,
  FOUR = 4
}

export enum InstanceAttributeSize {
  ONE = 1,
  TWO = 2,
  THREE = 3,
  FOUR = 4,
  /** Special case for making instance attributes that can target Atlas resources */
  ATLAS = 99
}

export enum UniformSize {
  ONE = 1,
  TWO = 2,
  THREE = 3,
  FOUR = 4,
  MATRIX3 = 9,
  MATRIX4 = 16,
  ATLAS = 99
}

export enum VertexAttributeSize {
  ONE = 1,
  TWO = 2,
  THREE = 3,
  FOUR = 4
}

/**
 * This represents a color in the VoidGL system. Ranges are [0 - 1, 0 - 1, 0 - 1, 0 - 1]
 */
export type Color = [number, number, number, number];

/**
 * Represents something with a unique id
 */
export interface Identifiable {
  /** A unique identifier */
  id: string;
}

/**
 * Information provided in mouse events interacting with instances and
 * layers.
 */
export interface IPickInfo<T extends Instance> {
  /** If a mouse button is involved in the pick, this will be populated */
  button?: number;
  /** This is the parent layer id of the instances interacted with */
  layer: string;
  /** This is the list of instances that were detected in the interaction */
  instances: T[];
  /** If picking is set to ALL then this will be provided which can be used to make additional spatial queries */
  querySpace?(bounds: Bounds | IPoint, visit?: IVisitFunction<T>): T[];
  /** This is the screen coordinates of the mouse point that interacted with the instances */
  screen: [number, number];
  /** This is the world coordinates of the mouse point that interacted with the instances */
  world: [number, number];
  /** Projection methods to easily go between coordinate spaces */
  projection: IProjection;
}

export interface IVertexAttribute {
  /**
   * When initWithBuffer and customFill are not specified, this is was the system will initially
   * load each vertex attribute with.
   */
  defaults?: number[];
  /**
   * When this is specified it will initialize the model's attribute with the data in this buffer.
   */
  initWithBuffer?: Float32Array;
  /**
   * When generating this attribute in the shader this will be the prefix to the attribute:
   * For instance, if you specify 'highp' as the modifier, then the attribute that appears
   * in the shader will be:
   * attribute highp vec3 position;
   */
  qualifier?: string;
  /**
   * This is the name the attribute will be for the model.
   */
  name: string;
  /**
   * This is the number of floats the attribute will consume. For now, we only allow for up
   * to four floats per attribute.
   */
  size: VertexAttributeSize;
  /**
   * This lets you populate the buffer with an automatically called method. This will fire when
   * necessary updates are detected or on initialization.
   */
  update(vertex: number): ShaderIOValue;
}

export interface IVertexAttributeInternal extends IVertexAttribute {
  /** This is the actual attribute generated internally for the ThreeJS interfacing */
  materialAttribute: Three.BufferAttribute | null;
}

export interface IInstanceAttribute<T extends Instance> {
  /**
   * This is a block index helping describe the instancing process. It can be any number as
   * the system will sort and organize them for you. This only helps the system detect when
   * you cram too much info into a single block. The tighter you pack your blocks the better
   * your program will perform.
   */
  block: number;
  /**
   * This is the index within the block this attribute will be available.
   */
  blockIndex?: InstanceBlockIndex;
  /**
   * When this is set, the system will automatically inject necessary Shader IO to facilitate
   * performing the easing on the GPU, which saves enormous amounts of CPU processing time
   * trying to calcuate animations and tweens for properties.
   *
   * NOTE: Setting this increases the amount of data per instance by: size * 2 + 2
   * as it injects in a start value, start time, and duration
   */
  easing?: IAutoEasingMethod<Vec>;
  /**
   * This is the name that will be available in your shader for use. This will only be
   * available after the ${attributes} declaration.
   */
  name: string;
  /**
   * When generating this attribute in the shader this will be the prefix to the attribute:
   * For instance, if you specify 'highp' as the modifier, then the attribute that appears
   * in the shader will be:
   * attribute highp vec3 position;
   */
  qualifier?: string;
  /**
   * If this is specified, this attribute becomes a size of 4 and will have a block index of
   * 0. This makes this attribute and layer become compatible with reading atlas resources.
   * The value provided for this property should be the name of the atlas that is created.
   */
  atlas?: {
    /** Specify which generated atlas to target for the resource */
    key: string;
    /** Specify the name that will be injected that will be the sampler2D in the shader */
    name: string;
    /**
     * This specifies which of the shaders the sampler2D will be injected into.
     * Defaults to the Fragment shader only.
     */
    shaderInjection?: ShaderInjectionTarget;
  };
  /**
   * This is how many floats the instance attribute takes up. Due to how instancing is
   * implemented, we can only take up to 4 floats per variable right now.
   */
  size?: InstanceAttributeSize;
  /**
   * This is the accessor that executes when the instance needs updating. Simply return the
   * value that should be populated for this attribute.
   */
  update(instance: T): InstanceIOValue;
}

/**
 * This is an attribute where the atlas is definitely declared.
 */
export interface IAtlasInstanceAttribute<T extends Instance>
  extends IInstanceAttribute<T> {
  /**
   * If this is specified, this attribute becomes a size of 4 and will have a block index of
   * 0. This makes this attribute and layer become compatible with reading atlas resources.
   * The value provided for this property should be the name of the atlas that is created.
   */
  atlas: {
    /** Specify which generated atlas to target for the resource */
    key: string;
    /** Specify the name that will be injected that will be the sampler2D in the shader */
    name: string;
    /**
     * This specifies which of the shaders the sampler2D will be injected into.
     * Defaults to the Fragment shader only.
     */
    shaderInjection?: ShaderInjectionTarget;
  };
}

/**
 * This is an attribute that is simply a value
 */
export interface IEasingInstanceAttribute<T extends Instance>
  extends IInstanceAttribute<T> {
  /**
   * This MUST be defined to be an Easing attribute
   */
  easing: IAutoEasingMethod<Vec>;
  /**
   * Easing attributes requires size to be present
   */
  size: InstanceAttributeSize;
}

/**
 * This is an attribute that is simply a value
 */
export interface IValueInstanceAttribute<T extends Instance>
  extends IInstanceAttribute<T> {
  /**
   * If this is specified, this attribute becomes a size of 4 and will have a block index of
   * 0. This makes this attribute and layer become compatible with reading atlas resources.
   * The value provided for this property should be the name of the atlas that is created.
   */
  atlas: undefined;
}

// For now internal instance attributes are the same
export type IInstanceAttributeInternal<T extends Instance> = IInstanceAttribute<
  T
>;

/** These are flags for indicating which shaders receive certain injection elements */
export enum ShaderInjectionTarget {
  /** ONLY the vertex shader will receive the injection */
  VERTEX = 1,
  /** ONLY the fragment shader will receive the injection */
  FRAGMENT = 2,
  /** Both the fragment and vertex shader will receive the injection */
  ALL = 3
}

export interface IUniform {
  /**
   * This lets you specify which of the shaders will receive this uniform as available.
   * This defaults to only injecting into the vertex shader.
   */
  shaderInjection?: ShaderInjectionTarget;
  /** Name of the uniform as will be available in the shaders */
  name: string;
  /** How many floats the uniform shall encompass */
  size: UniformSize;
  /**
   * When generating this uniform in the shader this will be the prefix to the uniform:
   * For instance, if you specify 'highp' as the modifier, then the uniform that appears
   * in the shader will be:
   * uniform highp vec3 position;
   */
  qualifier?: string;
  /**
   * This is the accessor that executes every frame before this layer is drawn. It gives
   * opportunity to update the uniform's value before every draw.
   */
  update(uniform: IUniform): UniformIOValue;
}

export interface IUniformInternal extends IUniform {
  /**
   * All layers will have many many ShaderMaterials generated per each instance buffer as a single buffer
   * can only render so many instances. This tracks across all generated ShaderMaterials for each buffer
   * the material uniforms that need to be updated as a Uniform for a layer is dictated as uniform across
   * all instances.
   */
  materialUniforms: Three.IUniform[];
}

/**
 * This is the structure of a uniform generated for the sake of instancing
 */
export interface IInstancingUniform {
  name: string;
  type: "f" | "v2" | "v3" | "v4" | "4fv" | "bvec4";
  value: ShaderIOValue;
}

/**
 * Represents a complete shader object set.
 */
export interface IShaders {
  fs: string;
  header?: string;
  vs: string;
}

/**
 * Represents an element that has a full list of projection methods
 */
export interface IProjection {
  /** This is the chart camera utilized in the projection of elements */
  camera: ChartCamera;
  /** Converts from the pixel density layer to the screen space */
  pixelSpaceToScreen(point: IPoint, out?: IPoint): IPoint;
  /** Converts from the screen coordinates to the pixel density layer */
  screenToPixelSpace(point: IPoint, out?: IPoint): IPoint;
  /** Converts from screen space to the view's relative coordinates */
  screenToView(point: IPoint, out?: IPoint): IPoint;
  /** Converts from screen space to the world space of a scene */
  screenToWorld(point: IPoint, out?: IPoint): IPoint;
  /** Converts from a view's space to the screen */
  viewToScreen(point: IPoint, out?: IPoint): IPoint;
  /** Converts from a views space to the world coordinates */
  viewToWorld(point: IPoint, out?: IPoint): IPoint;
  /** Converts from world coordinate space of a scene to the screen */
  worldToScreen(point: IPoint, out?: IPoint): IPoint;
  /** Converts from world coordinate space of a scene to the view's space */
  worldToView(point: IPoint, out?: IPoint): IPoint;
}

export type IMaterialOptions = Partial<
  Omit<
    Omit<Omit<Three.ShaderMaterialParameters, "uniforms">, "vertexShader">,
    "fragmentShader"
  >
>;

/** This is the method signature for determining whether or not a point hits an instance */
export type InstanceHitTest<T> = (o: T, p: IPoint, v: IProjection) => boolean;

/**
 * This is the type of picking assigned to a layer. Each mode has performance and functionality
 * tradeoffs.
 */
export enum PickType {
  /** Disable any picking methodology */
  NONE,
  /** Pick all instances found underneath the mouse. The Layer must explicitly support this feature. */
  ALL,
  /**
   * NOTE: NOT IMPLEMENTED YET
   *
   * Uses highly efficient color rendering method to detect an instance on a pixel by pixel check. Since it is
   * based on rendering, it will only select the 'visually' top most rendered instance. This means instances can be occluded
   * by other instances is an instance renders behind another.
   *
   * This is vastly more efficient and accurate than ALL. This also will be more readily supported than ALL.
   */
  SINGLE
}

/**
 * This represents the settings and objects used to facilitate picking in a layer.
 */
export interface IPickingMetrics {
  /** This is the current pick mode that is active during the draw pass of the layer */
  currentPickMode: PickType;
  /** This is the picking style to be used */
  type: PickType;
}

/**
 * This is the picking settings and objects to facilitate PickType.ALL so we can get
 * all instances underneath the mouse.
 */
export interface IQuadTreePickingMetrics<T extends Instance>
  extends IPickingMetrics {
  /** This handles the ALL type only */
  type: PickType.ALL;
  /** This stores all of our instances in a quad tree to spatially track our instances */
  quadTree: TrackedQuadTree<T>;
  /** This is the method for performing a hit test with the provided instance */
  hitTest: InstanceHitTest<T>;
}

/**
 * This is the picking settings and objects to facilitate PickType.SINGLE so we can get
 * a single instance underneath the mouse.
 */
export interface ISinglePickingMetrics<T extends Instance>
  extends IPickingMetrics {
  /** Set the enum for the type */
  type: PickType.SINGLE;
  /**
   * This is a lookup of the instance by it's UID which is all that is needed to decode a color to an instance
   * The color UINT8 components composited into a single UINT32 IS the UID of the instance
   */
  uidToInstance: Map<number, T>;
}

/**
 * This is the picking settings and objects to facilitate PickType.NONE where no information
 * is retrieved for mouse interactions.
 */
export interface INonePickingMetrics extends IPickingMetrics {
  // Single Picking does not require any special helper information
  type: PickType.NONE;
}

export interface IColorPickingData {
  /** The mouse target position where the data is rendered */
  mouse: Vec2;
  /** The color data loaded for last picking rendering */
  colorData: Uint8Array;
  /** The height of the data array */
  dataHeight: number;
  /** The width of the data array */
  dataWidth: number;
  /** The nearest found color */
  nearestColor: number;
  /** All colors in the data */
  allColors: number[];
}

/**
 * Diff types that an instance can go through. Used to help the system consume the diff
 * and apply it to the GL framework.
 */
export enum InstanceDiffType {
  CHANGE = 0,
  INSERT = 1,
  REMOVE = 2
}

/**
 * This is the metrics associated with a frame. Mostly dealing with timing values.
 */
export type FrameMetrics = {
  /** The frame number rendered. Increases by 1 every surface draw */
  currentFrame: number;
  /** The start time of the current frame */
  currentTime: number;
  /** The start time of the previous frame */
  previousTime: number;
};

/**
 * This is the minimum properties required to make all easing functions operate.
 */
export interface IEasingProps {
  start: Vec;
  end: Vec;
  startTime: number;
  duration: number;
}

/**
 * This is the Shader IO information a layer will provide.
 */
export interface IShaderInputs<T extends Instance> {
  /** These are very frequently changing attributes and are uniform across all vertices in the model */
  instanceAttributes?: (IInstanceAttribute<T> | null)[];
  /** These are attributes that should be static on a vertex. These are considered unique per vertex. */
  vertexAttributes?: (IVertexAttribute | null)[];
  /** Specify how many vertices there are per instance */
  vertexCount: number;
  /** These are uniforms in the shader. These are uniform across all vertices and all instances for this layer. */
  uniforms?: (IUniform | null)[];
}

/**
 * This is the initialization of the shader.
 */
export type IShaderInitialization<T extends Instance> = IShaderInputs<T> &
  IShaders;

export interface IShaderExtension {
  header?: string;
  body?: string;
}

export type IShaderIOExtension<T extends Instance> = Partial<
  IShaderInputs<T>
> & {
  vs?: IShaderExtension;
  fs?: IShaderExtension;
};<|MERGE_RESOLUTION|>--- conflicted
+++ resolved
@@ -1,17 +1,9 @@
 import * as Three from "three";
-<<<<<<< HEAD
 import { Instance } from "./instance-provider/instance";
 import { Bounds } from "./primitives/bounds";
 import { IPoint } from "./primitives/point";
 import { ChartCamera, Vec, Vec2 } from "./util";
 import { IAutoEasingMethod } from "./util/auto-easing-method";
-=======
-import { Bounds } from "./primitives/bounds";
-import { IPoint } from "./primitives/point";
-import { ChartCamera, Vec } from "./util";
-import { IAutoEasingMethod } from "./util/auto-easing-method";
-import { Instance } from "./util/instance";
->>>>>>> 2ce57816
 import { IVisitFunction, TrackedQuadTree } from "./util/tracked-quad-tree";
 
 export type Diff<T extends string, U extends string> = ({ [P in T]: P } &
