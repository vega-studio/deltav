import * as Three from 'three';
import { Bounds } from './primitives/bounds';
import { IPoint } from './primitives/point';
<<<<<<< HEAD
import { ChartCamera, Vec } from './util';
import { IAutoEasingMethod } from './util/auto-easing-method';
=======
import { ChartCamera, Vec2 } from './util';
>>>>>>> 3b1988fd
import { Instance } from './util/instance';
import { IVisitFunction, TrackedQuadTree } from './util/tracked-quad-tree';

export type Diff<T extends string, U extends string> = ({[P in T]: P } & {[P in U]: never } & { [x: string]: never })[T];
export type Omit<T, K extends keyof T> = {[P in Diff<keyof T, K>]: T[P]};
export type ShaderIOValue = [number] | [number, number] | [number, number, number] | [number, number, number, number] | Three.Vector4[] | Float32Array;
export type InstanceIOValue = [number] | [number, number] | [number, number, number] | [number, number, number, number];
export type UniformIOValue = number | InstanceIOValue | Float32Array | Three.Texture;

export enum InstanceBlockIndex {
  ONE = 1,
  TWO = 2,
  THREE = 3,
  FOUR = 4,
}

export enum InstanceAttributeSize {
  ONE = 1,
  TWO = 2,
  THREE = 3,
  FOUR = 4,
  /** Special case for making instance attributes that can target Atlas resources */
  ATLAS = 99,
}

export enum UniformSize {
  ONE = 1,
  TWO = 2,
  THREE = 3,
  FOUR = 4,
  MATRIX3 = 9,
  MATRIX4 = 16,
  ATLAS = 99,
}

export enum VertexAttributeSize {
  ONE = 1,
  TWO = 2,
  THREE = 3,
  FOUR = 4,
}

/**
 * This represents a color in the VoidGL system. Ranges are [0 - 1, 0 - 1, 0 - 1, 0 - 1]
 */
export type Color = [number, number, number, number];

/**
 * Represents something with a unique id
 */
export interface Identifiable {
  /** A unique identifier */
  id: string;
}

/**
 * Information provided in mouse events interacting with instances and
 * layers.
 */
export interface IPickInfo<T extends Instance> {
  /** If a mouse button is involved in the pick, this will be populated */
  button?: number;
  /** This is the parent layer id of the instances interacted with */
  layer: string;
  /** This is the list of instances that were detected in the interaction */
  instances: T[];
  /** If picking is set to ALL then this will be provided which can be used to make additional spatial queries */
  querySpace?(bounds: Bounds | IPoint, visit?: IVisitFunction<T>): T[];
  /** This is the screen coordinates of the mouse point that interacted with the instances */
  screen: [number, number];
  /** This is the world coordinates of the mouse point that interacted with the instances */
  world: [number, number];
  /** Projection methods to easily go between coordinate spaces */
  projection: IProjection;
}

export interface IVertexAttribute {
  /**
   * When initWithBuffer and customFill are not specified, this is was the system will initially
   * load each vertex attribute with.
   */
  defaults?: number[],
  /**
   * When this is specified it will initialize the model's attribute with the data in this buffer.
   */
  initWithBuffer?: Float32Array;
  /**
   * When generating this attribute in the shader this will be the prefix to the attribute:
   * For instance, if you specify 'highp' as the modifier, then the attribute that appears
   * in the shader will be:
   * attribute highp vec3 position;
   */
  qualifier?: string,
  /**
   * This is the name the attribute will be for the model.
   */
  name: string,
  /**
   * This is the number of floats the attribute will consume. For now, we only allow for up
   * to four floats per attribute.
   */
  size: VertexAttributeSize,
  /**
   * This lets you populate the buffer with an automatically called method. This will fire when
   * necessary updates are detected or on initialization.
   */
  update(vertex: number): ShaderIOValue;
}

export interface IVertexAttributeInternal extends IVertexAttribute {
  /** This is the actual attribute generated internally for the ThreeJS interfacing */
  materialAttribute: Three.BufferAttribute | null;
}

export interface IInstanceAttribute<T extends Instance> {
  /**
   * This is a block index helping describe the instancing process. It can be any number as
   * the system will sort and organize them for you. This only helps the system detect when
   * you cram too much info into a single block. The tighter you pack your blocks the better
   * your program will perform.
   */
  block: number,
  /**
   * This is the index within the block this attribute will be available.
   */
  blockIndex?: InstanceBlockIndex,
  /**
   * When this is set, the system will automatically inject necessary Shader IO to facilitate
   * performing the easing on the GPU, which saves enormous amounts of CPU processing time
   * trying to calcuate animations and tweens for properties.
   *
   * NOTE: Setting this increases the amount of data per instance by: size * 2 + 2
   * as it injects in a start value, start time, and duration
   */
  easing?: IAutoEasingMethod<Vec>,
  /**
   * This is the name that will be available in your shader for use. This will only be
   * available after the ${attributes} declaration.
   */
  name: string,
  /**
   * When generating this attribute in the shader this will be the prefix to the attribute:
   * For instance, if you specify 'highp' as the modifier, then the attribute that appears
   * in the shader will be:
   * attribute highp vec3 position;
   */
  qualifier?: string,
  /**
   * If this is specified, this attribute becomes a size of 4 and will have a block index of
   * 0. This makes this attribute and layer become compatible with reading atlas resources.
   * The value provided for this property should be the name of the atlas that is created.
   */
  atlas?: {
    /** Specify which generated atlas to target for the resource */
    key: string,
    /** Specify the name that will be injected that will be the sampler2D in the shader */
    name: string,
    /**
     * This specifies which of the shaders the sampler2D will be injected into.
     * Defaults to the Fragment shader only.
     */
    shaderInjection?: ShaderInjectionTarget,
  },
  /**
   * This is how many floats the instance attribute takes up. Due to how instancing is
   * implemented, we can only take up to 4 floats per variable right now.
   */
  size?: InstanceAttributeSize,
  /**
   * This is the accessor that executes when the instance needs updating. Simply return the
   * value that should be populated for this attribute.
   */
  update(instance: T): InstanceIOValue;
}

/**
 * This is an attribute where the atlas is definitely declared.
 */
export interface IAtlasInstanceAttribute<T extends Instance> extends IInstanceAttribute<T> {
  /**
   * If this is specified, this attribute becomes a size of 4 and will have a block index of
   * 0. This makes this attribute and layer become compatible with reading atlas resources.
   * The value provided for this property should be the name of the atlas that is created.
   */
  atlas: {
    /** Specify which generated atlas to target for the resource */
    key: string,
    /** Specify the name that will be injected that will be the sampler2D in the shader */
    name: string,
    /**
     * This specifies which of the shaders the sampler2D will be injected into.
     * Defaults to the Fragment shader only.
     */
    shaderInjection?: ShaderInjectionTarget,
  },
}

/**
 * This is an attribute that is simply a value
 */
export interface IEasingInstanceAttribute<T extends Instance> extends IInstanceAttribute<T> {
  /**
   * This MUST be defined to be an Easing attribute
   */
  easing: IAutoEasingMethod<Vec>;
  /**
   * Easing attributes requires size to be present
   */
  size: InstanceAttributeSize;
}

/**
 * This is an attribute that is simply a value
 */
export interface IValueInstanceAttribute<T extends Instance> extends IInstanceAttribute<T> {
  /**
   * If this is specified, this attribute becomes a size of 4 and will have a block index of
   * 0. This makes this attribute and layer become compatible with reading atlas resources.
   * The value provided for this property should be the name of the atlas that is created.
   */
  atlas: undefined,
}

// For now internal instance attributes are the same
export type IInstanceAttributeInternal<T extends Instance> = IInstanceAttribute<T>;

/** These are flags for indicating which shaders receive certain injection elements */
export enum ShaderInjectionTarget {
  /** ONLY the vertex shader will receive the injection */
  VERTEX = 1,
  /** ONLY the fragment shader will receive the injection */
  FRAGMENT = 2,
  /** Both the fragment and vertex shader will receive the injection */
  ALL = 3,
}

export interface IUniform {
  /**
   * This lets you specify which of the shaders will receive this uniform as available.
   * This defaults to only injecting into the vertex shader.
   */
  shaderInjection?: ShaderInjectionTarget;
  /** Name of the uniform as will be available in the shaders */
  name: string;
  /** How many floats the uniform shall encompass */
  size: UniformSize;
  /**
   * When generating this uniform in the shader this will be the prefix to the uniform:
   * For instance, if you specify 'highp' as the modifier, then the uniform that appears
   * in the shader will be:
   * uniform highp vec3 position;
   */
  qualifier?: string;
  /**
   * This is the accessor that executes every frame before this layer is drawn. It gives
   * opportunity to update the uniform's value before every draw.
   */
  update(uniform: IUniform): UniformIOValue;
}

export interface IUniformInternal extends IUniform {
  /**
   * All layers will have many many ShaderMaterials generated per each instance buffer as a single buffer
   * can only render so many instances. This tracks across all generated ShaderMaterials for each buffer
   * the material uniforms that need to be updated as a Uniform for a layer is dictated as uniform across
   * all instances.
   */
  materialUniforms: Three.IUniform[];
}

/**
 * This is the structure of a uniform generated for the sake of instancing
 */
export interface IInstancingUniform {
  name: string;
  type: 'f' | 'v2' | 'v3' | 'v4' | '4fv' | 'bvec4';
  value: ShaderIOValue;
}

/**
 * Represents a complete shader object set.
 */
export interface IShaders {
  fs: string;
  header?: string;
  vs: string;
}

/**
 * Represents an element that has a full list of projection methods
 */
export interface IProjection {
  /** This is the chart camera utilized in the projection of elements */
  camera: ChartCamera;
  /** Converts from the pixel density layer to the screen space */
  pixelSpaceToScreen(point: IPoint, out?: IPoint): IPoint;
  /** Converts from the screen coordinates to the pixel density layer */
  screenToPixelSpace(point: IPoint, out?: IPoint): IPoint;
  /** Converts from screen space to the view's relative coordinates */
  screenToView(point: IPoint, out?: IPoint): IPoint;
  /** Converts from screen space to the world space of a scene */
  screenToWorld(point: IPoint, out?: IPoint): IPoint;
  /** Converts from a view's space to the screen */
  viewToScreen(point: IPoint, out?: IPoint): IPoint;
  /** Converts from a views space to the world coordinates */
  viewToWorld(point: IPoint, out?: IPoint): IPoint;
  /** Converts from world coordinate space of a scene to the screen */
  worldToScreen(point: IPoint, out?: IPoint): IPoint;
  /** Converts from world coordinate space of a scene to the view's space */
  worldToView(point: IPoint, out?: IPoint): IPoint;
}

export type IMaterialOptions = Partial<Omit<Omit<Omit<Three.ShaderMaterialParameters, 'uniforms'>, 'vertexShader'>, 'fragmentShader'>>;

/** This is the method signature for determining whether or not a point hits an instance */
export type InstanceHitTest<T> = (o: T, p: IPoint, v: IProjection) => boolean;

/**
 * This is the type of picking assigned to a layer. Each mode has performance and functionality
 * tradeoffs.
 */
export enum PickType {
  /** Disable any picking methodology */
  NONE,
  /** Pick all instances found underneath the mouse. The Layer must explicitly support this feature. */
  ALL,
  /**
   * NOTE: NOT IMPLEMENTED YET
   *
   * Uses highly efficient color rendering method to detect an instance on a pixel by pixel check. Since it is
   * based on rendering, it will only select the 'visually' top most rendered instance. This means instances can be occluded
   * by other instances is an instance renders behind another.
   *
   * This is vastly more efficient and accurate than ALL. This also will be more readily supported than ALL.
   */
  SINGLE,
}

/**
 * This represents the settings and objects used to facilitate picking in a layer.
 */
export interface IPickingMetrics {
  /** This is the current pick mode that is active during the draw pass of the layer */
  currentPickMode: PickType;
  /** This is the picking style to be used */
  type: PickType;
}

/**
 * This is the picking settings and objects to facilitate PickType.ALL so we can get
 * all instances underneath the mouse.
 */
export interface IQuadTreePickingMetrics<T extends Instance> extends IPickingMetrics {
  /** This handles the ALL type only */
  type: PickType.ALL;
  /** This stores all of our instances in a quad tree to spatially track our instances */
  quadTree: TrackedQuadTree<T>;
  /** This is the method for performing a hit test with the provided instance */
  hitTest: InstanceHitTest<T>;
}

/**
 * This is the picking settings and objects to facilitate PickType.SINGLE so we can get
 * a single instance underneath the mouse.
 */
export interface ISinglePickingMetrics<T extends Instance> extends IPickingMetrics {
  /** Set the enum for the type */
  type: PickType.SINGLE;
<<<<<<< HEAD
}

/**
 * This is the metrics associated with a frame. Mostly dealing with timing values.
 */
export type FrameMetrics = {
  /** The frame number rendered. Increases by 1 every surface draw */
  currentFrame: number;
  /** The start time of the current frame */
  currentTime: number;
  /** The start time of the previous frame */
  previousTime: number;
};

/**
 * This is the minimum properties required to make all easing functions operate.
 */
export interface IEasingProps {
  start: Vec;
  end: Vec;
  startTime: number;
  duration: number;
=======
  /**
   * This is a lookup of the instance by it's UID which is all that is needed to decode a color to an instance
   * The color UINT8 components composited into a single UINT32 IS the UID of the instance
   */
  uidToInstance: Map<number, T>;
}

/**
 * This is the picking settings and objects to facilitate PickType.NONE where no information
 * is retrieved for mouse interactions.
 */
export interface INonePickingMetrics extends IPickingMetrics {
  // Single Picking does not require any special helper information
  type: PickType.NONE;
}

export interface IColorPickingData {
  /** The mouse target position where the data is rendered */
  mouse: Vec2;
  /** The color data loaded for last picking rendering */
  colorData: Uint8Array;
  /** The height of the data array */
  dataHeight: number;
  /** The width of the data array */
  dataWidth: number;
  /** The nearest found color */
  nearestColor: number;
  /** All colors in the data */
  allColors: number[];
}

/**
 * Diff types that an instance can go through. Used to help the system consume the diff
 * and apply it to the GL framework.
 */
export enum InstanceDiffType {
  CHANGE = 0,
  INSERT = 1,
  REMOVE = 2,
>>>>>>> 3b1988fd
}<|MERGE_RESOLUTION|>--- conflicted
+++ resolved
@@ -1,12 +1,8 @@
 import * as Three from 'three';
 import { Bounds } from './primitives/bounds';
 import { IPoint } from './primitives/point';
-<<<<<<< HEAD
-import { ChartCamera, Vec } from './util';
+import { ChartCamera, Vec, Vec2 } from './util';
 import { IAutoEasingMethod } from './util/auto-easing-method';
-=======
-import { ChartCamera, Vec2 } from './util';
->>>>>>> 3b1988fd
 import { Instance } from './util/instance';
 import { IVisitFunction, TrackedQuadTree } from './util/tracked-quad-tree';
 
@@ -375,30 +371,6 @@
 export interface ISinglePickingMetrics<T extends Instance> extends IPickingMetrics {
   /** Set the enum for the type */
   type: PickType.SINGLE;
-<<<<<<< HEAD
-}
-
-/**
- * This is the metrics associated with a frame. Mostly dealing with timing values.
- */
-export type FrameMetrics = {
-  /** The frame number rendered. Increases by 1 every surface draw */
-  currentFrame: number;
-  /** The start time of the current frame */
-  currentTime: number;
-  /** The start time of the previous frame */
-  previousTime: number;
-};
-
-/**
- * This is the minimum properties required to make all easing functions operate.
- */
-export interface IEasingProps {
-  start: Vec;
-  end: Vec;
-  startTime: number;
-  duration: number;
-=======
   /**
    * This is a lookup of the instance by it's UID which is all that is needed to decode a color to an instance
    * The color UINT8 components composited into a single UINT32 IS the UID of the instance
@@ -438,5 +410,26 @@
   CHANGE = 0,
   INSERT = 1,
   REMOVE = 2,
->>>>>>> 3b1988fd
+}
+
+/**
+ * This is the metrics associated with a frame. Mostly dealing with timing values.
+ */
+export type FrameMetrics = {
+  /** The frame number rendered. Increases by 1 every surface draw */
+  currentFrame: number;
+  /** The start time of the current frame */
+  currentTime: number;
+  /** The start time of the previous frame */
+  previousTime: number;
+};
+
+/**
+ * This is the minimum properties required to make all easing functions operate.
+ */
+export interface IEasingProps {
+  start: Vec;
+  end: Vec;
+  startTime: number;
+  duration: number;
 }