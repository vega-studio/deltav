--- conflicted
+++ resolved
@@ -4,17 +4,10 @@
 
 export type AnimationDelayAccessor = (
   groupIndex: number,
-<<<<<<< HEAD
-  currentDelay: number,
-) => number;
-export type AnimationInstanceModificationCallback = (
-  groupIndex: number,
-=======
   currentDelay: number
 ) => number;
 export type AnimationInstanceModificationCallback = (
   groupIndex: number
->>>>>>> 321bdedb
 ) => void;
 
 function isNumber(val: any): val is number {
@@ -46,11 +39,7 @@
     groupCount: number,
     baseDelay: number,
     delayGap: number | AnimationDelayAccessor,
-<<<<<<< HEAD
-    modifyInstances: AnimationInstanceModificationCallback,
-=======
     modifyInstances: AnimationInstanceModificationCallback
->>>>>>> 321bdedb
   ) {
     // Get the time of the current frame as our timing basis
     const startFrameTime = this.surface.frameMetrics.currentTime;
