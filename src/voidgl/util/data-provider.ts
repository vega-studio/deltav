--- conflicted
+++ resolved
@@ -131,11 +131,7 @@
    * @param lookUp A lookup so items that have changed can get their source easily
    */
   private monitorList(
-<<<<<<< HEAD
-    list: T[],
-=======
     _list: T[],
->>>>>>> e2d54073
     changes: Map<T, DiffType>,
     lookUp: Map<string, T>,
     disposers: Map<T, Lambda>
