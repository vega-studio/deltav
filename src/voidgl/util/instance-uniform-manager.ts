import * as Three from "three";
<<<<<<< HEAD
import { Instance } from "../instance-provider/instance";
import { generateLayerModel } from "../surface/generate-layer-model";
import { Layer } from "../surface/layer";
import { Scene } from "../surface/scene";
import { IInstanceAttribute, PickType } from "../types";
=======
import { generateLayerModel } from "../surface/generate-layer-model";
import { Layer } from "../surface/layer";
import { Scene } from "../surface/scene";
import { IInstanceAttribute } from "../types";
import { Instance } from "./instance";
>>>>>>> 2ce57816
import { makeInstanceUniformNameArray } from "./make-instance-uniform-name";

export interface IUniformInstanceCluster {
  /** This is the index of the instance as it appears in the buffer */
  instanceIndex: number;
  /** This is the instance data uniform */
  uniform: Three.IUniform;
  /** This is the instance data range within the instanceData uniform */
  uniformRange: [number, number];
}

export interface InstanceUniformBuffer {
  /** This tracks which instances are active. Helps optimize draw range */
  activeInstances: boolean[];
  /** This is all of the clusters within this buffer */
  clusters: IUniformInstanceCluster[];
  /** The first instance in the draw range */
  firstInstance: number;
  /** The unique geometry object for the buffer: Used to set draw range */
  geometry: Three.BufferGeometry;
  /** The last instance in the draw range */
  lastInstance: number;
  /** The unique material for the buffer: Used to provide a new set of uniforms */
  material: Three.ShaderMaterial;
  /** The unique model generated for the buffer: Used to allow the buffer to be rendered by adding to a scene */
  model: Three.Object3D;
  /** Threejs can not have duplicate objects across Scenes */
  pickModel?: Three.Object3D;
}

/**
 * This class does a whoooooole lot of making the magical instancing optimization controls possible.
 *
 * Our instancing hackyness comes from the idea that uniforms are fast, and you don't have to commit
 * ALL of them when you touch just a little piece, and you don't have worry about drivers not supporting
 * partial vertex buffer updates.
 *
 * This also is WebGL 1.0 compatible without any extensions that are poorly implemented. And again: does
 * NOT require entire attribute buffer commits.
 *
 * Uniforms are limited for any given draw call. So we have to create multiple materials to support
 * chunks of the instances that need to be drawn. We then have to associate an instance with the set
 * of uniforms that is related to the instance and keep them paired together. If we have too many instances
 * we must generate more buffers to accomodate them.
 *
 * If we remove instances, we must free up the uniform set so that others can use the uniforms. While the uniforms
 * are not in use, the instance should not be rendering.
 */
export class InstanceUniformManager<T extends Instance> {
  /** The layer this manager provides uniforms */
  private layer: Layer<T, any>;
  /** The scene the layer should add elements to */
  private scene: Scene;
  /** The number of uniform blocks an instance requires */
  private uniformBlocksPerInstance: number;

  /** The generated buffers by this manager */
  private buffers: InstanceUniformBuffer[] = [];
  /** The uniform clusters that are free and can be used by an instance */
  private availableClusters: IUniformInstanceCluster[] = [];

  /** A lookup of an instance to a cluster of uniforms associated with it */
  private instanceToCluster = new Map<number, IUniformInstanceCluster>();
  /** A map of a cluster of uniforms to the buffer it comes from */
  private clusterToBuffer = new Map<
    IUniformInstanceCluster,
    InstanceUniformBuffer
  >();

  constructor(layer: Layer<T, any>, scene: Scene) {
    this.layer = layer;

    let maxUniformBlock: number = 0;
    layer.instanceAttributes.forEach((attributes: IInstanceAttribute<T>) => {
      maxUniformBlock = Math.max(attributes.block, maxUniformBlock);
    });

    this.uniformBlocksPerInstance = maxUniformBlock + 1;
    this.scene = scene;
  }

  /**
   * This adds an instance to the manager and gives the instance an associative
   * block of uniforms to work with.
   */
  add(instance: T) {
    // If there are no available buffers, we must add a buffer
    if (this.availableClusters.length <= 0) {
      this.makeNewBuffer();
    }

    const cluster = this.availableClusters.pop();

    if (cluster) {
<<<<<<< HEAD
      this.instanceToCluster.set(instance.uid, cluster);
=======
      this.instanceToCluster.set(instance, cluster);
>>>>>>> 2ce57816
    } else {
      console.warn(
        "No valid cluster available for instance added to uniform manager."
      );
    }

    return cluster;
  }

  /**
   * Free all resources this manager may be holding onto
   */
  destroy() {
    this.buffers.forEach(buffer => {
      buffer.geometry.dispose();
      buffer.material.dispose();
    });
  }

  /**
   * This retireves the uniforms associated with an instance, or returns nothing
   * if the instance has not been associated yet.
   */
  getUniforms(instance: T) {
    return this.instanceToCluster.get(instance.uid);
  }

  /**
   * Disassociates an instance with it's group of uniforms and makes the instance
   * in the buffer no longer drawable.
   */
  remove(instance: T) {
    const cluster = this.instanceToCluster.get(instance.uid);

    // If the instance is associated with a cluster, we can add the cluster back to being available
    // For another instance.
    if (cluster) {
      this.instanceToCluster.delete(instance.uid);
      this.availableClusters.push(cluster);
    }

    return cluster;
  }

  /**
   * Clears all elements of this manager from the current scene it was in.
   */
  removeFromScene() {
    this.buffers.forEach(buffer => {
      this.scene.container.remove(buffer.model);
      buffer.pickModel && this.scene.pickingContainer.remove(buffer.pickModel);
    });

    delete this.scene;
  }

  /**
   * Applies the buffers to the provided scene for rendering.
   */
  setScene(scene: Scene) {
    this.buffers.forEach(buffer => {
      this.scene.container.add(buffer.model);
      buffer.pickModel && this.scene.pickingContainer.add(buffer.pickModel);
    });

    this.scene = scene;
  }

  /**
   * This generates a new buffer of uniforms to associate instances with.
   */
  private makeNewBuffer() {
    // We generate a new geometry object for the buffer as the geometry
    // Needs to have it's own unique draw range per buffer for optimal
    // Performance
    const newGeometry = new Three.BufferGeometry();
    this.layer.vertexAttributes.forEach(attribute => {
      if (attribute.materialAttribute) {
        newGeometry.addAttribute(attribute.name, attribute.materialAttribute);
      }
    });

    // Ensure the draw range covers every instance in the geometry.
    newGeometry.drawRange.start = 0;
    newGeometry.drawRange.count =
      this.layer.maxInstancesPerBuffer * this.layer.instanceVertexCount;

    // This is the material that is generated for the layer that utilizes all of the generated and
    // Injected shader IO and shader fragments
    const newMaterial = this.layer.material.clone();
    // Now make a Model for the buffer so it can be rendered withn the scene
    const newModel = generateLayerModel(this.layer, newGeometry, newMaterial);
    // We render junkloads of instances in a buffer. Culling will have to happen
    // On an instance level.
    newModel.frustumCulled = false;

    // Make our new buffer which will manage the geometry and everything necessary
    const buffer: InstanceUniformBuffer = {
      activeInstances: [],
      clusters: [],
      firstInstance: 0,
      geometry: newGeometry,
      lastInstance: 0,
      material: newMaterial,
<<<<<<< HEAD
      model: newModel,
      pickModel:
        this.layer.picking.type === PickType.SINGLE
          ? newModel.clone()
          : undefined
=======
      model: newModel
>>>>>>> 2ce57816
    };

    this.buffers.push(buffer);

    // Now that we have created a new buffer, we have all of it's uniforms
    // To use to render more instances. We must take the instancing uniforms
    // And divvy them up into clusters for our available buffer.
    let uniformIndex = 0;
    const uniformName = makeInstanceUniformNameArray();
    const instanceData = newMaterial.uniforms[uniformName];

    // We must ensure the vector objects are TOTALLY unique otherwise they'll get shared across buffers
    instanceData.value = instanceData.value.map(
      () => new Three.Vector4(0.0, 0.0, 0.0, 0.0)
    );

    for (let i = 0, end = this.layer.maxInstancesPerBuffer; i < end; ++i) {
      const cluster: IUniformInstanceCluster = {
        instanceIndex: i,
        uniform: instanceData,
        uniformRange: [uniformIndex, 0]
      };

      uniformIndex += this.uniformBlocksPerInstance;
      cluster.uniformRange[1] = uniformIndex;

      buffer.clusters.push(cluster);
      this.availableClusters.push(cluster);
      this.clusterToBuffer.set(cluster, buffer);
    }

    // Grab the global uniforms from the material and add it to the uniform's materialUniform list so that
    // We can keep uniforms consistent across all Instances
    for (let i = 0, end = this.layer.uniforms.length; i < end; ++i) {
      const uniform = this.layer.uniforms[i];
      uniform.materialUniforms.push(newMaterial.uniforms[uniform.name]);
    }

    // Now that we are ready to utilize the buffer, let's add it to the scene so it may be rendered.
    // Each new buffer equates to one draw call.
    if (this.scene) {
      this.scene.container.add(buffer.model);
      buffer.pickModel && this.scene.pickingContainer.add(buffer.pickModel);
    }
  }
}<|MERGE_RESOLUTION|>--- conflicted
+++ resolved
@@ -1,17 +1,9 @@
 import * as Three from "three";
-<<<<<<< HEAD
 import { Instance } from "../instance-provider/instance";
 import { generateLayerModel } from "../surface/generate-layer-model";
 import { Layer } from "../surface/layer";
 import { Scene } from "../surface/scene";
 import { IInstanceAttribute, PickType } from "../types";
-=======
-import { generateLayerModel } from "../surface/generate-layer-model";
-import { Layer } from "../surface/layer";
-import { Scene } from "../surface/scene";
-import { IInstanceAttribute } from "../types";
-import { Instance } from "./instance";
->>>>>>> 2ce57816
 import { makeInstanceUniformNameArray } from "./make-instance-uniform-name";
 
 export interface IUniformInstanceCluster {
@@ -106,11 +98,7 @@
     const cluster = this.availableClusters.pop();
 
     if (cluster) {
-<<<<<<< HEAD
       this.instanceToCluster.set(instance.uid, cluster);
-=======
-      this.instanceToCluster.set(instance, cluster);
->>>>>>> 2ce57816
     } else {
       console.warn(
         "No valid cluster available for instance added to uniform manager."
@@ -215,15 +203,11 @@
       geometry: newGeometry,
       lastInstance: 0,
       material: newMaterial,
-<<<<<<< HEAD
       model: newModel,
       pickModel:
         this.layer.picking.type === PickType.SINGLE
           ? newModel.clone()
           : undefined
-=======
-      model: newModel
->>>>>>> 2ce57816
     };
 
     this.buffers.push(buffer);
