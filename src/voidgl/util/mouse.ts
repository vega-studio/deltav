--- conflicted
+++ resolved
@@ -111,15 +111,6 @@
   debug("Using mouse wheel for firefox");
   normalizeWheel = normalizeFirefoxWheel;
 } else if (browser.msie && +browser.version >= 11) {
-<<<<<<< HEAD
-  debug('Using mouse wheel for IE 11');
-  normalizeWheel = normalizeIE11Wheel;
-} else if (browser.msedge) {
-  debug('Using mouse wheel for MS EDGE');
-  normalizeWheel = normalizeIE12Wheel;
-} else {
-  debug('Using mouse wheel for Chrome');
-=======
   debug("Using mouse wheel for IE 11");
   normalizeWheel = normalizeIE11Wheel;
 } else if (browser.msedge) {
@@ -127,7 +118,6 @@
   normalizeWheel = normalizeIE12Wheel;
 } else {
   debug("Using mouse wheel for Chrome");
->>>>>>> 321bdedb
   normalizeWheel = normalizeChromeWheel;
 }
 
@@ -136,11 +126,7 @@
  */
 function eventElementPosition(
   e: any,
-<<<<<<< HEAD
-  relative?: HTMLElement,
-=======
   relative?: HTMLElement
->>>>>>> 321bdedb
 ): { x: number; y: number } {
   let mouseX: number = 0,
     mouseY: number = 0,
