import { Bounds } from "../primitives/bounds";
import { IPoint } from "../primitives/point";

// A configuration that controls how readily a quadtree will split to another level
// Adjusting this number can improve or degrade your performance significantly and
// Must be tested for specific use cases
const maxPopulation: number = 5;
const maxDepth: number = 10;

export interface IQuadItem {
  area: number;
  bottom: number;
  height: number;
  left: number;
  mid: IPoint;
  right: number;
  top: number;
  width: number;
  x: number;
  y: number;

  containsPoint(point: IPoint): boolean;
  encapsulate(item: IQuadItem): boolean;
  fits(item: IQuadItem): 0 | 1 | 2;
  hitBounds(item: IQuadItem): boolean;
  isInside(item: IQuadItem): boolean;
}

/**
 * This filters a quad tree query by type
 *
 * @export
 * @template T
 */
export function filterQuery<T extends IQuadItem>(
  type: Function[],
  queryValues: IQuadItem[]
): T[] {
  const filtered: T[] = [];

  queryValues.forEach((obj: IQuadItem) => {
    if (type.find(t => obj instanceof t)) {
      filtered.push(obj as T);
    }
  });

  return filtered;
}

/**
 * Allows typing of a callback argument
 */
export interface IVisitFunction<T extends IQuadItem> {
  /**
   * A callback to use during add or query
   *
   * Called do provide aggregation or filtering like Array.reduce or
   * Array.filter, but in a QuadTree instead.
   *
   * @param node  The node to effect the function upon
   * @param child The child to add to the node
   */
  (node: Node<T>, child?: IQuadItem): void;
}

/**
 * This is a class used specifically by the quad tree nodes to indicate split space
 * within the quad tree.
 *
 * @class Quadrants
 */
export class Quadrants<T extends IQuadItem> {
  TL: Node<T>;
  TR: Node<T>;
  BL: Node<T>;
  BR: Node<T>;

  /**
   * Ensures all memory is released for all nodes and all references are removed
   * to potentially high memory consumption items
   *
   * @memberOf Quadrants
   */
  destroy() {
    this.TL.destroy();
    this.TR.destroy();
    this.BL.destroy();
    this.BR.destroy();
    delete this.TL;
    delete this.TR;
    delete this.BL;
    delete this.BR;
  }

  /**
   * Creates an instance of Quadrants.
   *
   * @param bounds The bounds this will create quandrants for
   * @param depth  The child depth of this element
   *
   * @memberOf Quadrants
   */
  constructor(bounds: IQuadItem, depth: number) {
    const mid = bounds.mid;
    this.TL = new Node<T>(bounds.x, mid.x, bounds.y, mid.y, depth);
    this.TR = new Node<T>(mid.x, bounds.right, bounds.y, mid.y, depth);
    this.BL = new Node<T>(bounds.x, mid.x, mid.y, bounds.bottom, depth);
    this.BR = new Node<T>(mid.x, bounds.right, mid.y, bounds.bottom, depth);
  }
}

/**
 * The quad tree node. This Node will take in a certain population before dividing itself into
 * 4 quadrants which it will attempt to inject it's population into. If a member of the population
 * does not completely get injected into one of the quadrants it remains as a member of this node.
 *
 * @export
 * @class Node
 */
export class Node<T extends IQuadItem> {
  bounds: Bounds;
  children: T[] = [];
  depth: number = 0;
  nodes: Quadrants<T>;

  /**
   * Destroys this node and ensures all child nodes are destroyed as well.
   *
   * @memberOf Node
   */
  destroy() {
    delete this.children;
    delete this.bounds;

    if (this.nodes) {
      this.nodes.destroy();
      delete this.nodes;
    }
  }

  /**
   * Creates an instance of Node.
   *
   * @param l     The bounding left wall of the space this node covers
   * @param r     The bounding right wall of the space this node covers
   * @param t     The bounding top wall of the space this node covers
   * @param b     The bounding bottom wall of the space this node covers
   * @param depth The depth within the quad tree this node resides
   *
   * @memberOf Node
   */
  constructor(
    left: number,
    right: number,
    top: number,
    bottom: number,
    depth?: number
  ) {
    // If params insertted
    if (arguments.length >= 4) {
      this.bounds = new Bounds({
        height: top - bottom,
        width: right - left,
        x: left,
        y: top
      });
    }

    // Otherwise, make tiny start area
    else {
      this.bounds = new Bounds({
        height: 1,
        width: 1,
        x: 0,
        y: 0
      });
    }

    // Ensure the depth is set
    this.depth = depth || 0;
  }

  /**
   * Adds an object that extends Bounds (or is Bounds) and properly injects it into this node
   * or into a sub quadrant if this node is split already. If the child is outside the boundaries
   * this quad tree spans (and this is the root node), the quad tree will expand to include
   * the new child.
   *
   * @param child The Bounds type object to inject
   * @param props Properties that can be retrieved with the child object if applicable
   *
   * @returns True if the insertion was successful
   *
   * @memberOf Node
   */
  add(child: T, props: any): boolean {
    // This is the entry function for adding children, so we must first expand our top node
    // To cover the area that the child is located.
    // If we're in bounds, then let's just add the child
    if (child.isInside(this.bounds)) {
      return this.doAdd(child);
    }

    // Otherwise, we need to expand first
    else {
      this.cover(child);
      return this.add(child, props);
    }
  }

  /**
   * Adds a list of new children to this quad tree. It performs the same operations as
   * addChild for each child in the list, however, it more efficiently recalculates the
   * bounds necessary to cover the area the children cover.
   *
   * @param children      List of Bounds objects to inject
   * @param childrenProps List of props to associate with each element
   *
   * @memberOf Node
   */
  addAll(children: T[], childrenProps?: any[]) {
    // Ensure the properties are at least defined
    childrenProps = childrenProps || [];

    // Make sure we cover the entire area of all the children.
    // We can speed this up a lot if we first calculate the total bounds the new children covers
    let minX = Number.MAX_VALUE;
    let minY = Number.MAX_VALUE;
    let maxX = -Number.MAX_VALUE;
    let maxY = -Number.MAX_VALUE;

    // Get the dimensions of the new bounds
    children.forEach(child => {
      if (child.x < minX) {
        minX = child.x;
      }
      if (child.right > maxX) {
        maxX = child.right;
      }
      if (child.bottom > maxY) {
        maxY = child.bottom;
      }
      if (child.y < minY) {
        minY = child.y;
      }
    });

    // Make sure our bounds includes the specified bounds
    this.cover(
      new Bounds({
        height: maxY - minY,
        width: maxX - minX,
        x: minX,
        y: minY
      })
    );

    // Add all of the children into the tree
    children.forEach(child => this.doAdd(child));
  }

  /**
   * Ensures this quad tree includes the bounds specified in it's spatial coverage.
   * This will cause all children to be re-injected into the tree.
   *
   * @param bounds The bounds to include in the tree's coverage
   *
   * @memberOf Node
   */
  cover(bounds: IQuadItem) {
    // If we are already covering the area: abort
    if (bounds.isInside(this.bounds)) {
      return;
    }

    // Make our bounds cover the new area
    this.bounds.encapsulate(bounds);
    this.bounds.x -= 1;
    this.bounds.y -= 1;
    this.bounds.width += 2;
    this.bounds.height += 4;
    // Get all of the children underneath this node
    const allChildren = this.gatherChildren([]);

    // Destroy the split nodes
    if (this.nodes) {
      // Completely...destroy...
      this.nodes.destroy();
      delete this.nodes;
    }

    // Reinsert all children with the new dimensions in place
    allChildren.forEach(child => this.doAdd(child));
  }

  /**
   * When adding children, this performs the actual action of injecting the child into the tree
   * without the process of seeing if the tree needs a spatial adjustment to account for the child.
   *
   * @param child The Bounds item to inject into the tree
   * @param props The props to remain associated with the child
   *
   * @returns True if the injection was successful
   *
   * @memberOf Node
   */
  doAdd(child: T): boolean {
    // If nodes are present, then we have already exceeded the population of this node
    if (this.nodes) {
      if (child.isInside(this.nodes.TL.bounds)) {
        return this.nodes.TL.doAdd(child);
      }

      if (child.isInside(this.nodes.TR.bounds)) {
        return this.nodes.TR.doAdd(child);
      }

      if (child.isInside(this.nodes.BL.bounds)) {
        return this.nodes.BL.doAdd(child);
      }

      if (child.isInside(this.nodes.BR.bounds)) {
        return this.nodes.BR.doAdd(child);
      }

      // Otherwise, this is a child overlapping this border
      this.children.push(child);

      return true;
    }

    // Otherwise, we have not had a split due to population limits being exceeded
    else if (child.isInside(this.bounds)) {
      this.children.push(child);

      // If we exceeded our population for this quadrant, it is time to split up
      if (this.children.length > maxPopulation && this.depth < maxDepth) {
        this.split();
      }

      return true;
    }

    // This is when there is something wrong with the insertted child. The bounds
    // For the quad should have grown without issue, but in this case the bounds
    // Could not grow to accomodate the child.
    if (isNaN(child.width + child.height + child.x + child.y)) {
      console.error(
        "Child did not fit into bounds because a dimension is NaN",
        child
      );
    } else if (child.area === 0) {
      console.error(
        "Child did not fit into bounds because the area is zero",
        child
      );
    }

    // Don't insert the child and continue
    return true;
  }

  /**
   * Collects all children of all the current and sub nodes into a single list.
   *
   * @param list The list we must aggregate children into
   *
   * @return The list specified as the list parameter
   */
  gatherChildren(list: T[]): T[] {
    list = list.concat(this.children);

    if (this.nodes) {
      this.nodes.TL.gatherChildren(list);
      this.nodes.TR.gatherChildren(list);
      this.nodes.BL.gatherChildren(list);
      this.nodes.BR.gatherChildren(list);
    }

    return list;
  }

  /**
   * Entry query for determining query type based on input object
   *
   * @param bounds Can be a Bounds or a Point object
   * @param visit  A callback function that will receive the Node as it is analyzed. This gives
   *               information on a spatial scale, how a query reaches it's target intersections.
   *
   * @return An array of children that intersects with the query
   */
  query(bounds: IQuadItem | IPoint, visit?: IVisitFunction<T>): T[] {
    // Query a rectangle
    if (bounds instanceof Bounds) {
      if (bounds.hitBounds(this.bounds)) {
        return this.queryBounds(bounds, [], visit);
      }

      // Return an empty array when nothing is collided with
      return [];
    }

    // Query a point
    if (this.bounds.containsPoint(bounds)) {
      return this.queryPoint(bounds, [], visit);
    }

    // Return an empty array when nothing is collided with
    return [];
  }

  /**
   * Queries children for intersection with a bounds object
   *
   * @param b     The Bounds to test children against
   * @param list  The list of children to aggregate into the query
   * @param visit A callback function that will receive the Node as it is analyzed. This gives
   *              information on a spatial scale, how a query reaches it's target intersections.
   *
   * @return     Returns the exact same list that was input as the list param
   */
  queryBounds(b: IQuadItem, list: T[], visit?: IVisitFunction<T>): T[] {
<<<<<<< HEAD
    this.children.forEach((c, index) => {
=======
    this.children.forEach(c => {
>>>>>>> e2d54073
      if (c.hitBounds(b)) {
        list.push(c);
      }
    });

    if (visit) {
      visit(this);
    }

    if (this.nodes) {
      if (b.hitBounds(this.nodes.TL.bounds)) {
        this.nodes.TL.queryBounds(b, list, visit);
      }

      if (b.hitBounds(this.nodes.TR.bounds)) {
        this.nodes.TR.queryBounds(b, list, visit);
      }

      if (b.hitBounds(this.nodes.BL.bounds)) {
        this.nodes.BL.queryBounds(b, list, visit);
      }

      if (b.hitBounds(this.nodes.BR.bounds)) {
        this.nodes.BR.queryBounds(b, list, visit);
      }
    }

    return list;
  }

  /**
   * Queries children for intersection with a point
   *
   * @param p     The Point to test children against
   * @param list  The list of children to aggregate into the query
   * @param visit A callback function that will receive the Node as it is analyzed. This gives
   *              information on a spatial scale, how a query reaches it's target intersections.
   *
   * @return      Returns the exact same list that was input as the list param
   */
  queryPoint(p: any, list: T[], visit?: IVisitFunction<T>): T[] {
    this.children.forEach(c => {
      if (c.containsPoint(p)) {
        list.push(c);
      }
    });

    if (visit) {
      visit(this);
    }

    if (this.nodes) {
      if (this.nodes.TL.bounds.containsPoint(p)) {
        this.nodes.TL.queryPoint(p, list, visit);
      }

      if (this.nodes.TR.bounds.containsPoint(p)) {
        this.nodes.TR.queryPoint(p, list, visit);
      }

      if (this.nodes.BL.bounds.containsPoint(p)) {
        this.nodes.BL.queryPoint(p, list, visit);
      }

      if (this.nodes.BR.bounds.containsPoint(p)) {
        this.nodes.BR.queryPoint(p, list, visit);
      }
    }

    return list;
  }

  /**
   * Creates four sub quadrants for this node.
   */
  split() {
    // Gather all items to be handed down
    const allChildren = this.gatherChildren([]);
    // Gather all props for the children to be handed down as well
    this.nodes = new Quadrants<T>(this.bounds, this.depth + 1);

    this.children = [];

    while (allChildren.length > 0) {
      const child = allChildren.pop();
      if (child) this.doAdd(child);
    }
  }

  /**
   * Traverses the quad tree returning every quadrant encountered
   *
   * @param cb A callback that has the parameter (node) which is a quadrant in the tree
   */
  visit(cb: IVisitFunction<T>): void {
    const finished = Boolean(cb(this));

    if (this.nodes && !finished) {
      this.nodes.TL.visit(cb);
      this.nodes.TR.visit(cb);
      this.nodes.BL.visit(cb);
      this.nodes.BR.visit(cb);
    }
  }
}

export class QuadTree<T extends IQuadItem> extends Node<T> {}<|MERGE_RESOLUTION|>--- conflicted
+++ resolved
@@ -420,11 +420,7 @@
    * @return     Returns the exact same list that was input as the list param
    */
   queryBounds(b: IQuadItem, list: T[], visit?: IVisitFunction<T>): T[] {
-<<<<<<< HEAD
-    this.children.forEach((c, index) => {
-=======
     this.children.forEach(c => {
->>>>>>> e2d54073
       if (c.hitBounds(b)) {
         list.push(c);
       }
