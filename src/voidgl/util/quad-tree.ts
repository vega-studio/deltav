import { Bounds } from "../primitives/bounds";
import { IPoint } from "../primitives/point";

// A configuration that controls how readily a quadtree will split to another level
// Adjusting this number can improve or degrade your performance significantly and
// Must be tested for specific use cases
const maxPopulation: number = 5;
const maxDepth: number = 10;

export interface IQuadItem {
  area: number;
  bottom: number;
  height: number;
  left: number;
  mid: IPoint;
  right: number;
  top: number;
  width: number;
  x: number;
  y: number;

  containsPoint(point: IPoint): boolean;
  encapsulate(item: IQuadItem): boolean;
  fits(item: IQuadItem): 0 | 1 | 2;
  hitBounds(item: IQuadItem): boolean;
  isInside(item: IQuadItem): boolean;
}

/**
 * This filters a quad tree query by type
 *
 * @export
 * @template T
 */
export function filterQuery<T extends IQuadItem>(
  type: Function[],
<<<<<<< HEAD
  queryValues: IQuadItem[],
=======
  queryValues: IQuadItem[]
>>>>>>> 321bdedb
): T[] {
  const filtered: T[] = [];

  queryValues.forEach((obj: IQuadItem) => {
    if (type.find(t => obj instanceof t)) {
      filtered.push(obj as T);
    }
  });

  return filtered;
}

/**
 * Allows typing of a callback argument
 */
export interface IVisitFunction<T extends IQuadItem> {
  /**
   * A callback to use during add or query
   *
   * Called do provide aggregation or filtering like Array.reduce or
   * Array.filter, but in a QuadTree instead.
   *
   * @param node  The node to effect the function upon
   * @param child The child to add to the node
   */
  (node: Node<T>, child?: IQuadItem): void;
}

/**
 * This is a class used specifically by the quad tree nodes to indicate split space
 * within the quad tree.
 *
 * @class Quadrants
 */
export class Quadrants<T extends IQuadItem> {
  TL: Node<T>;
  TR: Node<T>;
  BL: Node<T>;
  BR: Node<T>;

  /**
   * Ensures all memory is released for all nodes and all references are removed
   * to potentially high memory consumption items
   *
   * @memberOf Quadrants
   */
  destroy() {
    this.TL.destroy();
    this.TR.destroy();
    this.BL.destroy();
    this.BR.destroy();
    delete this.TL;
    delete this.TR;
    delete this.BL;
    delete this.BR;
  }

  /**
   * Creates an instance of Quadrants.
   *
   * @param bounds The bounds this will create quandrants for
   * @param depth  The child depth of this element
   *
   * @memberOf Quadrants
   */
  constructor(bounds: IQuadItem, depth: number) {
    const mid = bounds.mid;
    this.TL = new Node<T>(bounds.x, mid.x, bounds.y, mid.y, depth);
    this.TR = new Node<T>(mid.x, bounds.right, bounds.y, mid.y, depth);
    this.BL = new Node<T>(bounds.x, mid.x, mid.y, bounds.bottom, depth);
    this.BR = new Node<T>(mid.x, bounds.right, mid.y, bounds.bottom, depth);
  }
}

/**
 * The quad tree node. This Node will take in a certain population before dividing itself into
 * 4 quadrants which it will attempt to inject it's population into. If a member of the population
 * does not completely get injected into one of the quadrants it remains as a member of this node.
 *
 * @export
 * @class Node
 */
export class Node<T extends IQuadItem> {
  bounds: Bounds;
  children: T[] = [];
  depth: number = 0;
  nodes: Quadrants<T>;

  /**
   * Destroys this node and ensures all child nodes are destroyed as well.
   *
   * @memberOf Node
   */
  destroy() {
    delete this.children;
    delete this.bounds;

    if (this.nodes) {
      this.nodes.destroy();
      delete this.nodes;
    }
  }

  /**
   * Creates an instance of Node.
   *
   * @param l     The bounding left wall of the space this node covers
   * @param r     The bounding right wall of the space this node covers
   * @param t     The bounding top wall of the space this node covers
   * @param b     The bounding bottom wall of the space this node covers
   * @param depth The depth within the quad tree this node resides
   *
   * @memberOf Node
   */
  constructor(
    left: number,
    right: number,
    top: number,
    bottom: number,
<<<<<<< HEAD
    depth?: number,
=======
    depth?: number
>>>>>>> 321bdedb
  ) {
    // If params insertted
    if (arguments.length >= 4) {
      this.bounds = new Bounds({
        height: top - bottom,
        width: right - left,
        x: left,
        y: top
      });
    }

    // Otherwise, make tiny start area
    else {
      this.bounds = new Bounds({
        height: 1,
        width: 1,
        x: 0,
        y: 0
      });
    }

    // Ensure the depth is set
    this.depth = depth || 0;
  }

  /**
   * Adds an object that extends Bounds (or is Bounds) and properly injects it into this node
   * or into a sub quadrant if this node is split already. If the child is outside the boundaries
   * this quad tree spans (and this is the root node), the quad tree will expand to include
   * the new child.
   *
   * @param child The Bounds type object to inject
   * @param props Properties that can be retrieved with the child object if applicable
   *
   * @returns True if the insertion was successful
   *
   * @memberOf Node
   */
  add(child: T, props: any): boolean {
    // This is the entry function for adding children, so we must first expand our top node
    // To cover the area that the child is located.
    // If we're in bounds, then let's just add the child
    if (child.isInside(this.bounds)) {
      return this.doAdd(child);
    }

    // Otherwise, we need to expand first
    else {
      this.cover(child);
      return this.add(child, props);
    }
  }

  /**
   * Adds a list of new children to this quad tree. It performs the same operations as
   * addChild for each child in the list, however, it more efficiently recalculates the
   * bounds necessary to cover the area the children cover.
   *
   * @param children      List of Bounds objects to inject
   * @param childrenProps List of props to associate with each element
   *
   * @memberOf Node
   */
  addAll(children: T[], childrenProps?: any[]) {
    // Ensure the properties are at least defined
    childrenProps = childrenProps || [];

    // Make sure we cover the entire area of all the children.
    // We can speed this up a lot if we first calculate the total bounds the new children covers
    let minX = Number.MAX_VALUE;
    let minY = Number.MAX_VALUE;
    let maxX = -Number.MAX_VALUE;
    let maxY = -Number.MAX_VALUE;

    // Get the dimensions of the new bounds
    children.forEach(child => {
      if (child.x < minX) {
        minX = child.x;
      }
      if (child.right > maxX) {
        maxX = child.right;
      }
      if (child.bottom > maxY) {
        maxY = child.bottom;
      }
      if (child.y < minY) {
        minY = child.y;
      }
    });

    // Make sure our bounds includes the specified bounds
    this.cover(
      new Bounds({
        height: maxY - minY,
        width: maxX - minX,
        x: minX,
<<<<<<< HEAD
        y: minY,
      }),
=======
        y: minY
      })
>>>>>>> 321bdedb
    );

    // Add all of the children into the tree
    children.forEach(child => this.doAdd(child));
  }

  /**
   * Ensures this quad tree includes the bounds specified in it's spatial coverage.
   * This will cause all children to be re-injected into the tree.
   *
   * @param bounds The bounds to include in the tree's coverage
   *
   * @memberOf Node
   */
  cover(bounds: IQuadItem) {
    // If we are already covering the area: abort
    if (bounds.isInside(this.bounds)) {
      return;
    }

    // Make our bounds cover the new area
    this.bounds.encapsulate(bounds);
    this.bounds.x -= 1;
    this.bounds.y -= 1;
    this.bounds.width += 2;
    this.bounds.height += 4;
    // Get all of the children underneath this node
    const allChildren = this.gatherChildren([]);

    // Destroy the split nodes
    if (this.nodes) {
      // Completely...destroy...
      this.nodes.destroy();
      delete this.nodes;
    }

    // Reinsert all children with the new dimensions in place
    allChildren.forEach(child => this.doAdd(child));
  }

  /**
   * When adding children, this performs the actual action of injecting the child into the tree
   * without the process of seeing if the tree needs a spatial adjustment to account for the child.
   *
   * @param child The Bounds item to inject into the tree
   * @param props The props to remain associated with the child
   *
   * @returns True if the injection was successful
   *
   * @memberOf Node
   */
  doAdd(child: T): boolean {
    // If nodes are present, then we have already exceeded the population of this node
    if (this.nodes) {
      if (child.isInside(this.nodes.TL.bounds)) {
        return this.nodes.TL.doAdd(child);
      }

      if (child.isInside(this.nodes.TR.bounds)) {
        return this.nodes.TR.doAdd(child);
      }

      if (child.isInside(this.nodes.BL.bounds)) {
        return this.nodes.BL.doAdd(child);
      }

      if (child.isInside(this.nodes.BR.bounds)) {
        return this.nodes.BR.doAdd(child);
      }

      // Otherwise, this is a child overlapping this border
      this.children.push(child);

      return true;
    }

    // Otherwise, we have not had a split due to population limits being exceeded
    else if (child.isInside(this.bounds)) {
      this.children.push(child);

      // If we exceeded our population for this quadrant, it is time to split up
      if (this.children.length > maxPopulation && this.depth < maxDepth) {
        this.split();
      }

      return true;
    }

    // This is when there is something wrong with the insertted child. The bounds
    // For the quad should have grown without issue, but in this case the bounds
    // Could not grow to accomodate the child.
    if (isNaN(child.width + child.height + child.x + child.y)) {
      console.error(
<<<<<<< HEAD
        'Child did not fit into bounds because a dimension is NaN',
        child,
      );
    } else if (child.area === 0) {
      console.error(
        'Child did not fit into bounds because the area is zero',
        child,
=======
        "Child did not fit into bounds because a dimension is NaN",
        child
      );
    } else if (child.area === 0) {
      console.error(
        "Child did not fit into bounds because the area is zero",
        child
>>>>>>> 321bdedb
      );
    }

    // Don't insert the child and continue
    return true;
  }

  /**
   * Collects all children of all the current and sub nodes into a single list.
   *
   * @param list The list we must aggregate children into
   *
   * @return The list specified as the list parameter
   */
  gatherChildren(list: T[]): T[] {
    list = list.concat(this.children);

    if (this.nodes) {
      this.nodes.TL.gatherChildren(list);
      this.nodes.TR.gatherChildren(list);
      this.nodes.BL.gatherChildren(list);
      this.nodes.BR.gatherChildren(list);
    }

    return list;
  }

  /**
   * Entry query for determining query type based on input object
   *
   * @param bounds Can be a Bounds or a Point object
   * @param visit  A callback function that will receive the Node as it is analyzed. This gives
   *               information on a spatial scale, how a query reaches it's target intersections.
   *
   * @return An array of children that intersects with the query
   */
  query(bounds: IQuadItem | IPoint, visit?: IVisitFunction<T>): T[] {
    // Query a rectangle
    if (bounds instanceof Bounds) {
      if (bounds.hitBounds(this.bounds)) {
        return this.queryBounds(bounds, [], visit);
      }

      // Return an empty array when nothing is collided with
      return [];
    }

    // Query a point
    if (this.bounds.containsPoint(bounds)) {
      return this.queryPoint(bounds, [], visit);
    }

    // Return an empty array when nothing is collided with
    return [];
  }

  /**
   * Queries children for intersection with a bounds object
   *
   * @param b     The Bounds to test children against
   * @param list  The list of children to aggregate into the query
   * @param visit A callback function that will receive the Node as it is analyzed. This gives
   *              information on a spatial scale, how a query reaches it's target intersections.
   *
   * @return     Returns the exact same list that was input as the list param
   */
  queryBounds(b: IQuadItem, list: T[], visit?: IVisitFunction<T>): T[] {
<<<<<<< HEAD
    this.children.forEach((c, index) => {
=======
    this.children.forEach(c => {
>>>>>>> 321bdedb
      if (c.hitBounds(b)) {
        list.push(c);
      }
    });

    if (visit) {
      visit(this);
    }

    if (this.nodes) {
      if (b.hitBounds(this.nodes.TL.bounds)) {
        this.nodes.TL.queryBounds(b, list, visit);
      }

      if (b.hitBounds(this.nodes.TR.bounds)) {
        this.nodes.TR.queryBounds(b, list, visit);
      }

      if (b.hitBounds(this.nodes.BL.bounds)) {
        this.nodes.BL.queryBounds(b, list, visit);
      }

      if (b.hitBounds(this.nodes.BR.bounds)) {
        this.nodes.BR.queryBounds(b, list, visit);
      }
    }

    return list;
  }

  /**
   * Queries children for intersection with a point
   *
   * @param p     The Point to test children against
   * @param list  The list of children to aggregate into the query
   * @param visit A callback function that will receive the Node as it is analyzed. This gives
   *              information on a spatial scale, how a query reaches it's target intersections.
   *
   * @return      Returns the exact same list that was input as the list param
   */
  queryPoint(p: any, list: T[], visit?: IVisitFunction<T>): T[] {
    this.children.forEach(c => {
      if (c.containsPoint(p)) {
        list.push(c);
      }
    });

    if (visit) {
      visit(this);
    }

    if (this.nodes) {
      if (this.nodes.TL.bounds.containsPoint(p)) {
        this.nodes.TL.queryPoint(p, list, visit);
      }

      if (this.nodes.TR.bounds.containsPoint(p)) {
        this.nodes.TR.queryPoint(p, list, visit);
      }

      if (this.nodes.BL.bounds.containsPoint(p)) {
        this.nodes.BL.queryPoint(p, list, visit);
      }

      if (this.nodes.BR.bounds.containsPoint(p)) {
        this.nodes.BR.queryPoint(p, list, visit);
      }
    }

    return list;
  }

  /**
   * Creates four sub quadrants for this node.
   */
  split() {
    // Gather all items to be handed down
    const allChildren = this.gatherChildren([]);
    // Gather all props for the children to be handed down as well
    this.nodes = new Quadrants<T>(this.bounds, this.depth + 1);

    this.children = [];

    while (allChildren.length > 0) {
      const child = allChildren.pop();
      if (child) this.doAdd(child);
    }
  }

  /**
   * Traverses the quad tree returning every quadrant encountered
   *
   * @param cb A callback that has the parameter (node) which is a quadrant in the tree
   */
  visit(cb: IVisitFunction<T>): void {
    const finished = Boolean(cb(this));

    if (this.nodes && !finished) {
      this.nodes.TL.visit(cb);
      this.nodes.TR.visit(cb);
      this.nodes.BL.visit(cb);
      this.nodes.BR.visit(cb);
    }
  }
}

export class QuadTree<T extends IQuadItem> extends Node<T> {}<|MERGE_RESOLUTION|>--- conflicted
+++ resolved
@@ -34,11 +34,7 @@
  */
 export function filterQuery<T extends IQuadItem>(
   type: Function[],
-<<<<<<< HEAD
-  queryValues: IQuadItem[],
-=======
   queryValues: IQuadItem[]
->>>>>>> 321bdedb
 ): T[] {
   const filtered: T[] = [];
 
@@ -158,11 +154,7 @@
     right: number,
     top: number,
     bottom: number,
-<<<<<<< HEAD
-    depth?: number,
-=======
     depth?: number
->>>>>>> 321bdedb
   ) {
     // If params insertted
     if (arguments.length >= 4) {
@@ -259,13 +251,8 @@
         height: maxY - minY,
         width: maxX - minX,
         x: minX,
-<<<<<<< HEAD
-        y: minY,
-      }),
-=======
         y: minY
       })
->>>>>>> 321bdedb
     );
 
     // Add all of the children into the tree
@@ -359,15 +346,6 @@
     // Could not grow to accomodate the child.
     if (isNaN(child.width + child.height + child.x + child.y)) {
       console.error(
-<<<<<<< HEAD
-        'Child did not fit into bounds because a dimension is NaN',
-        child,
-      );
-    } else if (child.area === 0) {
-      console.error(
-        'Child did not fit into bounds because the area is zero',
-        child,
-=======
         "Child did not fit into bounds because a dimension is NaN",
         child
       );
@@ -375,7 +353,6 @@
       console.error(
         "Child did not fit into bounds because the area is zero",
         child
->>>>>>> 321bdedb
       );
     }
 
@@ -443,11 +420,7 @@
    * @return     Returns the exact same list that was input as the list param
    */
   queryBounds(b: IQuadItem, list: T[], visit?: IVisitFunction<T>): T[] {
-<<<<<<< HEAD
-    this.children.forEach((c, index) => {
-=======
     this.children.forEach(c => {
->>>>>>> 321bdedb
       if (c.hitBounds(b)) {
         list.push(c);
       }
