import { Bounds } from "../primitives/bounds";
import { IPoint } from "../primitives/point";

// A configuration that controls how readily a quadtree will split to another level
// Adjusting this number can improve or degrade your performance significantly and
// Must be tested for specific use cases
const maxPopulation: number = 5;
const maxDepth: number = 10;

export interface IQuadItem {
  area: number;
  bottom: number;
  height: number;
  left: number;
  mid: IPoint;
  right: number;
  top: number;
  width: number;
  x: number;
  y: number;

  containsPoint(point: IPoint): boolean;
  encapsulate(item: IQuadItem): boolean;
  fits(item: IQuadItem): 0 | 1 | 2;
  hitBounds(item: IQuadItem): boolean;
  isInside(item: IQuadItem): boolean;
}

/**
 * This filters a quad tree query by type
 *
 * @export
 * @template T
 */
export function filterQuery<T extends IQuadItem>(
  type: Function[],
  queryValues: IQuadItem[]
): T[] {
  const filtered: T[] = [];

  queryValues.forEach((obj: IQuadItem) => {
    if (type.find(t => obj instanceof t)) {
      filtered.push(obj as T);
    }
  });

  return filtered;
}

/**
 * Allows typing of a callback argument
 */
export interface IVisitFunction<T extends IQuadItem> {
  /**
   * A callback to use during add or query
   *
   * Called do provide aggregation or filtering like Array.reduce or
   * Array.filter, but in a QuadTree instead.
   *
   * @param node  The node to effect the function upon
   * @param child The child to add to the node
   */
  (node: Node<T>, child?: IQuadItem): void;
}

/**
 * This is a class used specifically by the quad tree nodes to indicate split space
 * within the quad tree.
 *
 * @class Quadrants
 */
export class Quadrants<T extends IQuadItem> {
  TL: Node<T>;
  TR: Node<T>;
  BL: Node<T>;
  BR: Node<T>;

  /**
   * Ensures all memory is released for all nodes and all references are removed
   * to potentially high memory consumption items
   *
   * @memberOf Quadrants
   */
  destroy() {
    this.TL.destroy();
    this.TR.destroy();
    this.BL.destroy();
    this.BR.destroy();
    delete this.TL;
    delete this.TR;
    delete this.BL;
    delete this.BR;
  }

  /**
   * Creates an instance of Quadrants.
   *
   * @param bounds The bounds this will create quandrants for
   * @param depth  The child depth of this element
   *
   * @memberOf Quadrants
   */
  constructor(bounds: IQuadItem, depth: number) {
    const mid = bounds.mid;
    this.TL = new Node<T>(bounds.x, mid.x, bounds.y, mid.y, depth);
    this.TR = new Node<T>(mid.x, bounds.right, bounds.y, mid.y, depth);
    this.BL = new Node<T>(bounds.x, mid.x, mid.y, bounds.bottom, depth);
    this.BR = new Node<T>(mid.x, bounds.right, mid.y, bounds.bottom, depth);
  }
}

/**
 * The quad tree node. This Node will take in a certain population before dividing itself into
 * 4 quadrants which it will attempt to inject it's population into. If a member of the population
 * does not completely get injected into one of the quadrants it remains as a member of this node.
 *
 * @export
 * @class Node
 */
export class Node<T extends IQuadItem> {
  bounds: Bounds;
  children: T[] = [];
  depth: number = 0;
  nodes: Quadrants<T>;

  /**
   * Destroys this node and ensures all child nodes are destroyed as well.
   *
   * @memberOf Node
   */
  destroy() {
    delete this.children;
    delete this.bounds;

    if (this.nodes) {
      this.nodes.destroy();
      delete this.nodes;
    }
  }

  /**
   * Creates an instance of Node.
   *
   * @param l     The bounding left wall of the space this node covers
   * @param r     The bounding right wall of the space this node covers
   * @param t     The bounding top wall of the space this node covers
   * @param b     The bounding bottom wall of the space this node covers
   * @param depth The depth within the quad tree this node resides
   *
   * @memberOf Node
   */
  constructor(
    left: number,
    right: number,
    top: number,
    bottom: number,
    depth?: number
  ) {
    // If params insertted
    if (arguments.length >= 4) {
      this.bounds = new Bounds({
        height: top - bottom,
        width: right - left,
        x: left,
        y: top
      });
    }

    // Otherwise, make tiny start area
    else {
      this.bounds = new Bounds({
        height: 1,
        width: 1,
        x: 0,
        y: 0
      });
    }

    // Ensure the depth is set
    this.depth = depth || 0;
  }

  /**
   * Adds an object that extends Bounds (or is Bounds) and properly injects it into this node
   * or into a sub quadrant if this node is split already. If the child is outside the boundaries
   * this quad tree spans (and this is the root node), the quad tree will expand to include
   * the new child.
   *
   * @param child The Bounds type object to inject
   * @param props Properties that can be retrieved with the child object if applicable
   *
   * @returns True if the insertion was successful
   *
   * @memberOf Node
   */
  add(child: T, props: any): boolean {
    // This is the entry function for adding children, so we must first expand our top node
    // To cover the area that the child is located.
    // If we're in bounds, then let's just add the child
    if (child.isInside(this.bounds)) {
      return this.doAdd(child);
    }

    // Otherwise, we need to expand first
    else {
      this.cover(child);
      return this.add(child, props);
    }
  }

  /**
   * Adds a list of new children to this quad tree. It performs the same operations as
   * addChild for each child in the list, however, it more efficiently recalculates the
   * bounds necessary to cover the area the children cover.
   *
   * @param children      List of Bounds objects to inject
   * @param childrenProps List of props to associate with each element
   *
   * @memberOf Node
   */
  addAll(children: T[], childrenProps?: any[]) {
    // Ensure the properties are at least defined
    childrenProps = childrenProps || [];

    // Make sure we cover the entire area of all the children.
    // We can speed this up a lot if we first calculate the total bounds the new children covers
    let minX = Number.MAX_VALUE;
    let minY = Number.MAX_VALUE;
    let maxX = -Number.MAX_VALUE;
    let maxY = -Number.MAX_VALUE;

    // Get the dimensions of the new bounds
    children.forEach(child => {
      if (child.x < minX) {
        minX = child.x;
      }
      if (child.right > maxX) {
        maxX = child.right;
      }
      if (child.bottom > maxY) {
        maxY = child.bottom;
      }
      if (child.y < minY) {
        minY = child.y;
      }
    });

    // Make sure our bounds includes the specified bounds
    this.cover(
      new Bounds({
        height: maxY - minY,
        width: maxX - minX,
        x: minX,
        y: minY
      })
    );

    // Add all of the children into the tree
    children.forEach(child => this.doAdd(child));
  }

  /**
   * Ensures this quad tree includes the bounds specified in it's spatial coverage.
   * This will cause all children to be re-injected into the tree.
   *
   * @param bounds The bounds to include in the tree's coverage
   *
   * @memberOf Node
   */
  cover(bounds: IQuadItem) {
    // If we are already covering the area: abort
    if (bounds.isInside(this.bounds)) {
      return;
    }

    // Make our bounds cover the new area
    this.bounds.encapsulate(bounds);
    this.bounds.x -= 1;
    this.bounds.y -= 1;
    this.bounds.width += 2;
    this.bounds.height += 4;
    // Get all of the children underneath this node
    const allChildren = this.gatherChildren([]);

    // Destroy the split nodes
    if (this.nodes) {
      // Completely...destroy...
      this.nodes.destroy();
      delete this.nodes;
    }

    // Reinsert all children with the new dimensions in place
    allChildren.forEach(child => this.doAdd(child));
  }

  /**
   * When adding children, this performs the actual action of injecting the child into the tree
   * without the process of seeing if the tree needs a spatial adjustment to account for the child.
   *
   * @param child The Bounds item to inject into the tree
   * @param props The props to remain associated with the child
   *
   * @returns True if the injection was successful
   *
   * @memberOf Node
   */
  doAdd(child: T): boolean {
    // If nodes are present, then we have already exceeded the population of this node
    if (this.nodes) {
      if (child.isInside(this.nodes.TL.bounds)) {
        return this.nodes.TL.doAdd(child);
      }

      if (child.isInside(this.nodes.TR.bounds)) {
        return this.nodes.TR.doAdd(child);
      }

      if (child.isInside(this.nodes.BL.bounds)) {
        return this.nodes.BL.doAdd(child);
      }

      if (child.isInside(this.nodes.BR.bounds)) {
        return this.nodes.BR.doAdd(child);
      }

      // Otherwise, this is a child overlapping this border
      this.children.push(child);

      return true;
    }

    // Otherwise, we have not had a split due to population limits being exceeded
    else if (child.isInside(this.bounds)) {
      this.children.push(child);

      // If we exceeded our population for this quadrant, it is time to split up
      if (this.children.length > maxPopulation && this.depth < maxDepth) {
        this.split();
      }

      return true;
    }

    // This is when there is something wrong with the insertted child. The bounds
    // For the quad should have grown without issue, but in this case the bounds
    // Could not grow to accomodate the child.
    if (isNaN(child.width + child.height + child.x + child.y)) {
      console.error(
        "Child did not fit into bounds because a dimension is NaN",
        child
      );
    } else if (child.area === 0) {
      console.error(
        "Child did not fit into bounds because the area is zero",
        child
      );
    }

    // Don't insert the child and continue
    return true;
  }

  /**
   * Collects all children of all the current and sub nodes into a single list.
   *
   * @param list The list we must aggregate children into
   *
   * @return The list specified as the list parameter
   */
  gatherChildren(list: T[]): T[] {
    list = list.concat(this.children);

    if (this.nodes) {
      this.nodes.TL.gatherChildren(list);
      this.nodes.TR.gatherChildren(list);
      this.nodes.BL.gatherChildren(list);
      this.nodes.BR.gatherChildren(list);
    }

    return list;
  }

  /**
   * Entry query for determining query type based on input object
   *
   * @param bounds Can be a Bounds or a Point object
   * @param visit  A callback function that will receive the Node as it is analyzed. This gives
   *               information on a spatial scale, how a query reaches it's target intersections.
   *
   * @return An array of children that intersects with the query
   */
  query(bounds: IQuadItem | IPoint, visit?: IVisitFunction<T>): T[] {
    // Query a rectangle
    if (bounds instanceof Bounds) {
      if (bounds.hitBounds(this.bounds)) {
        return this.queryBounds(bounds, [], visit);
      }

      // Return an empty array when nothing is collided with
      return [];
    }

    // Query a point
    if (this.bounds.containsPoint(bounds)) {
      return this.queryPoint(bounds, [], visit);
    }

    // Return an empty array when nothing is collided with
    return [];
  }

  /**
   * Queries children for intersection with a bounds object
   *
   * @param b     The Bounds to test children against
   * @param list  The list of children to aggregate into the query
   * @param visit A callback function that will receive the Node as it is analyzed. This gives
   *              information on a spatial scale, how a query reaches it's target intersections.
   *
   * @return     Returns the exact same list that was input as the list param
   */
  queryBounds(b: IQuadItem, list: T[], visit?: IVisitFunction<T>): T[] {
<<<<<<< HEAD
    this.children.forEach((c, index) => {
=======
    this.children.forEach(c => {
>>>>>>> 2ce57816
      if (c.hitBounds(b)) {
        list.push(c);
      }
    });

    if (visit) {
      visit(this);
    }

    if (this.nodes) {
      if (b.hitBounds(this.nodes.TL.bounds)) {
        this.nodes.TL.queryBounds(b, list, visit);
      }

      if (b.hitBounds(this.nodes.TR.bounds)) {
        this.nodes.TR.queryBounds(b, list, visit);
      }

      if (b.hitBounds(this.nodes.BL.bounds)) {
        this.nodes.BL.queryBounds(b, list, visit);
      }

      if (b.hitBounds(this.nodes.BR.bounds)) {
        this.nodes.BR.queryBounds(b, list, visit);
      }
    }

    return list;
  }

  /**
   * Queries children for intersection with a point
   *
   * @param p     The Point to test children against
   * @param list  The list of children to aggregate into the query
   * @param visit A callback function that will receive the Node as it is analyzed. This gives
   *              information on a spatial scale, how a query reaches it's target intersections.
   *
   * @return      Returns the exact same list that was input as the list param
   */
  queryPoint(p: any, list: T[], visit?: IVisitFunction<T>): T[] {
    this.children.forEach(c => {
      if (c.containsPoint(p)) {
        list.push(c);
      }
    });

    if (visit) {
      visit(this);
    }

    if (this.nodes) {
      if (this.nodes.TL.bounds.containsPoint(p)) {
        this.nodes.TL.queryPoint(p, list, visit);
      }

      if (this.nodes.TR.bounds.containsPoint(p)) {
        this.nodes.TR.queryPoint(p, list, visit);
      }

      if (this.nodes.BL.bounds.containsPoint(p)) {
        this.nodes.BL.queryPoint(p, list, visit);
      }

      if (this.nodes.BR.bounds.containsPoint(p)) {
        this.nodes.BR.queryPoint(p, list, visit);
      }
    }

    return list;
  }

  /**
   * Creates four sub quadrants for this node.
   */
  split() {
    // Gather all items to be handed down
    const allChildren = this.gatherChildren([]);
    // Gather all props for the children to be handed down as well
    this.nodes = new Quadrants<T>(this.bounds, this.depth + 1);

    this.children = [];

    while (allChildren.length > 0) {
      const child = allChildren.pop();
      if (child) this.doAdd(child);
    }
  }

  /**
   * Traverses the quad tree returning every quadrant encountered
   *
   * @param cb A callback that has the parameter (node) which is a quadrant in the tree
   */
  visit(cb: IVisitFunction<T>): void {
    const finished = Boolean(cb(this));

    if (this.nodes && !finished) {
      this.nodes.TL.visit(cb);
      this.nodes.TR.visit(cb);
      this.nodes.BL.visit(cb);
      this.nodes.BR.visit(cb);
    }
  }
}

export class QuadTree<T extends IQuadItem> extends Node<T> {}<|MERGE_RESOLUTION|>--- conflicted
+++ resolved
@@ -420,11 +420,7 @@
    * @return     Returns the exact same list that was input as the list param
    */
   queryBounds(b: IQuadItem, list: T[], visit?: IVisitFunction<T>): T[] {
-<<<<<<< HEAD
-    this.children.forEach((c, index) => {
-=======
     this.children.forEach(c => {
->>>>>>> 2ce57816
       if (c.hitBounds(b)) {
         list.push(c);
       }
