export interface IShaderTemplateResults {
  /** This is the resulting shader string generated from the templating */
  shader: string;
  /** This is the template options provided by the shader. {option: num occurrences} */
  shaderProvidedOptions: Map<string, number>;
  /**
   * This is the template options provided by the shader that were not resolved by the options parameter
   * {option: num occurrences}
   */
  unresolvedShaderOptions: Map<string, number>;
  /** This is the options provided to the template that did not get resolved by the shader {option: 1} */
  unresolvedProvidedOptions: Map<string, number>;
  /** This is the list of options that DID get resolved by the options provided {option: num occurrences} */
  resolvedShaderOptions: Map<string, number>;
}

export interface IShaderTemplateRequirements {
  /** A string identifier to make it easier to identify which shader template failed requirements */
  name: string;
  /** The options that must be present within both provided options AND within the template */
  values: string[];
}

<<<<<<< HEAD
export function shaderTemplate(
  shader: string,
  options: { [key: string]: string },
  required?: IShaderTemplateRequirements,
): IShaderTemplateResults {
=======
export interface IShaderTemplateOptions {
  /** Callback for 'required' errors being emitted */
  onError?(msg: string): void;
  /** Callback that allows overrides for token replacement. Provides the token found and the suggested replacement for it */
  onToken?(token: string, replace: string): string;
  /** This is a key value pair the template uses to match tokens found to replacement values */
  options: { [key: string]: string };
  /** This is used to indicate which tokens are required both within the shader AND within the 'options' */
  required?: IShaderTemplateRequirements;
  /** THis is the shader written with templating information */
  shader: string;
}

/**
 * This is a method that aids in making shaders a bit more dynamic with simple string replacement based on tokens written
 * into the shader. Tokens in the shader will appear as ${token} and will either be ignored by this method and thus removed
 * or will be replaced with a provided value.
 *
 * This method will give feedback on the replacements taking place and simplify the process of detecting errors within the process.
 */
export function shaderTemplate(
  templateOptions: IShaderTemplateOptions
): IShaderTemplateResults {
  const { shader, options, required, onError, onToken } = templateOptions;
>>>>>>> 321bdedb
  const matched = new Map<string, number>();
  const noValueProvided = new Map<string, number>();
  const notFound = new Map<string, number>();
  const shaderOptions = new Map<string, number>();

  const shaderResults = shader.replace(
    /\$\{(\w+)\}/g,
<<<<<<< HEAD
    (x: string, match: string) => {
=======
    (_x: string, match: string) => {
      let replace = "";
>>>>>>> 321bdedb
      shaderOptions.set(match, (shaderOptions.get(match) || 0) + 1);

      if (match in options) {
        matched.set(match, (matched.get(match) || 0) + 1);
<<<<<<< HEAD
        return options[match];
      }

      noValueProvided.set(match, (noValueProvided.get(match) || 0) + 1);
      return '';
    },
=======
        replace = options[match];
      } else {
        noValueProvided.set(match, (noValueProvided.get(match) || 0) + 1);
      }

      if (onToken) {
        replace = onToken(match, replace);
      }

      return replace;
    }
>>>>>>> 321bdedb
  );

  Object.keys(options).forEach(option => {
    if (!matched.get(option)) {
      notFound.set(option, (notFound.get(option) || 0) + 1);
    }
  });

  // Provide metrics
  const results = {
    resolvedShaderOptions: matched,
    shader: shaderResults,
    shaderProvidedOptions: shaderOptions,
    unresolvedProvidedOptions: notFound,
    unresolvedShaderOptions: noValueProvided
  };

  if (required) {
    // This will ensure that BOTH the parameter input AND the shader provided the required options.
    required.values.forEach(require => {
      if (results.unresolvedProvidedOptions.get(require)) {
<<<<<<< HEAD
        console.error(
          `${required.name}: Could not resolve all the required inputs. Input:`,
          require,
        );
      } else if (results.unresolvedShaderOptions.get(require)) {
        console.error(
          `${
            required.name
          }: A required option was not provided in the options parameter. Option:`,
          require,
        );
      } else if (!results.resolvedShaderOptions.get(require)) {
        console.error(
          `${
            required.name
          }: A required option was not provided in the options parameter. Option:`,
          require,
        );
=======
        const msg = `${
          required.name
        }: Could not resolve all the required inputs. Input: ${require}`;
        if (onError) onError(msg);
        else console.error(msg);
      } else if (results.unresolvedShaderOptions.get(require)) {
        const msg = `${
          required.name
        }: A required option was not provided in the options parameter. Option: ${require}`;
        if (onError) onError(msg);
        else console.error(msg);
      } else if (!results.resolvedShaderOptions.get(require)) {
        const msg = `${
          required.name
        }: A required option was not provided in the options parameter. Option: ${require}`;
        if (onError) onError(msg);
        else console.error(msg);
>>>>>>> 321bdedb
      }
    });
  }

  return results;
}<|MERGE_RESOLUTION|>--- conflicted
+++ resolved
@@ -21,13 +21,6 @@
   values: string[];
 }
 
-<<<<<<< HEAD
-export function shaderTemplate(
-  shader: string,
-  options: { [key: string]: string },
-  required?: IShaderTemplateRequirements,
-): IShaderTemplateResults {
-=======
 export interface IShaderTemplateOptions {
   /** Callback for 'required' errors being emitted */
   onError?(msg: string): void;
@@ -52,7 +45,6 @@
   templateOptions: IShaderTemplateOptions
 ): IShaderTemplateResults {
   const { shader, options, required, onError, onToken } = templateOptions;
->>>>>>> 321bdedb
   const matched = new Map<string, number>();
   const noValueProvided = new Map<string, number>();
   const notFound = new Map<string, number>();
@@ -60,24 +52,12 @@
 
   const shaderResults = shader.replace(
     /\$\{(\w+)\}/g,
-<<<<<<< HEAD
-    (x: string, match: string) => {
-=======
     (_x: string, match: string) => {
       let replace = "";
->>>>>>> 321bdedb
       shaderOptions.set(match, (shaderOptions.get(match) || 0) + 1);
 
       if (match in options) {
         matched.set(match, (matched.get(match) || 0) + 1);
-<<<<<<< HEAD
-        return options[match];
-      }
-
-      noValueProvided.set(match, (noValueProvided.get(match) || 0) + 1);
-      return '';
-    },
-=======
         replace = options[match];
       } else {
         noValueProvided.set(match, (noValueProvided.get(match) || 0) + 1);
@@ -89,7 +69,6 @@
 
       return replace;
     }
->>>>>>> 321bdedb
   );
 
   Object.keys(options).forEach(option => {
@@ -111,26 +90,6 @@
     // This will ensure that BOTH the parameter input AND the shader provided the required options.
     required.values.forEach(require => {
       if (results.unresolvedProvidedOptions.get(require)) {
-<<<<<<< HEAD
-        console.error(
-          `${required.name}: Could not resolve all the required inputs. Input:`,
-          require,
-        );
-      } else if (results.unresolvedShaderOptions.get(require)) {
-        console.error(
-          `${
-            required.name
-          }: A required option was not provided in the options parameter. Option:`,
-          require,
-        );
-      } else if (!results.resolvedShaderOptions.get(require)) {
-        console.error(
-          `${
-            required.name
-          }: A required option was not provided in the options parameter. Option:`,
-          require,
-        );
-=======
         const msg = `${
           required.name
         }: Could not resolve all the required inputs. Input: ${require}`;
@@ -148,7 +107,6 @@
         }: A required option was not provided in the options parameter. Option: ${require}`;
         if (onError) onError(msg);
         else console.error(msg);
->>>>>>> 321bdedb
       }
     });
   }
