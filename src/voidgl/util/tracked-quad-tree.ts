--- conflicted
+++ resolved
@@ -259,11 +259,7 @@
     }
 
     // Add all of the children into the tree.
-<<<<<<< HEAD
-    children.forEach((child, index) =>
-=======
     children.forEach(child =>
->>>>>>> e2d54073
       this.doAdd(child, this.childToBounds.get(child) || null, true)
     );
   }
@@ -300,11 +296,7 @@
     // Clear out the child to node relations
     this.childToNode.clear();
     // Reinsert all children with the new dimensions in place
-<<<<<<< HEAD
-    allChildren.forEach((child, index) =>
-=======
-    allChildren.forEach((child, _index) =>
->>>>>>> e2d54073
+    allChildren.forEach(child =>
       this.doAdd(child, this.childToBounds.get(child) || null)
     );
   }
