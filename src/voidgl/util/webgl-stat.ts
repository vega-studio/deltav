--- conflicted
+++ resolved
@@ -3,11 +3,7 @@
       attributeCount: 0,
       attributes: new Array(),
       uniformCount: 0,
-<<<<<<< HEAD
-      uniforms: new Array(),
-=======
       uniforms: new Array()
->>>>>>> 321bdedb
     },
     activeUniforms = gl.getProgramParameter(program, gl.ACTIVE_UNIFORMS),
     activeAttributes = gl.getProgramParameter(program, gl.ACTIVE_ATTRIBUTES);
@@ -15,30 +11,6 @@
   // Taken from the WebGl spec:
   // Http://www.khronos.org/registry/webgl/specs/latest/1.0/#5.14
   const enums: { [key: number]: string } = {
-<<<<<<< HEAD
-    0x8b50: 'FLOAT_VEC2',
-    0x8b51: 'FLOAT_VEC3',
-    0x8b52: 'FLOAT_VEC4',
-    0x8b53: 'INT_VEC2',
-    0x8b54: 'INT_VEC3',
-    0x8b55: 'INT_VEC4',
-    0x8b56: 'BOOL',
-    0x8b57: 'BOOL_VEC2',
-    0x8b58: 'BOOL_VEC3',
-    0x8b59: 'BOOL_VEC4',
-    0x8b5a: 'FLOAT_MAT2',
-    0x8b5b: 'FLOAT_MAT3',
-    0x8b5c: 'FLOAT_MAT4',
-    0x8b5e: 'SAMPLER_2D',
-    0x8b60: 'SAMPLER_CUBE',
-    0x1400: 'BYTE',
-    0x1401: 'UNSIGNED_BYTE',
-    0x1402: 'SHORT',
-    0x1403: 'UNSIGNED_SHORT',
-    0x1404: 'INT',
-    0x1405: 'UNSIGNED_INT',
-    0x1406: 'FLOAT',
-=======
     0x8b50: "FLOAT_VEC2",
     0x8b51: "FLOAT_VEC3",
     0x8b52: "FLOAT_VEC4",
@@ -61,7 +33,6 @@
     0x1404: "INT",
     0x1405: "UNSIGNED_INT",
     0x1406: "FLOAT"
->>>>>>> 321bdedb
   };
 
   const blocks: { [key: number]: number } = {
@@ -123,17 +94,10 @@
   // Let's perform some immediate operations to do some gl querying for useful information
   function getAContext() {
     try {
-<<<<<<< HEAD
-      const canvas = document.createElement('canvas');
-      return (
-        (window as any).WebGLRenderingContext &&
-        (canvas.getContext('webgl') || canvas.getContext('experimental-webgl'))
-=======
       const canvas = document.createElement("canvas");
       return (
         (window as any).WebGLRenderingContext &&
         (canvas.getContext("webgl") || canvas.getContext("experimental-webgl"))
->>>>>>> 321bdedb
       );
     } catch (e) {
       return false;
@@ -147,24 +111,15 @@
   if (gl) {
     WebGLStat.WEBGL_SUPPORTED = true;
     WebGLStat.MAX_VERTEX_UNIFORMS = gl.getParameter(
-<<<<<<< HEAD
-      gl.MAX_VERTEX_UNIFORM_VECTORS,
-    );
-    WebGLStat.MAX_FRAGMENT_UNIFORMS = gl.getParameter(
-      gl.MAX_FRAGMENT_UNIFORM_VECTORS,
-    );
-    WebGLStat.MAX_VERTEX_ATTRIBUTES = gl.getParameter(gl.MAX_VERTEX_ATTRIBS);
-=======
       gl.MAX_VERTEX_UNIFORM_VECTORS
     );
     WebGLStat.MAX_FRAGMENT_UNIFORMS = gl.getParameter(
       gl.MAX_FRAGMENT_UNIFORM_VECTORS
     );
-    WebGLStat.MAX_ATTRIBUTES = gl.getParameter(gl.MAX_VERTEX_ATTRIBS);
->>>>>>> 321bdedb
+    WebGLStat.MAX_VERTEX_ATTRIBUTES = gl.getParameter(gl.MAX_VERTEX_ATTRIBS);
     WebGLStat.MAX_TEXTURE_SIZE = gl.getParameter(gl.MAX_TEXTURE_SIZE);
     WebGLStat.HARDWARE_INSTANCING_ANGLE = Boolean(
-      gl.getExtension('ANGLE_instanced_arrays'),
+      gl.getExtension("ANGLE_instanced_arrays")
     );
     WebGLStat.HARDWARE_INSTANCING = WebGLStat.HARDWARE_INSTANCING_ANGLE;
   }
