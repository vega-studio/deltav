--- conflicted
+++ resolved
@@ -1,11 +1,8 @@
 import { BaseDemo } from "./common/base-demo";
 import { BasicDemo } from "./demos/basic-demo";
 import { BasicDemo3D } from "./demos/basic-demo-3d";
-<<<<<<< HEAD
+import { CubeDemo3D } from "./demos/cube-demo-3d";
 import { EaseDemo } from "./demos/ease-demo";
-=======
-import { CubeDemo3D } from "./demos/cube-demo-3d";
->>>>>>> d6367f74
 import { KitchenSink } from "./demos/kitchen-sink";
 import { NodesEdges } from "./demos/nodes-edges";
 import { PhysicsDemo } from "./demos/physics-demo";
