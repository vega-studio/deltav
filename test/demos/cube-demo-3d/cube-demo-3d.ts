--- conflicted
+++ resolved
@@ -124,12 +124,8 @@
         [Math.sin(theta) * 10 * factor, 0, Math.cos(theta) * 10 * factor],
         [0, 0, -20]
       );
-<<<<<<< HEAD
+
       cube.transform.lookAtLocal(
-=======
-
-      cube.transform.lookAt(
->>>>>>> 2f912d94
         add3(cube.transform.position, [
           Math.cos(-theta),
           Math.sin(-theta / 20),
