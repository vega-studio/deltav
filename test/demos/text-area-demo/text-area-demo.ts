import * as datGUI from "dat.gui";
import {
  AnchorType,
  BasicCameraController,
  BasicSurface,
  ChartCamera,
  CircleInstance,
  CircleLayer,
  ClearFlags,
  createLayer,
  createView,
  InstanceProvider,
  ScaleMode,
  Vec1Compat
} from "src";
import {
  TextAreaInstance,
  WordWrap
} from "src/base-layers/labels/text-area-instance";
import { TextAreaLayer } from "src/base-layers/labels/text-area-layer";
import { DEFAULT_RESOURCES, STORY } from "test/types";
import { BaseDemo } from "../../common/base-demo";

const texts = [
  `ohello imagination abcdefghijklmnopqrstuvwxyzABCDEFGHIJKLMNOPQRSTUVWXYZ yoyo, west virginia, washington lol, NFL abcedefg, a girl is no one
  how check it now, Valar Morghulis, Valar Dohaeris, mother of dragons7 blue, brown, green
  are you`,
  `ABCDEFGHIJKLMNOPQRSTUVWXYZabcdefghijklmnopqrstuvwxyz,.()*&^%$#@!<>?":"[]`,
  ` A B C D E F G a b c d e f g 1 2 3 4 5 6 7 8 9`,
  `Here are the 10 counties with populations of at least 10,000 with the biggest population increases from domestic migration per 1,000 residents. Three of the top 10 counties are in Florida, and another three are in Texas:`,
  STORY,
  `Good morning, Ozarka Easy open top, Made in Texas, amazon, tissue, Summit, ABDUL-Jabbar, Malone, Bryant, Jordan, Nowitzki`,
  `What he was referencing, in particular, was Jaden Schwartz's third-period goal over a prone Bishop. The goalie was writhing in the crease after a previous shot clanged off his left collarbone. The officials didn't stop play after Bishop went down, befuddling at least a few Stars, apparently, because another goal soon followed.`,
  `Or any, for that matter. The Stars didn't have much creativity Sunday. None they could capitalize on, at least. Like in the second period, when talented young Miro Heiskanen slipped a pass to Jamie Benn, who whiffed, point blank.`
];

export class TextAreaDemo extends BaseDemo {
  parameters = {
    text: texts[0],
    fontSize: 24,
    maxHeight: 510,
    maxWidth: 375,
    color: [0, 1, 0, 1],
    x: 0,
    y: 0,
    lineHeight: 30,
    wordWrap: 1,
    paddingTop: 0,
    paddingRight: 0,
    paddingBottom: 0,
    paddingLeft: 0,
    borderWidth: 1,
    hasBorder: true,
    letterSpacing: 10
  };

  providers = {
    circles: new InstanceProvider<CircleInstance>(),
    textAreas: new InstanceProvider<TextAreaInstance>()
  };

  textAreas: TextAreaInstance[] = [];

  buildConsole(gui: datGUI.GUI): void {
    const parameters = gui.addFolder("Parameters");

    parameters.add(this.parameters, "text").onChange(() => {
      this.textAreas[0].text = this.parameters.text;
    });

    parameters
      .add(this.parameters, "fontSize", 1, 50, 1)
      .onFinishChange((value: number) => {
        this.textAreas.forEach(textArea => {
          textArea.fontSize = value;
        });
      });

    parameters
      .addColor(this.parameters, "color")
      .onChange((value: [number, number, number, number]) => {
        this.textAreas.forEach(textArea => {
          if (value[0] > 1 || value[1] > 1 || value[2] > 1) {
            textArea.color = [
              value[0] / 255,
              value[1] / 255,
              value[2] / 255,
              1.0
            ];
          } else {
            textArea.color = value;
          }
        });
      });

    parameters
      .add(this.parameters, "x", 0, 1000, 1)
      .onChange((value: number) => {
        this.textAreas[0].origin = [value, this.textAreas[0].origin[1]];
      });

    parameters
      .add(this.parameters, "y", 0, 500, 1)
      .onChange((value: number) => {
        this.textAreas[0].origin = [this.textAreas[0].origin[0], value];
      });

    parameters
      .add(this.parameters, "maxWidth", 20, 1000, 1)
      .onChange((value: number) => {
        this.textAreas.forEach(textArea => (textArea.maxWidth = value));
      });

    parameters
      .add(this.parameters, "maxHeight", 20, 1000, 1)
      .onChange((value: number) => {
        this.textAreas.forEach(textArea => (textArea.maxHeight = value));
      });

    parameters
      .add(this.parameters, "lineHeight", 20, 1000, 1)
      .onChange((value: number) => {
        this.textAreas.forEach(textArea => (textArea.lineHeight = value));
      });

    parameters
      .add(this.parameters, "wordWrap", {
        None: 0,
        CHARACTER: 1,
        WORD: 2
      })
      .onChange((value: string) => {
        this.textAreas.forEach(textArea => {
          if (value === "0") {
            textArea.wordWrap = WordWrap.NONE;
          } else if (value === "1") {
            textArea.wordWrap = WordWrap.CHARACTER;
          } else if (value === "2") {
            textArea.wordWrap = WordWrap.WORD;
          }
        });
      });

    parameters
      .add(this.parameters, "paddingTop", 0, 20, 1)
      .onChange((value: number) => {
        this.textAreas.forEach(textArea => {
          const newPadding: Vec1Compat = [
            value,
            textArea.padding[1] || 0,
            textArea.padding[2] || 0,
            textArea.padding[3] || 0
          ];

          textArea.padding = newPadding;
        });
      });

    parameters
      .add(this.parameters, "paddingRight", 0, 20, 1)
      .onChange((value: number) => {
        this.textAreas.forEach(textArea => {
          const newPadding: Vec1Compat = [
            textArea.padding[0],
            value,
            textArea.padding[2] || 0,
            textArea.padding[3] || 0
          ];

          textArea.padding = newPadding;
        });
      });

    parameters
      .add(this.parameters, "paddingBottom", 0, 20, 1)
      .onChange((value: number) => {
        this.textAreas.forEach(textArea => {
          const newPadding: Vec1Compat = [
            textArea.padding[0],
            textArea.padding[1] || 0,
            value,
            textArea.padding[3] || 0
          ];

          textArea.padding = newPadding;
        });
      });

    parameters
      .add(this.parameters, "paddingLeft", 0, 20, 1)
      .onChange((value: number) => {
        this.textAreas.forEach(textArea => {
          const newPadding: Vec1Compat = [
            textArea.padding[0],
            textArea.padding[1] || 0,
            textArea.padding[2] || 0,
            value
          ];

          textArea.padding = newPadding;
        });
      });

    parameters
      .add(this.parameters, "borderWidth", 1, 30, 1)
      .onChange((value: number) => {
        this.textAreas.forEach(textArea => (textArea.borderWidth = value));
      });

    parameters.add(this.parameters, "hasBorder").onChange((value: boolean) => {
      this.textAreas.forEach(textArea => (textArea.hasBorder = value));
    });

    parameters
      .add(this.parameters, "letterSpacing", -2, 10, 1)
      .onChange((value: number) => {
        this.textAreas.forEach(textArea => (textArea.letterSpacing = value));
      });
  }

  makeSurface(container: HTMLElement) {
    return new BasicSurface({
      container,
      rendererOptions: {
        antialias: true
      },
      providers: this.providers,
      cameras: {
        main: new ChartCamera()
      },
      resources: {
        font: DEFAULT_RESOURCES.font
      },
      rendererOptions: {
        antialias: true
      },
      eventManagers: cameras => ({
        main: new BasicCameraController({
          camera: cameras.main,
<<<<<<< HEAD
          startView: ["default-view"],
          wheelShouldScroll: false
=======
          startView: ["default.default-view"],
          wheelShouldScroll: true
>>>>>>> f2770474
        })
      }),
      pipeline: (resources, providers, cameras) => ({
        scenes: {
          default: {
            views: {
              "default-view": createView({
                camera: cameras.main,
                background: [0, 0, 0, 1],
                clearFlags: [ClearFlags.COLOR, ClearFlags.DEPTH]
              })
            },
            layers: {
              textArea: createLayer(TextAreaLayer, {
                data: providers.textAreas,
                resourceKey: resources.font.key,
                scaling: ScaleMode.NEVER
              }),
              circles: createLayer(CircleLayer, {
                data: providers.circles
              })
            }
          }
        }
      })
    });
  }

  async init() {
    const wordWraps = [WordWrap.NONE, WordWrap.CHARACTER, WordWrap.WORD];
    for (let i = 0; i < 1; i++) {
      const x = i % 4;
      const y = Math.floor(i / 4);
      const textArea = new TextAreaInstance({
        anchor: {
          padding: 0,
          type: AnchorType.TopRight,
          x: 0,
          y: 0
        },
        origin: [this.parameters.maxWidth * x, this.parameters.maxHeight * y],
        color: [
          this.parameters.color[0],
          this.parameters.color[1],
          this.parameters.color[2],
          this.parameters.color[3]
        ],
        fontSize: this.parameters.fontSize,
        text: texts[i],
        maxWidth: this.parameters.maxWidth,
        maxHeight: this.parameters.maxHeight,
        lineHeight: this.parameters.lineHeight,
        letterSpacing: this.parameters.letterSpacing,
        wordWrap: wordWraps[this.parameters.wordWrap],
        padding: [
          this.parameters.paddingTop,
          this.parameters.paddingRight,
          this.parameters.paddingBottom,
          this.parameters.paddingLeft
        ],
        borderWidth: this.parameters.borderWidth,
        hasBorder: this.parameters.hasBorder
      });

      this.textAreas.push(textArea);
      this.providers.textAreas.add(textArea);
    }

    this.textAreas[0].maxWidth = 420;

    const textArea = new TextAreaInstance({
      anchor: {
        padding: 0,
        type: AnchorType.MiddleLeft,
        x: 0,
        y: 0
      },
      origin: [this.parameters.maxWidth * 2, this.parameters.maxHeight * 1],
      color: [
        this.parameters.color[0],
        this.parameters.color[1],
        this.parameters.color[2],
        this.parameters.color[3]
      ],
      fontSize: this.parameters.fontSize,
      text: texts[2],
      maxWidth: this.parameters.maxWidth,
      maxHeight: this.parameters.maxHeight,
      lineHeight: this.parameters.lineHeight,
      letterSpacing: this.parameters.letterSpacing,
      wordWrap: wordWraps[this.parameters.wordWrap],
      padding: [
        this.parameters.paddingTop,
        this.parameters.paddingRight,
        this.parameters.paddingBottom,
        this.parameters.paddingLeft
      ],
      borderWidth: this.parameters.borderWidth,
      hasBorder: this.parameters.hasBorder
    });

    this.providers.textAreas.add(textArea);

    textArea.maxHeight = 800;

    this.providers.circles.add(
      new CircleInstance({
        center: [
          this.parameters.maxWidth * 2,
          this.parameters.maxHeight * 1 + 400
        ],
        radius: 5,
        color: [1, 0, 0, 1]
      })
    );

    this.providers.circles.add(
      new CircleInstance({
        center: [420, 0],
        radius: 5,
        color: [1, 0, 0, 1]
      })
    );
  }
}<|MERGE_RESOLUTION|>--- conflicted
+++ resolved
@@ -231,19 +231,11 @@
       resources: {
         font: DEFAULT_RESOURCES.font
       },
-      rendererOptions: {
-        antialias: true
-      },
       eventManagers: cameras => ({
         main: new BasicCameraController({
           camera: cameras.main,
-<<<<<<< HEAD
-          startView: ["default-view"],
+          startView: ["default.default-view"],
           wheelShouldScroll: false
-=======
-          startView: ["default.default-view"],
-          wheelShouldScroll: true
->>>>>>> f2770474
         })
       }),
       pipeline: (resources, providers, cameras) => ({
