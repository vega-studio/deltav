--- conflicted
+++ resolved
@@ -20,11 +20,7 @@
 
   makeController(
     defaultCamera: ChartCamera,
-<<<<<<< HEAD
-    testCamera: ChartCamera,
-=======
     _testCamera: ChartCamera,
->>>>>>> e2d54073
     viewName: string
   ): EventManager {
     return new BasicCameraController({
@@ -39,11 +35,7 @@
 
   makeLayer(
     scene: string,
-<<<<<<< HEAD
-    atlas: string,
-=======
     _atlas: string,
->>>>>>> e2d54073
     provider: DataProvider<Instance>
   ): LayerInitializer {
     // IMPLEMENTED BY SUB CLASS
