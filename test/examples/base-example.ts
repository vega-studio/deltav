import {
  BasicCameraController,
  ChartCamera,
  createLayer,
<<<<<<< HEAD
  EventManager,
  IInstanceProvider,
=======
  DataProvider,
  EventManager,
>>>>>>> 2ce57816
  Instance,
  LayerInitializer,
  LayerSurface,
  RingLayer
} from "../../src";

export abstract class BaseExample {
  surface: LayerSurface;
  view: string;

  keyEvent(_e: KeyboardEvent, _isDown: boolean) {
    // Not required key event handler
  }

  makeController(
    defaultCamera: ChartCamera,
<<<<<<< HEAD
    testCamera: ChartCamera,
=======
    _testCamera: ChartCamera,
>>>>>>> 2ce57816
    viewName: string
  ): EventManager {
    return new BasicCameraController({
      camera: defaultCamera,
      startView: viewName
    });
  }

  makeCamera(defaultCamera: ChartCamera): ChartCamera {
    return defaultCamera;
  }

  makeLayer(
    scene: string,
<<<<<<< HEAD
    atlas: string,
    provider: IInstanceProvider<Instance>
  ): LayerInitializer | LayerInitializer[] {
=======
    _atlas: string,
    provider: DataProvider<Instance>
  ): LayerInitializer {
>>>>>>> 2ce57816
    // IMPLEMENTED BY SUB CLASS
    return createLayer(RingLayer, {
      data: provider,
      key: "ring-layer-0",
      scene
    });
  }

  abstract makeProvider(): IInstanceProvider<Instance>;
}<|MERGE_RESOLUTION|>--- conflicted
+++ resolved
@@ -2,13 +2,8 @@
   BasicCameraController,
   ChartCamera,
   createLayer,
-<<<<<<< HEAD
   EventManager,
   IInstanceProvider,
-=======
-  DataProvider,
-  EventManager,
->>>>>>> 2ce57816
   Instance,
   LayerInitializer,
   LayerSurface,
@@ -25,11 +20,7 @@
 
   makeController(
     defaultCamera: ChartCamera,
-<<<<<<< HEAD
-    testCamera: ChartCamera,
-=======
     _testCamera: ChartCamera,
->>>>>>> 2ce57816
     viewName: string
   ): EventManager {
     return new BasicCameraController({
@@ -44,15 +35,9 @@
 
   makeLayer(
     scene: string,
-<<<<<<< HEAD
-    atlas: string,
+    _atlas: string,
     provider: IInstanceProvider<Instance>
   ): LayerInitializer | LayerInitializer[] {
-=======
-    _atlas: string,
-    provider: DataProvider<Instance>
-  ): LayerInitializer {
->>>>>>> 2ce57816
     // IMPLEMENTED BY SUB CLASS
     return createLayer(RingLayer, {
       data: provider,
