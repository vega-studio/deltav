--- conflicted
+++ resolved
@@ -7,13 +7,8 @@
   Instance,
   LayerInitializer,
   LayerSurface,
-<<<<<<< HEAD
-  RingLayer,
-} from 'src';
-=======
   RingLayer
-} from "../../src";
->>>>>>> 321bdedb
+} from "src";
 
 export abstract class BaseExample {
   surface: LayerSurface;
@@ -25,13 +20,8 @@
 
   makeController(
     defaultCamera: ChartCamera,
-<<<<<<< HEAD
-    testCamera: ChartCamera,
-    viewName: string,
-=======
     _testCamera: ChartCamera,
     viewName: string
->>>>>>> 321bdedb
   ): EventManager {
     return new BasicCameraController({
       camera: defaultCamera,
@@ -45,13 +35,8 @@
 
   makeLayer(
     scene: string,
-<<<<<<< HEAD
-    atlas: string,
-    provider: IInstanceProvider<Instance>,
-=======
     _atlas: string,
     provider: IInstanceProvider<Instance>
->>>>>>> 321bdedb
   ): LayerInitializer | LayerInitializer[] {
     // IMPLEMENTED BY SUB CLASS
     return createLayer(RingLayer, {
