--- conflicted
+++ resolved
@@ -11,11 +11,7 @@
 export class BendyEdge extends BaseExample {
   makeLayer(
     scene: string,
-<<<<<<< HEAD
-    atlas: string,
-=======
     _atlas: string,
->>>>>>> e2d54073
     provider: DataProvider<EdgeInstance>
   ): LayerInitializer {
     return createLayer(EdgeLayer, {
