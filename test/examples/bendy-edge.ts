--- conflicted
+++ resolved
@@ -4,26 +4,15 @@
   EdgeLayer,
   EdgeType,
   InstanceProvider,
-<<<<<<< HEAD
-  LayerInitializer,
-} from 'src';
-import { BaseExample } from './base-example';
-=======
   LayerInitializer
-} from "../../src";
+} from "src";
 import { BaseExample } from "./base-example";
->>>>>>> 321bdedb
 
 export class BendyEdge extends BaseExample {
   makeLayer(
     scene: string,
-<<<<<<< HEAD
-    atlas: string,
-    provider: InstanceProvider<EdgeInstance>,
-=======
     _atlas: string,
     provider: InstanceProvider<EdgeInstance>
->>>>>>> 321bdedb
   ): LayerInitializer {
     return createLayer(EdgeLayer, {
       data: provider,
@@ -61,20 +50,12 @@
         edge.start = [
           Math.sin(Date.now() / 4e2 + i * Math.PI * 2 / TOTAL_EDGES) * 100 +
             200,
-<<<<<<< HEAD
-          edge.start[1],
-=======
           edge.start[1]
->>>>>>> 321bdedb
         ];
         edge.end = [
           Math.cos(Date.now() / 4e2 + i * Math.PI * 2 / TOTAL_EDGES) * 100 +
             200,
-<<<<<<< HEAD
-          edge.end[1],
-=======
           edge.end[1]
->>>>>>> 321bdedb
         ];
       }
     }, 1000 / 60);
