import {
  createLayer,
<<<<<<< HEAD
  EdgeInstance,
  EdgeLayer,
  EdgeType,
  InstanceProvider,
=======
  DataProvider,
  EdgeInstance,
  EdgeLayer,
  EdgeType,
>>>>>>> 2ce57816
  LayerInitializer
} from "../../src";
import { BaseExample } from "./base-example";

export class BendyEdge extends BaseExample {
  makeLayer(
    scene: string,
<<<<<<< HEAD
    atlas: string,
    provider: InstanceProvider<EdgeInstance>
=======
    _atlas: string,
    provider: DataProvider<EdgeInstance>
>>>>>>> 2ce57816
  ): LayerInitializer {
    return createLayer(EdgeLayer, {
      data: provider,
      key: "bendy-edge",
      scene: scene,
      type: EdgeType.BEZIER
    });
  }

  makeProvider(): InstanceProvider<EdgeInstance> {
    const edgeProvider = new InstanceProvider<EdgeInstance>();

    const edges: EdgeInstance[] = [];
    const TOTAL_EDGES = 10;

    for (let i = 0; i < TOTAL_EDGES; ++i) {
      const edge = new EdgeInstance({
        colorEnd: [1.0, 0.0, 1.0, 1.0],
        colorStart: [0.0, 1.0, 1.0, 1.0],
        control: [[200, 150]],
        end: [200, 250],
        id: `edge-bendy`,
        start: [200, 15],
        widthEnd: 10,
        widthStart: 10
      });

      edges.push(edge);
      edgeProvider.add(edge);
    }

    setInterval(() => {
      for (let i = 0; i < TOTAL_EDGES; ++i) {
        const edge = edges[i];
        edge.start = [
          Math.sin(Date.now() / 4e2 + i * Math.PI * 2 / TOTAL_EDGES) * 100 +
            200,
          edge.start[1]
        ];
        edge.end = [
          Math.cos(Date.now() / 4e2 + i * Math.PI * 2 / TOTAL_EDGES) * 100 +
            200,
          edge.end[1]
        ];
      }
    }, 1000 / 60);

    return edgeProvider;
  }
}<|MERGE_RESOLUTION|>--- conflicted
+++ resolved
@@ -1,16 +1,9 @@
 import {
   createLayer,
-<<<<<<< HEAD
   EdgeInstance,
   EdgeLayer,
   EdgeType,
   InstanceProvider,
-=======
-  DataProvider,
-  EdgeInstance,
-  EdgeLayer,
-  EdgeType,
->>>>>>> 2ce57816
   LayerInitializer
 } from "../../src";
 import { BaseExample } from "./base-example";
@@ -18,13 +11,8 @@
 export class BendyEdge extends BaseExample {
   makeLayer(
     scene: string,
-<<<<<<< HEAD
-    atlas: string,
+    _atlas: string,
     provider: InstanceProvider<EdgeInstance>
-=======
-    _atlas: string,
-    provider: DataProvider<EdgeInstance>
->>>>>>> 2ce57816
   ): LayerInitializer {
     return createLayer(EdgeLayer, {
       data: provider,
