import {
  AnchorType,
  BasicCameraController,
  Bounds,
  CameraBoundsAnchor,
  ChartCamera,
  createLayer,
  EventManager,
  ICameraBoundsOptions,
  InstanceProvider,
  LayerInitializer,
  RectangleInstance,
  RectangleLayer,
<<<<<<< HEAD
  ScaleType,
} from 'src';
import { BaseExample } from './base-example';
=======
  ScaleType
} from "../../src";
import { BaseExample } from "./base-example";
>>>>>>> 321bdedb

export class BoundedView3 extends BaseExample {
  view: string;
  manager: BasicCameraController;
  originalRange: Bounds;

  makeController(
    defaultCamera: ChartCamera,
<<<<<<< HEAD
    testCamera: ChartCamera,
    viewName: string,
=======
    _testCamera: ChartCamera,
    viewName: string
>>>>>>> 321bdedb
  ): EventManager {
    const bounds: ICameraBoundsOptions = {
      anchor: CameraBoundsAnchor.MIDDLE_RIGHT,
      screenPadding: { left: 5, right: 5, top: 5, bottom: 5 },
<<<<<<< HEAD
      view: '3_3',
      worldBounds: new Bounds({
        bottom: 200,
        left: 0,
        right: 200,
        top: 0,
        x: 0,
        y: 0,
      }),
=======
      view: "3_3",
      worldBounds: new Bounds({
        left: 0,
        top: 0,
        right: 200,
        bottom: 200,
        x: 0,
        y: 0
      })
>>>>>>> 321bdedb
    };
    return new BasicCameraController({
      bounds: bounds,
      camera: defaultCamera,
      startView: viewName
    });
  }

  makeLayer(
    scene: string,
<<<<<<< HEAD
    atlas: string,
    provider: InstanceProvider<RectangleInstance>,
=======
    _atlas: string,
    provider: InstanceProvider<RectangleInstance>
>>>>>>> 321bdedb
  ): LayerInitializer {
    return createLayer(RectangleLayer, {
      data: provider,
      key: "bounded-view3",
      scaleFactor: () => 1,
      scene: scene
    });
  }

  makeProvider(): InstanceProvider<RectangleInstance> {
    const rectangleProvider = new InstanceProvider<RectangleInstance>();

    const x = [0, 100, 200, 100, 0, 100, 200, 100];
    const y = [100, 0, 100, 200, 100, 0, 100, 200];
    const height = [200, 5, 200, 5, 5, 200, 5, 200];
    const width = [5, 200, 5, 200, 200, 5, 200, 5];
    const color = [
      [100, 0, 0, 1.0],
      [0, 100, 0, 1.0],
      [0, 0, 100, 1.0],
      [55, 0, 55, 1.0],
      [0, 0, 100, 0.1],
      [55, 0, 55, 0.1],
      [0, 0, 100, 0.1],
<<<<<<< HEAD
      [55, 0, 55, 0.1],
=======
      [55, 0, 55, 0.1]
>>>>>>> 321bdedb
    ];
    const anchor = [
      AnchorType.MiddleLeft,
      AnchorType.TopMiddle,
      AnchorType.MiddleRight,
      AnchorType.BottomMiddle,
      AnchorType.MiddleLeft,
      AnchorType.TopMiddle,
      AnchorType.MiddleRight,
<<<<<<< HEAD
      AnchorType.BottomMiddle,
=======
      AnchorType.BottomMiddle
>>>>>>> 321bdedb
    ];
    for (let i = 0; i < 8; i++) {
      const rectangle = new RectangleInstance({
        anchor: {
          padding: 0,
          type: anchor[i]
        },
        color: [color[i][0], color[i][1], color[i][2], color[i][3]],
        height: height[i],
        id: `rectangle${i}`,
        scaling: ScaleType.ALWAYS,
        width: width[i],
        x: x[i],
        y: y[i]
      });

      rectangleProvider.add(rectangle);
    }
    return rectangleProvider;
  }
}<|MERGE_RESOLUTION|>--- conflicted
+++ resolved
@@ -11,15 +11,9 @@
   LayerInitializer,
   RectangleInstance,
   RectangleLayer,
-<<<<<<< HEAD
-  ScaleType,
-} from 'src';
-import { BaseExample } from './base-example';
-=======
   ScaleType
-} from "../../src";
+} from "src";
 import { BaseExample } from "./base-example";
->>>>>>> 321bdedb
 
 export class BoundedView3 extends BaseExample {
   view: string;
@@ -28,38 +22,21 @@
 
   makeController(
     defaultCamera: ChartCamera,
-<<<<<<< HEAD
-    testCamera: ChartCamera,
-    viewName: string,
-=======
     _testCamera: ChartCamera,
     viewName: string
->>>>>>> 321bdedb
   ): EventManager {
     const bounds: ICameraBoundsOptions = {
       anchor: CameraBoundsAnchor.MIDDLE_RIGHT,
       screenPadding: { left: 5, right: 5, top: 5, bottom: 5 },
-<<<<<<< HEAD
-      view: '3_3',
+      view: "3_3",
       worldBounds: new Bounds({
         bottom: 200,
         left: 0,
         right: 200,
         top: 0,
         x: 0,
-        y: 0,
-      }),
-=======
-      view: "3_3",
-      worldBounds: new Bounds({
-        left: 0,
-        top: 0,
-        right: 200,
-        bottom: 200,
-        x: 0,
         y: 0
       })
->>>>>>> 321bdedb
     };
     return new BasicCameraController({
       bounds: bounds,
@@ -70,13 +47,8 @@
 
   makeLayer(
     scene: string,
-<<<<<<< HEAD
-    atlas: string,
-    provider: InstanceProvider<RectangleInstance>,
-=======
     _atlas: string,
     provider: InstanceProvider<RectangleInstance>
->>>>>>> 321bdedb
   ): LayerInitializer {
     return createLayer(RectangleLayer, {
       data: provider,
@@ -101,11 +73,7 @@
       [0, 0, 100, 0.1],
       [55, 0, 55, 0.1],
       [0, 0, 100, 0.1],
-<<<<<<< HEAD
-      [55, 0, 55, 0.1],
-=======
       [55, 0, 55, 0.1]
->>>>>>> 321bdedb
     ];
     const anchor = [
       AnchorType.MiddleLeft,
@@ -115,11 +83,7 @@
       AnchorType.MiddleLeft,
       AnchorType.TopMiddle,
       AnchorType.MiddleRight,
-<<<<<<< HEAD
-      AnchorType.BottomMiddle,
-=======
       AnchorType.BottomMiddle
->>>>>>> 321bdedb
     ];
     for (let i = 0; i < 8; i++) {
       const rectangle = new RectangleInstance({
