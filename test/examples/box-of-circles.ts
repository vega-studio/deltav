import {
  AnimationHelper,
  BasicCameraController,
  Bounds,
  ChartCamera,
  CircleInstance,
  CircleLayer,
  createLayer,
  DataProvider,
  EventManager,
  LayerInitializer,
  LayerSurface,
  Vec,
  Vec2
} from "../../src";
import {
  AutoEasingMethod,
  IAutoEasingMethod
} from "../../src/voidgl/util/auto-easing-method";
import { BaseExample } from "./base-example";

const { min, max, random } = Math;

function getColorIndicesForCoord(x: number, y: number, width: number) {
  const red = y * (width * 4) + x * 4;
  return [red, red + 1, red + 2, red + 3];
}

function makeTextPositions(surface: LayerSurface, view: string) {
  const viewBounds = surface.getViewSize(view);
  if (!viewBounds) return [];
  const canvas = document.createElement("canvas").getContext("2d");
  if (!canvas) return [];

  let width = (canvas.canvas.width = viewBounds.width - 10);
  let height = (canvas.canvas.height = 80);
  canvas.fillStyle = "white";
  canvas.font = "40px Consolas";
  canvas.fillText("Vega Animation", 0, 40, viewBounds.width - 10);

  const pixels = canvas.getImageData(0, 0, width, height);

  const imageData = pixels.data;
  width = pixels.width;
  height = pixels.height;

  let r, g, b, a;
  let minY = Number.MAX_SAFE_INTEGER;
  let minX = Number.MAX_SAFE_INTEGER;
  let maxX = Number.MIN_SAFE_INTEGER;
  let maxY = Number.MIN_SAFE_INTEGER;

  const xyBucket: Vec2[] = [];

  for (let x = 0; x < width; ++x) {
    for (let y = 0; y < height; ++y) {
      const indices = getColorIndicesForCoord(x, y, width);
      r = imageData[indices[0]];
      g = imageData[indices[1]];
      b = imageData[indices[2]];
      a = imageData[indices[3]];

      if (r > 0 || g > 0 || b > 0 || a > 0) {
        minY = min(minY, y);
        minX = min(minX, x);
        maxX = max(maxX, x);
        maxY = max(maxY, y);
        xyBucket.push([x, y]);
      }
    }
  }

  const textWidth = maxX - minX;
  const textHeight = maxY - minY;
  const left = Math.floor((viewBounds.width - textWidth) / 2);
  const top = Math.floor((viewBounds.height - textHeight) / 2);

  xyBucket.forEach((xy: Vec2) => {
    xy[0] -= minX;
    xy[1] -= minY;
    xy[0] += left;
    xy[1] += top;
  });

  return xyBucket;
}

export class BoxOfCircles extends BaseExample {
  animationControl: {
    center: IAutoEasingMethod<Vec>;
    color: IAutoEasingMethod<Vec>;
    radius: IAutoEasingMethod<Vec>;
  };
  animationHelper: AnimationHelper;
  camera: ChartCamera;
  manager: BasicCameraController;
  originalRange: Bounds;
  scene: string;
  textPositions: Vec2[];

  keyEvent(e: KeyboardEvent, _isDown: boolean) {
    if (!this.originalRange) {
      this.originalRange = this.manager.getRange(this.scene);
    }

    if (e.shiftKey) {
      this.manager.setRange(
        new Bounds({ x: 20, y: 20, width: 20, height: 20 }),
        this.scene
      );
    } else {
      this.manager.setRange(this.originalRange, this.scene);
      delete this.originalRange;
    }
  }

  makeCamera(defaultCamera: ChartCamera) {
    this.camera = defaultCamera;
    return defaultCamera;
  }

  makeController(
    defaultCamera: ChartCamera,
<<<<<<< HEAD
    testCamera: ChartCamera,
=======
    _testCamera: ChartCamera,
>>>>>>> e2d54073
    viewName: string
  ): EventManager {
    this.scene = viewName;

    this.manager = new BasicCameraController({
      camera: defaultCamera,
      startView: viewName
    });

    return this.manager;
  }

  makeLayer(
    scene: string,
<<<<<<< HEAD
    atlas: string,
=======
    _atlas: string,
>>>>>>> e2d54073
    provider: DataProvider<CircleInstance>
  ): LayerInitializer {
    this.animationControl = {
      center: AutoEasingMethod.easeBackOut(1000, 500),
      color: AutoEasingMethod.linear(500, 1500),
      radius: AutoEasingMethod.linear(500, 1500)
    };

    this.animationHelper = new AnimationHelper(this.surface);

    return createLayer(CircleLayer, {
      animate: this.animationControl,
      data: provider,
      key: "box-of-circles",
      scaleFactor: () => this.camera.scale[0],
      scene: scene
    });
  }

  private async moveToText(circles: CircleInstance[]) {
    const xy = this.textPositions || makeTextPositions(this.surface, this.view);
    this.textPositions = xy;

    if (this.textPositions.length === 0) {
      delete this.textPositions;
      return;
    }

    xy.sort((a, b) => a[0] - b[0]);
    const circleBuckets: CircleInstance[][] = [];
    const bucketLength = xy.length;
    const toProcess = circles.slice(0);
    let i = 0;

    while (toProcess.length > 0) {
      const circle = toProcess.splice(
        Math.floor(Math.random() * toProcess.length),
        1
      )[0];
      const index = i++ % bucketLength;
      const bucket = (circleBuckets[index] = circleBuckets[index] || []);
      bucket.push(circle);
    }

    this.animationHelper.groupAnimation(
      this.animationControl.center,
      xy.length,
      500,
      1,
      (groupIndex: number) => {
        const bucket = circleBuckets[groupIndex];
        const pos = xy[groupIndex];

        for (let i = 0, end = bucket.length; i < end; ++i) {
          const circle = bucket[i];

          if (circle && pos) {
            circle.x = pos[0];
            circle.y = pos[1];
            circle.radius = 1;
            circle.color = [random(), random(), 1.0, 1.0];
          }
        }
      }
    );

    await this.surface.commit(this.surface.frameMetrics.currentTime);
  }

  makeProvider(): DataProvider<CircleInstance> {
    const circleProvider = new DataProvider<CircleInstance>([]);
    const circles: CircleInstance[] = [];
    const boxSide = 100;

    for (let i = 0; i < boxSide; ++i) {
      for (let k = 0; k < boxSide; ++k) {
        const circle = new CircleInstance({
          color: [1.0, 0.0, 0.0, 1.0],
          id: `circle${i * 100 + k}`,
          radius: 2,
          x: i * 4,
          y: k * 4
        });

        circleProvider.instances.push(circle);
        circles.push(circle);
      }
    }

    let makeBox = true;

    setInterval(() => {
      makeBox = !makeBox;

      if (makeBox) {
        this.animationControl.center.delay = 1500;
        this.animationControl.color.delay = 500;
        this.animationControl.radius.delay = 1500;

        for (let i = 0; i < boxSide; ++i) {
          for (let k = 0; k < boxSide; ++k) {
            const circle = circles[i * boxSide + k];
            circle.x = i * 4;
            circle.y = k * 4;
            circle.radius = 2;
            circle.color = [1.0, 0.0, 0.0, 1.0];
          }
        }
      } else {
        this.animationControl.center.delay = 500;
        this.animationControl.color.delay = 1500;
        this.animationControl.radius.delay = 500;

        this.moveToText(circles);
      }
    }, 8000);

    return circleProvider;
  }
}<|MERGE_RESOLUTION|>--- conflicted
+++ resolved
@@ -121,11 +121,7 @@
 
   makeController(
     defaultCamera: ChartCamera,
-<<<<<<< HEAD
-    testCamera: ChartCamera,
-=======
     _testCamera: ChartCamera,
->>>>>>> e2d54073
     viewName: string
   ): EventManager {
     this.scene = viewName;
@@ -140,11 +136,7 @@
 
   makeLayer(
     scene: string,
-<<<<<<< HEAD
-    atlas: string,
-=======
     _atlas: string,
->>>>>>> e2d54073
     provider: DataProvider<CircleInstance>
   ): LayerInitializer {
     this.animationControl = {
