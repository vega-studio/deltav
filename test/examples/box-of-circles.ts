<<<<<<< HEAD
import { BasicCameraController, Bounds, ChartCamera, CircleInstance, CircleLayer, createLayer, DataProvider, EventManager, LayerInitializer, LayerSurface, Vec, Vec2 } from '../../src';
import { AutoEasingMethod, IAutoEasingMethod } from '../../src/voidgl/util/auto-easing-method';
=======
import { BasicCameraController, Bounds, ChartCamera, CircleInstance, CircleLayer, createLayer, EventManager, IInstanceProvider, InstanceProvider, LayerInitializer } from '../../src';
>>>>>>> 3b1988fd
import { BaseExample } from './base-example';

function getColorIndicesForCoord(x: number, y: number, width: number) {
  const red = y * (width * 4) + x * 4;
  return [red, red + 1, red + 2, red + 3];
}

function makeTextPositions(surface: LayerSurface, view: string) {
  const viewBounds = surface.getViewSize(view);
  if (!viewBounds) return [];
  const canvas = document.createElement('canvas').getContext('2d');
  if (!canvas) return [];

  const { min, max } = Math;

  let width = (canvas.canvas.width = viewBounds.width - 10);
  let height = (canvas.canvas.height = 80);
  canvas.fillStyle = 'white';
  canvas.font = '40px Consolas';
  canvas.fillText('Vega Animation', 0, 40, viewBounds.width - 10);

  const pixels = canvas.getImageData(
    0,
    0,
    width,
    height,
  );

  const imageData = pixels.data;
  width = pixels.width;
  height = pixels.height;

  let r, g, b, a;
  let minY = Number.MAX_SAFE_INTEGER;
  let minX = Number.MAX_SAFE_INTEGER;
  let maxX = Number.MIN_SAFE_INTEGER;
  let maxY = Number.MIN_SAFE_INTEGER;

  const xyBucket: Vec2[] = [];

  for (let x = 0; x < width; ++x) {
    for (let y = 0; y < height; ++y) {
      const indices = getColorIndicesForCoord(x, y, width);
      r = imageData[indices[0]];
      g = imageData[indices[1]];
      b = imageData[indices[2]];
      a = imageData[indices[3]];

      if (r > 0 || g > 0 || b > 0 || a > 0) {
        minY = min(minY, y);
        minX = min(minX, x);
        maxX = max(maxX, x);
        maxY = max(maxY, y);
        xyBucket.push([x, y]);
      }
    }
  }

  const textWidth = maxX - minX;
  const textHeight = maxY - minY;
  const left = (viewBounds.width - textWidth) / 2;
  const top = (viewBounds.height - textHeight) / 2;

  xyBucket.forEach((xy: Vec2) => {
    xy[0] -= minX;
    xy[1] -= minY;
    xy[0] += left;
    xy[1] += top;
  });

  return xyBucket;
}

export class BoxOfCircles extends BaseExample {
  camera: ChartCamera;
  scene: string;
  manager: BasicCameraController;
  originalRange: Bounds;
  animationControl: {
    center: IAutoEasingMethod<Vec>,
    color: IAutoEasingMethod<Vec>,
    radius: IAutoEasingMethod<Vec>,
  };
  textPositions: Vec2[];

  keyEvent(e: KeyboardEvent, isDown: boolean) {
    if (!this.originalRange) {
      this.originalRange = this.manager.getRange(this.scene);
    }

    if (e.shiftKey) {
      this.manager.setRange(new Bounds({ x: 20, y: 20, width: 20, height: 20 }), this.scene);
    }

    else {
      this.manager.setRange(this.originalRange, this.scene);
      delete this.originalRange;
    }
  }

  makeCamera(defaultCamera: ChartCamera) {
    this.camera = defaultCamera;
    return defaultCamera;
  }

  makeController(defaultCamera: ChartCamera, testCamera: ChartCamera, viewName: string): EventManager {
    this.scene = viewName;

    this.manager = new BasicCameraController({
      camera: defaultCamera,
      startView: viewName,
    });

    return this.manager;
  }

<<<<<<< HEAD
  makeLayer(scene: string, atlas: string, provider: DataProvider<CircleInstance>): LayerInitializer {
    this.animationControl = {
      center: AutoEasingMethod.easeOutElastic(1000, 500),
      color: AutoEasingMethod.linear(500, 1500),
      radius: AutoEasingMethod.linear(500, 1500),
    };

=======
  makeLayer(scene: string, atlas: string, provider: IInstanceProvider<CircleInstance>): LayerInitializer {
>>>>>>> 3b1988fd
    return createLayer(CircleLayer, {
      animate: this.animationControl,
      data: provider,
      key: 'box-of-circles',
      scaleFactor: () => this.camera.scale[0],
      scene: scene,
    });
  }

<<<<<<< HEAD
  private async moveToText(circles: CircleInstance[]) {
    const xy = this.textPositions || makeTextPositions(this.surface, this.view);
    this.textPositions = xy;
    const bucketLength = xy.length;
    const toProcess = circles.slice(0);
    let i = 0;
    circles.sort((a, b) => b.x - a.x);

    while (toProcess.length > 0) {
      const circle = toProcess.splice(Math.floor(Math.random() * toProcess.length), 1)[0];

      if (circle) {
        setTimeout(() => {
          const pos = xy[i % bucketLength];
          circle.x = pos[0];
          circle.y = pos[1];
          ++i;
        }, Math.floor(i / 10));
      }
    }
  }

  makeProvider(): DataProvider<CircleInstance> {
    const circleProvider = new DataProvider<CircleInstance>([]);
    const circles: CircleInstance[] = [];
    const boxSide = 100;
=======
  makeProvider(): IInstanceProvider<CircleInstance> {
    const circleProvider = new InstanceProvider<CircleInstance>();
>>>>>>> 3b1988fd

    for (let i = 0; i < boxSide; ++i) {
      for (let k = 0; k < boxSide; ++k) {
        const circle = new CircleInstance({
          color: [1.0, 0.0, 0.0, 1.0],
          id: `circle${i * 100 + k}`,
          radius: 2,
          x: i * 4,
          y: k * 4,
        });

<<<<<<< HEAD
        circleProvider.instances.push(circle);
        circles.push(circle);
=======
        circleProvider.add(circle);
>>>>>>> 3b1988fd
      }
    }

    let makeBox = true;
    const { random } = Math;

    setInterval(() => {
      makeBox = !makeBox;

      if (makeBox) {
        this.animationControl.center.delay = 1500;
        this.animationControl.color.delay = 500;
        this.animationControl.radius.delay = 1500;

        for (let i = 0; i < boxSide; ++i) {
          for (let k = 0; k < boxSide; ++k) {
            const circle = circles[i * boxSide + k];
            circle.x = i * 4;
            circle.y = k * 4;
            circle.radius = 2;
            circle.color = [1.0, 0.0, 0.0, 1.0];
          }
        }
      }

      else {
        this.animationControl.center.delay = 500;
        this.animationControl.color.delay = 1500;
        this.animationControl.radius.delay = 500;

        this.moveToText(circles);

        circles.forEach(c => {
          c.radius = 1;
          c.color = [random(), random(), 1.0, 1.0];
        });
      }
    }, 4000);

    return circleProvider;
  }
}<|MERGE_RESOLUTION|>--- conflicted
+++ resolved
@@ -1,9 +1,5 @@
-<<<<<<< HEAD
-import { BasicCameraController, Bounds, ChartCamera, CircleInstance, CircleLayer, createLayer, DataProvider, EventManager, LayerInitializer, LayerSurface, Vec, Vec2 } from '../../src';
+import { BasicCameraController, Bounds, ChartCamera, CircleInstance, CircleLayer, createLayer, EventManager, IInstanceProvider, InstanceProvider, LayerInitializer, LayerSurface, Vec, Vec2 } from '../../src';
 import { AutoEasingMethod, IAutoEasingMethod } from '../../src/voidgl/util/auto-easing-method';
-=======
-import { BasicCameraController, Bounds, ChartCamera, CircleInstance, CircleLayer, createLayer, EventManager, IInstanceProvider, InstanceProvider, LayerInitializer } from '../../src';
->>>>>>> 3b1988fd
 import { BaseExample } from './base-example';
 
 function getColorIndicesForCoord(x: number, y: number, width: number) {
@@ -120,17 +116,13 @@
     return this.manager;
   }
 
-<<<<<<< HEAD
-  makeLayer(scene: string, atlas: string, provider: DataProvider<CircleInstance>): LayerInitializer {
+makeLayer(scene: string, atlas: string, provider: IInstanceProvider<CircleInstance>): LayerInitializer {
     this.animationControl = {
       center: AutoEasingMethod.easeOutElastic(1000, 500),
       color: AutoEasingMethod.linear(500, 1500),
       radius: AutoEasingMethod.linear(500, 1500),
     };
 
-=======
-  makeLayer(scene: string, atlas: string, provider: IInstanceProvider<CircleInstance>): LayerInitializer {
->>>>>>> 3b1988fd
     return createLayer(CircleLayer, {
       animate: this.animationControl,
       data: provider,
@@ -140,7 +132,6 @@
     });
   }
 
-<<<<<<< HEAD
   private async moveToText(circles: CircleInstance[]) {
     const xy = this.textPositions || makeTextPositions(this.surface, this.view);
     this.textPositions = xy;
@@ -163,14 +154,10 @@
     }
   }
 
-  makeProvider(): DataProvider<CircleInstance> {
-    const circleProvider = new DataProvider<CircleInstance>([]);
+  makeProvider(): IInstanceProvider<CircleInstance> {
+    const circleProvider = new InstanceProvider<CircleInstance>();
     const circles: CircleInstance[] = [];
     const boxSide = 100;
-=======
-  makeProvider(): IInstanceProvider<CircleInstance> {
-    const circleProvider = new InstanceProvider<CircleInstance>();
->>>>>>> 3b1988fd
 
     for (let i = 0; i < boxSide; ++i) {
       for (let k = 0; k < boxSide; ++k) {
@@ -182,12 +169,8 @@
           y: k * 4,
         });
 
-<<<<<<< HEAD
-        circleProvider.instances.push(circle);
         circles.push(circle);
-=======
         circleProvider.add(circle);
->>>>>>> 3b1988fd
       }
     }
 
