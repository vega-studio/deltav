--- conflicted
+++ resolved
@@ -1,9 +1,6 @@
 import {
   AnimationHelper,
-<<<<<<< HEAD
   AutoEasingMethod,
-=======
->>>>>>> 321bdedb
   BasicCameraController,
   Bounds,
   ChartCamera,
@@ -11,28 +8,15 @@
   CircleLayer,
   createLayer,
   EventManager,
-<<<<<<< HEAD
   IAutoEasingMethod,
-=======
->>>>>>> 321bdedb
   IInstanceProvider,
   InstanceProvider,
   LayerInitializer,
   LayerSurface,
   Vec,
-<<<<<<< HEAD
-  Vec2,
-} from 'src';
-import { BaseExample } from './base-example';
-=======
   Vec2
-} from "../../src";
-import {
-  AutoEasingMethod,
-  IAutoEasingMethod
-} from "../../src/voidgl/util/auto-easing-method";
+} from "src";
 import { BaseExample } from "./base-example";
->>>>>>> 321bdedb
 
 const { min, max, random } = Math;
 
@@ -125,11 +109,7 @@
     if (e.shiftKey) {
       this.manager.setRange(
         new Bounds({ x: 20, y: 20, width: 20, height: 20 }),
-<<<<<<< HEAD
-        this.scene,
-=======
         this.scene
->>>>>>> 321bdedb
       );
     } else {
       this.manager.setRange(this.originalRange, this.scene);
@@ -144,13 +124,8 @@
 
   makeController(
     defaultCamera: ChartCamera,
-<<<<<<< HEAD
-    testCamera: ChartCamera,
-    viewName: string,
-=======
     _testCamera: ChartCamera,
     viewName: string
->>>>>>> 321bdedb
   ): EventManager {
     this.scene = viewName;
 
@@ -164,13 +139,8 @@
 
   makeLayer(
     scene: string,
-<<<<<<< HEAD
-    atlas: string,
-    provider: IInstanceProvider<CircleInstance>,
-=======
     _atlas: string,
     provider: IInstanceProvider<CircleInstance>
->>>>>>> 321bdedb
   ): LayerInitializer {
     this.animationControl = {
       center: AutoEasingMethod.easeBackOut(1000, 500),
@@ -209,61 +179,21 @@
       while (toProcess.length > 0) {
         const circle = toProcess.splice(
           Math.floor(Math.random() * toProcess.length),
-          1,
+          1
         )[0];
         const index = i++ % bucketLength;
         const bucket = (circleBuckets[index] = circleBuckets[index] || []);
         bucket.push(circle);
       }
 
-<<<<<<< HEAD
       this.textCache = {
         buckets: circleBuckets,
-        xy,
+        xy
       };
     }
 
     const xy = this.textCache.xy;
     const circleBuckets = this.textCache.buckets;
-=======
-    xy.sort((a, b) => a[0] - b[0]);
-    const circleBuckets: CircleInstance[][] = [];
-    const bucketLength = xy.length;
-    const toProcess = circles.slice(0);
-    let i = 0;
-
-    while (toProcess.length > 0) {
-      const circle = toProcess.splice(
-        Math.floor(Math.random() * toProcess.length),
-        1
-      )[0];
-      const index = i++ % bucketLength;
-      const bucket = (circleBuckets[index] = circleBuckets[index] || []);
-      bucket.push(circle);
-    }
-
-    this.animationHelper.groupAnimation(
-      this.animationControl.center,
-      xy.length,
-      500,
-      1,
-      (groupIndex: number) => {
-        const bucket = circleBuckets[groupIndex];
-        const pos = xy[groupIndex];
-
-        for (let i = 0, end = bucket.length; i < end; ++i) {
-          const circle = bucket[i];
-
-          if (circle && pos) {
-            circle.x = pos[0];
-            circle.y = pos[1];
-            circle.radius = 1;
-            circle.color = [random(), random(), 1.0, 1.0];
-          }
-        }
-      }
-    );
->>>>>>> 321bdedb
 
     for (let i = 0, end = circleBuckets.length; i < end; ++i) {
       const bucket = circleBuckets[i];
@@ -322,11 +252,7 @@
           }
         }
       } else {
-<<<<<<< HEAD
         this.animationControl.center.delay = 1000;
-=======
-        this.animationControl.center.delay = 500;
->>>>>>> 321bdedb
         this.animationControl.color.delay = 1500;
         this.animationControl.radius.delay = 1000;
 
