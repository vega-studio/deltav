import {
  ChartCamera,
  createLayer,
  DataProvider,
  LayerInitializer,
  RingInstance,
  RingLayer
} from "../../src";
import { BaseExample } from "./base-example";

export class BoxOfRings extends BaseExample {
  camera: ChartCamera;

  makeCamera(defaultCamera: ChartCamera) {
    this.camera = defaultCamera;
    return defaultCamera;
  }

  makeLayer(
    scene: string,
<<<<<<< HEAD
    atlas: string,
=======
    _atlas: string,
>>>>>>> e2d54073
    provider: DataProvider<RingInstance>
  ): LayerInitializer {
    return createLayer(RingLayer, {
      data: provider,
      key: "box-of-rings",
      scaleFactor: () => this.camera.scale[0],
      scene: scene
    });
  }

  makeProvider(): DataProvider<RingInstance> {
    const ringProvider = new DataProvider<RingInstance>([]);

    setInterval(() => {
      if (ringProvider.instances.length) {
        ringProvider.instances.pop();
      } else {
        for (let i = 0; i < 25; ++i) {
          for (let k = 0; k < 25; ++k) {
            ringProvider.instances.push(
              new RingInstance({
                color: [Math.random(), Math.random(), Math.random(), 1.0],
                id: `ring_${i}_${k}`,
                radius: 10,
                thickness: 1,
                x: i * 20,
                y: k * 20
              })
            );
          }
        }
      }
    }, 1000 / 60);

    return ringProvider;
  }
}<|MERGE_RESOLUTION|>--- conflicted
+++ resolved
@@ -18,11 +18,7 @@
 
   makeLayer(
     scene: string,
-<<<<<<< HEAD
-    atlas: string,
-=======
     _atlas: string,
->>>>>>> e2d54073
     provider: DataProvider<RingInstance>
   ): LayerInitializer {
     return createLayer(RingLayer, {
