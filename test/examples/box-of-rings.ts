--- conflicted
+++ resolved
@@ -1,11 +1,7 @@
 import {
   ChartCamera,
   createLayer,
-<<<<<<< HEAD
   InstanceProvider,
-=======
-  DataProvider,
->>>>>>> 2ce57816
   LayerInitializer,
   RingInstance,
   RingLayer
@@ -22,13 +18,8 @@
 
   makeLayer(
     scene: string,
-<<<<<<< HEAD
-    atlas: string,
+    _atlas: string,
     provider: InstanceProvider<RingInstance>
-=======
-    _atlas: string,
-    provider: DataProvider<RingInstance>
->>>>>>> 2ce57816
   ): LayerInitializer {
     return createLayer(RingLayer, {
       data: provider,
@@ -43,7 +34,6 @@
     const rings: RingInstance[] = [];
 
     setInterval(() => {
-<<<<<<< HEAD
       if (rings.length) {
         const ring = rings.pop();
 
@@ -54,14 +44,6 @@
         for (let i = 0; i < 25; ++i) {
           for (let k = 0; k < 25; ++k) {
             const ring = ringProvider.add(
-=======
-      if (ringProvider.instances.length) {
-        ringProvider.instances.pop();
-      } else {
-        for (let i = 0; i < 25; ++i) {
-          for (let k = 0; k < 25; ++k) {
-            ringProvider.instances.push(
->>>>>>> 2ce57816
               new RingInstance({
                 color: [Math.random(), Math.random(), Math.random(), 1.0],
                 id: `ring_${i}_${k}`,
@@ -71,11 +53,8 @@
                 y: k * 20
               })
             );
-<<<<<<< HEAD
 
             rings.push(ring);
-=======
->>>>>>> 2ce57816
           }
         }
       }
