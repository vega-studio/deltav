import {
  ChartCamera,
  createLayer,
  InstanceProvider,
  LayerInitializer,
  RingInstance,
<<<<<<< HEAD
  RingLayer,
} from 'src';
import { BaseExample } from './base-example';
=======
  RingLayer
} from "../../src";
import { BaseExample } from "./base-example";
>>>>>>> 321bdedb

export class BoxOfRings extends BaseExample {
  camera: ChartCamera;

  makeCamera(defaultCamera: ChartCamera) {
    this.camera = defaultCamera;
    return defaultCamera;
  }

  makeLayer(
    scene: string,
<<<<<<< HEAD
    atlas: string,
    provider: InstanceProvider<RingInstance>,
=======
    _atlas: string,
    provider: InstanceProvider<RingInstance>
>>>>>>> 321bdedb
  ): LayerInitializer {
    return createLayer(RingLayer, {
      data: provider,
      key: "box-of-rings",
      scaleFactor: () => this.camera.scale[0],
      scene: scene
    });
  }

  makeProvider(): InstanceProvider<RingInstance> {
    const ringProvider = new InstanceProvider<RingInstance>();
    const rings: RingInstance[] = [];

    setInterval(() => {
      if (rings.length) {
        const ring = rings.pop();

        if (ring) {
          ringProvider.remove(ring);
        }
      } else {
        for (let i = 0; i < 25; ++i) {
          for (let k = 0; k < 25; ++k) {
            const ring = ringProvider.add(
              new RingInstance({
                color: [Math.random(), Math.random(), Math.random(), 1.0],
                id: `ring_${i}_${k}`,
                radius: 10,
                thickness: 1,
                x: i * 20,
<<<<<<< HEAD
                y: k * 20,
              }),
=======
                y: k * 20
              })
>>>>>>> 321bdedb
            );

            rings.push(ring);
          }
        }
      }
    }, 1000 / 60);

    return ringProvider;
  }
}<|MERGE_RESOLUTION|>--- conflicted
+++ resolved
@@ -4,15 +4,9 @@
   InstanceProvider,
   LayerInitializer,
   RingInstance,
-<<<<<<< HEAD
-  RingLayer,
-} from 'src';
-import { BaseExample } from './base-example';
-=======
   RingLayer
-} from "../../src";
+} from "src";
 import { BaseExample } from "./base-example";
->>>>>>> 321bdedb
 
 export class BoxOfRings extends BaseExample {
   camera: ChartCamera;
@@ -24,13 +18,8 @@
 
   makeLayer(
     scene: string,
-<<<<<<< HEAD
-    atlas: string,
-    provider: InstanceProvider<RingInstance>,
-=======
     _atlas: string,
     provider: InstanceProvider<RingInstance>
->>>>>>> 321bdedb
   ): LayerInitializer {
     return createLayer(RingLayer, {
       data: provider,
@@ -61,13 +50,8 @@
                 radius: 10,
                 thickness: 1,
                 x: i * 20,
-<<<<<<< HEAD
-                y: k * 20,
-              }),
-=======
                 y: k * 20
               })
->>>>>>> 321bdedb
             );
 
             rings.push(ring);
