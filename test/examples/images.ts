import {
  createLayer,
  ImageInstance,
  ImageLayer,
  InstanceProvider,
  LayerInitializer,
<<<<<<< HEAD
  ScaleType,
} from 'src';
import { BaseExample } from './base-example';
=======
  ScaleType
} from "../../src";
import { BaseExample } from "./base-example";
>>>>>>> 321bdedb

const iconData = require("./images/leaf.png");
const icon = new Image();
icon.src = iconData;

export class Images extends BaseExample {
  makeLayer(
    scene: string,
    atlas: string,
<<<<<<< HEAD
    provider: InstanceProvider<ImageInstance>,
=======
    provider: InstanceProvider<ImageInstance>
>>>>>>> 321bdedb
  ): LayerInitializer {
    return createLayer(ImageLayer, {
      atlas,
      data: provider,
      key: "images",
      scene
    });
  }

  makeProvider(): InstanceProvider<ImageInstance> {
    const imageProvider = new InstanceProvider<ImageInstance>();

    for (let i = 0; i < 25; ++i) {
      for (let k = 0; k < 25; ++k) {
        const image = new ImageInstance({
          element: icon,
          id: `image${i * 100 + k}`,
          scaling: ScaleType.ALWAYS,
          tint: [1.0, 1.0, 1.0, Math.random() * 0.8 + 0.2]
        });

        const aspect = image.width / image.height;
        image.width = 25 * aspect;
        image.height = 25;
        image.x = i * image.width;
        image.y = k * image.height;

        imageProvider.add(image);
      }
    }

    return imageProvider;
  }
}<|MERGE_RESOLUTION|>--- conflicted
+++ resolved
@@ -4,15 +4,9 @@
   ImageLayer,
   InstanceProvider,
   LayerInitializer,
-<<<<<<< HEAD
-  ScaleType,
-} from 'src';
-import { BaseExample } from './base-example';
-=======
   ScaleType
-} from "../../src";
+} from "src";
 import { BaseExample } from "./base-example";
->>>>>>> 321bdedb
 
 const iconData = require("./images/leaf.png");
 const icon = new Image();
@@ -22,11 +16,7 @@
   makeLayer(
     scene: string,
     atlas: string,
-<<<<<<< HEAD
-    provider: InstanceProvider<ImageInstance>,
-=======
     provider: InstanceProvider<ImageInstance>
->>>>>>> 321bdedb
   ): LayerInitializer {
     return createLayer(ImageLayer, {
       atlas,
