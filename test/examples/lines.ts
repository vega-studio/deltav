--- conflicted
+++ resolved
@@ -1,16 +1,9 @@
 import {
   createLayer,
-<<<<<<< HEAD
   EdgeInstance,
   EdgeLayer,
   EdgeType,
   InstanceProvider,
-=======
-  DataProvider,
-  EdgeInstance,
-  EdgeLayer,
-  EdgeType,
->>>>>>> 2ce57816
   LayerInitializer
 } from "../../src";
 import { BaseExample } from "./base-example";
@@ -18,13 +11,8 @@
 export class Lines extends BaseExample {
   makeLayer(
     scene: string,
-<<<<<<< HEAD
-    atlas: string,
+    _atlas: string,
     provider: InstanceProvider<EdgeInstance>
-=======
-    _atlas: string,
-    provider: DataProvider<EdgeInstance>
->>>>>>> 2ce57816
   ): LayerInitializer {
     return createLayer(EdgeLayer, {
       data: provider,
@@ -55,11 +43,7 @@
           Math.sin(Date.now() / 4e2 + k * 20) * 10 + k * 20,
           edge.end[1]
         ];
-<<<<<<< HEAD
         edges.push(edgeProvider.add(edge));
-=======
-        edgeProvider.instances.push(edge);
->>>>>>> 2ce57816
       }
     }
 
@@ -67,11 +51,7 @@
       let next = -1;
       for (let i = 0; i < 10; ++i) {
         for (let k = 0; k < 100; ++k) {
-<<<<<<< HEAD
           const edge = edges[++next];
-=======
-          const edge = edgeProvider.instances[++next];
->>>>>>> 2ce57816
           edge.end = [
             Math.sin(Date.now() / 4e2 + k * 20) * 10 + k * 20,
             edge.end[1]
