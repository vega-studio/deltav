--- conflicted
+++ resolved
@@ -28,12 +28,8 @@
           widthStart: 10,
         });
 
-<<<<<<< HEAD
         edge.end = [(Math.sin(Date.now() / 4E2 + (k * 20)) * 10) + (k * 20), edge.end[1]];
-        edgeProvider.instances.push(edge);
-=======
         edges.push(edgeProvider.add(edge));
->>>>>>> 3b1988fd
       }
     }
 
