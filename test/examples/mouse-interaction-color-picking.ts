<<<<<<< HEAD
import * as anime from 'animejs';
=======
import * as anime from "animejs";
>>>>>>> 321bdedb
import {
  CircleInstance,
  CircleLayer,
  createLayer,
  EdgeInstance,
  EdgeLayer,
  EdgeType,
  InstanceProvider,
  IPickInfo,
  LayerInitializer,
<<<<<<< HEAD
  PickType,
} from 'src';
import { BaseExample } from './base-example';
=======
  PickType
} from "../../src";
import { BaseExample } from "./base-example";
>>>>>>> 321bdedb

export class MouseInteractionColorPicking extends BaseExample {
  isOver = new Map<CircleInstance, anime.AnimeInstance>();
  hasLeft = new Map<CircleInstance, anime.AnimeInstance>();
  edgeProvider = new InstanceProvider<EdgeInstance>();
  side = 0;

  handleCircleClick = (info: IPickInfo<CircleInstance>) => {
    for (const circle of info.instances) {
      // Anime doesn't seem to do internal array interpolation, so we target the color itself
      // And then apply the color property to the circle in the update ticks to register the deltas
      anime({
        0: 0,
        1: 1,
        2: 0,
        3: 1,
        targets: circle.color,
        update: () => {
          circle.color = circle.color;
        }
      });
    }
  };

  handleCircleOver = (info: IPickInfo<CircleInstance>) => {
    for (const circle of info.instances) {
      if (!this.isOver.get(circle)) {
        const animation = anime({
          radius: 20,
          targets: circle
        });

        this.isOver.set(circle, animation);
      }
    }
  };

  handleCircleOut = async (info: IPickInfo<CircleInstance>) => {
    for (const circle of info.instances) {
      const animation = this.isOver.get(circle);

      if (animation) {
        this.isOver.delete(circle);

        const leave = anime({
          radius: 5,
          targets: circle
        });

        leave.pause();
        this.hasLeft.set(circle, leave);

        await animation.finished;

        leave.play();
      }
    }
  };

  handleEdgeMouseOut = (info: IPickInfo<EdgeInstance>) => {
    this.side = 0;

    anime.remove(info.instances);
    anime({
      targets: info.instances,
      widthEnd: 10,
      widthStart: 10
    });
  };

  handleEdgeMouseMove = (info: IPickInfo<EdgeInstance>) => {
    if (info.instances.length <= 0) {
      this.side = 0;
      return;
    }

    if (info.world[0] < 100 && this.side !== -1) {
      this.side = -1;
      anime.remove(info.instances);
      anime({
        targets: info.instances,
        widthEnd: 10,
        widthStart: 20
      });
    }

    if (info.world[0] >= 100 && this.side !== 1) {
      this.side = 1;
      anime.remove(info.instances);
      anime({
        targets: info.instances,
        widthEnd: 20,
        widthStart: 10
      });
    }
  };

  makeLayer(
    scene: string,
<<<<<<< HEAD
    atlas: string,
    provider: InstanceProvider<CircleInstance>,
=======
    _atlas: string,
    provider: InstanceProvider<CircleInstance>
>>>>>>> 321bdedb
  ): LayerInitializer | LayerInitializer[] {
    return [
      createLayer(CircleLayer, {
        data: provider,
        key: "mouse-interaction-color-picking-1",
        onMouseClick: this.handleCircleClick,
        onMouseOut: this.handleCircleOut,
        onMouseOver: this.handleCircleOver,
        picking: PickType.SINGLE,
        scaleFactor: () => 1,
        scene
      }),
      createLayer(EdgeLayer, {
        data: this.edgeProvider,
        key: "mouse-interaction-color-picking-2",
        onMouseMove: this.handleEdgeMouseMove,
        onMouseOut: this.handleEdgeMouseOut,
        picking: PickType.SINGLE,
        scene,
        type: EdgeType.BEZIER2
      })
    ];
  }

  makeProvider(): InstanceProvider<CircleInstance> {
    const circleProvider = new InstanceProvider<CircleInstance>();
    const edgeProvider = new InstanceProvider<EdgeInstance>();

    for (let i = 0; i < 40; ++i) {
      for (let k = 0; k < 30; ++k) {
        const circle = new CircleInstance({
          color: [1.0, Math.random(), Math.random(), Math.random() * 0.8 + 0.2],
          id: `circle${i * 100 + k}`,
          radius: 5,
          x: i * 10,
          y: k * 10
        });

        circleProvider.add(circle);
      }
    }

    const TOTAL_EDGES = 10;

    for (let i = 0; i < TOTAL_EDGES; ++i) {
      const edge = new EdgeInstance({
        colorEnd: [Math.random(), 1.0, Math.random(), 0.25],
        colorStart: [Math.random(), 1.0, Math.random(), 1.0],
        control: [[60, 20 * i + 20], [180, 20 * i + 20]],
        end: [10000, 20 * i + 20],
        id: `edge-interaction-${i}`,
        start: [20, 20 * i + 20],
        widthEnd: 10,
        widthStart: 10
      });

      edgeProvider.add(edge);
    }

    this.edgeProvider = edgeProvider;
    return circleProvider;
  }
}<|MERGE_RESOLUTION|>--- conflicted
+++ resolved
@@ -1,8 +1,4 @@
-<<<<<<< HEAD
-import * as anime from 'animejs';
-=======
 import * as anime from "animejs";
->>>>>>> 321bdedb
 import {
   CircleInstance,
   CircleLayer,
@@ -13,15 +9,9 @@
   InstanceProvider,
   IPickInfo,
   LayerInitializer,
-<<<<<<< HEAD
-  PickType,
-} from 'src';
-import { BaseExample } from './base-example';
-=======
   PickType
-} from "../../src";
+} from "src";
 import { BaseExample } from "./base-example";
->>>>>>> 321bdedb
 
 export class MouseInteractionColorPicking extends BaseExample {
   isOver = new Map<CircleInstance, anime.AnimeInstance>();
@@ -121,13 +111,8 @@
 
   makeLayer(
     scene: string,
-<<<<<<< HEAD
-    atlas: string,
-    provider: InstanceProvider<CircleInstance>,
-=======
     _atlas: string,
     provider: InstanceProvider<CircleInstance>
->>>>>>> 321bdedb
   ): LayerInitializer | LayerInitializer[] {
     return [
       createLayer(CircleLayer, {
