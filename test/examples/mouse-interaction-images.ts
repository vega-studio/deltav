--- conflicted
+++ resolved
@@ -1,8 +1,4 @@
-<<<<<<< HEAD
-import * as anime from 'animejs';
-=======
 import * as anime from "animejs";
->>>>>>> 321bdedb
 import {
   createLayer,
   ImageInstance,
@@ -11,19 +7,11 @@
   IPickInfo,
   LayerInitializer,
   PickType,
-<<<<<<< HEAD
-  ScaleType,
-} from 'src';
-import { BaseExample } from './base-example';
-
-const iconData = require('./images/leaf.png');
-=======
   ScaleType
-} from "../../src";
+} from "src";
 import { BaseExample } from "./base-example";
 
 const iconData = require("./images/leaf.png");
->>>>>>> 321bdedb
 const icon = new Image();
 icon.src = iconData;
 
@@ -86,11 +74,7 @@
   makeLayer(
     scene: string,
     atlas: string,
-<<<<<<< HEAD
-    provider: InstanceProvider<ImageInstance>,
-=======
     provider: InstanceProvider<ImageInstance>
->>>>>>> 321bdedb
   ): LayerInitializer {
     return createLayer(ImageLayer, {
       atlas,
@@ -128,15 +112,9 @@
           scaling: ScaleType.BOUND_MAX,
           tint: [1.0, 1.0, 1.0, 1.0],
           x: 20,
-<<<<<<< HEAD
-          y: 50,
-        }),
-      ),
-=======
           y: 50
         })
       )
->>>>>>> 321bdedb
     );
 
     images.push(
@@ -147,15 +125,9 @@
           scaling: ScaleType.NEVER,
           tint: [1.0, 1.0, 1.0, 1.0],
           x: 20,
-<<<<<<< HEAD
-          y: 80,
-        }),
-      ),
-=======
           y: 80
         })
       )
->>>>>>> 321bdedb
     );
 
     images.forEach(image => {
