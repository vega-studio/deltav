--- conflicted
+++ resolved
@@ -1,8 +1,4 @@
-<<<<<<< HEAD
-import * as anime from 'animejs';
-=======
 import * as anime from "animejs";
->>>>>>> 321bdedb
 import {
   AnchorType,
   ChartCamera,
@@ -14,15 +10,9 @@
   LayerInitializer,
   PickType,
   ReferenceCamera,
-<<<<<<< HEAD
-  ScaleType,
-} from 'src';
-import { BaseExample } from './base-example';
-=======
   ScaleType
-} from "../../src";
+} from "src";
 import { BaseExample } from "./base-example";
->>>>>>> 321bdedb
 
 export class MouseInteractionLabels extends BaseExample {
   isOver = new Map<LabelInstance, anime.AnimeInstance>();
@@ -93,11 +83,7 @@
   makeLayer(
     scene: string,
     atlas: string,
-<<<<<<< HEAD
-    provider: InstanceProvider<LabelInstance>,
-=======
     provider: InstanceProvider<LabelInstance>
->>>>>>> 321bdedb
   ): LayerInitializer {
     return createLayer(LabelLayer, {
       atlas,
@@ -141,24 +127,6 @@
       new LabelInstance({
         anchor: {
           padding: 0,
-<<<<<<< HEAD
-          type: AnchorType.TopMiddle,
-        },
-        color: [1.0, 1.0, 1.0, 1.0],
-        fontFamily: 'Arial',
-        fontSize: 20,
-        fontStyle: 'normal',
-        fontWeight: 'normal',
-        id: `label-vertical-0`,
-        rasterization: {
-          scale: 1.0,
-        },
-        scaling: ScaleType.NEVER,
-        text: 'TM',
-        x: 100,
-        y: 20,
-      }),
-=======
           type: AnchorType.TopMiddle
         },
         color: [1.0, 1.0, 1.0, 1.0],
@@ -175,31 +143,12 @@
         x: 100,
         y: 20
       })
->>>>>>> 321bdedb
-    );
-
-    provider.add(
-      new LabelInstance({
-        anchor: {
-          padding: 0,
-<<<<<<< HEAD
-          type: AnchorType.TopRight,
-        },
-        color: [1.0, 1.0, 1.0, 1.0],
-        fontFamily: 'Arial',
-        fontSize: 20,
-        fontStyle: 'normal',
-        fontWeight: 'normal',
-        id: `label-vertical-0`,
-        rasterization: {
-          scale: 1.0,
-        },
-        scaling: ScaleType.NEVER,
-        text: 'TR',
-        x: 180,
-        y: 20,
-      }),
-=======
+    );
+
+    provider.add(
+      new LabelInstance({
+        anchor: {
+          padding: 0,
           type: AnchorType.TopRight
         },
         color: [1.0, 1.0, 1.0, 1.0],
@@ -216,31 +165,12 @@
         x: 180,
         y: 20
       })
->>>>>>> 321bdedb
-    );
-
-    provider.add(
-      new LabelInstance({
-        anchor: {
-          padding: 0,
-<<<<<<< HEAD
-          type: AnchorType.MiddleLeft,
-        },
-        color: [1.0, 1.0, 1.0, 1.0],
-        fontFamily: 'Arial',
-        fontSize: 20,
-        fontStyle: 'normal',
-        fontWeight: 'normal',
-        id: `label-vertical-0`,
-        rasterization: {
-          scale: 1.0,
-        },
-        scaling: ScaleType.NEVER,
-        text: 'ML',
-        x: 20,
-        y: 100,
-      }),
-=======
+    );
+
+    provider.add(
+      new LabelInstance({
+        anchor: {
+          padding: 0,
           type: AnchorType.MiddleLeft
         },
         color: [1.0, 1.0, 1.0, 1.0],
@@ -257,31 +187,12 @@
         x: 20,
         y: 100
       })
->>>>>>> 321bdedb
-    );
-
-    provider.add(
-      new LabelInstance({
-        anchor: {
-          padding: 0,
-<<<<<<< HEAD
-          type: AnchorType.Middle,
-        },
-        color: [1.0, 1.0, 1.0, 1.0],
-        fontFamily: 'Arial',
-        fontSize: 20,
-        fontStyle: 'normal',
-        fontWeight: 'normal',
-        id: `label-vertical-0`,
-        rasterization: {
-          scale: 1.0,
-        },
-        scaling: ScaleType.NEVER,
-        text: 'M',
-        x: 100,
-        y: 100,
-      }),
-=======
+    );
+
+    provider.add(
+      new LabelInstance({
+        anchor: {
+          padding: 0,
           type: AnchorType.Middle
         },
         color: [1.0, 1.0, 1.0, 1.0],
@@ -298,31 +209,12 @@
         x: 100,
         y: 100
       })
->>>>>>> 321bdedb
-    );
-
-    provider.add(
-      new LabelInstance({
-        anchor: {
-          padding: 0,
-<<<<<<< HEAD
-          type: AnchorType.MiddleRight,
-        },
-        color: [1.0, 1.0, 1.0, 1.0],
-        fontFamily: 'Arial',
-        fontSize: 20,
-        fontStyle: 'normal',
-        fontWeight: 'normal',
-        id: `label-vertical-0`,
-        rasterization: {
-          scale: 1.0,
-        },
-        scaling: ScaleType.NEVER,
-        text: 'MR',
-        x: 180,
-        y: 100,
-      }),
-=======
+    );
+
+    provider.add(
+      new LabelInstance({
+        anchor: {
+          padding: 0,
           type: AnchorType.MiddleRight
         },
         color: [1.0, 1.0, 1.0, 1.0],
@@ -339,31 +231,12 @@
         x: 180,
         y: 100
       })
->>>>>>> 321bdedb
-    );
-
-    provider.add(
-      new LabelInstance({
-        anchor: {
-          padding: 0,
-<<<<<<< HEAD
-          type: AnchorType.BottomLeft,
-        },
-        color: [1.0, 1.0, 1.0, 1.0],
-        fontFamily: 'Arial',
-        fontSize: 20,
-        fontStyle: 'normal',
-        fontWeight: 'normal',
-        id: `label-vertical-0`,
-        rasterization: {
-          scale: 1.0,
-        },
-        scaling: ScaleType.NEVER,
-        text: 'BL',
-        x: 20,
-        y: 180,
-      }),
-=======
+    );
+
+    provider.add(
+      new LabelInstance({
+        anchor: {
+          padding: 0,
           type: AnchorType.BottomLeft
         },
         color: [1.0, 1.0, 1.0, 1.0],
@@ -380,31 +253,12 @@
         x: 20,
         y: 180
       })
->>>>>>> 321bdedb
-    );
-
-    provider.add(
-      new LabelInstance({
-        anchor: {
-          padding: 0,
-<<<<<<< HEAD
-          type: AnchorType.BottomMiddle,
-        },
-        color: [1.0, 1.0, 1.0, 1.0],
-        fontFamily: 'Arial',
-        fontSize: 20,
-        fontStyle: 'normal',
-        fontWeight: 'normal',
-        id: `label-vertical-0`,
-        rasterization: {
-          scale: 1.0,
-        },
-        scaling: ScaleType.NEVER,
-        text: 'BM',
-        x: 100,
-        y: 180,
-      }),
-=======
+    );
+
+    provider.add(
+      new LabelInstance({
+        anchor: {
+          padding: 0,
           type: AnchorType.BottomMiddle
         },
         color: [1.0, 1.0, 1.0, 1.0],
@@ -421,31 +275,12 @@
         x: 100,
         y: 180
       })
->>>>>>> 321bdedb
-    );
-
-    provider.add(
-      new LabelInstance({
-        anchor: {
-          padding: 0,
-<<<<<<< HEAD
-          type: AnchorType.BottomRight,
-        },
-        color: [1.0, 1.0, 1.0, 1.0],
-        fontFamily: 'Arial',
-        fontSize: 20,
-        fontStyle: 'normal',
-        fontWeight: 'normal',
-        id: `label-vertical-0`,
-        rasterization: {
-          scale: 1.0,
-        },
-        scaling: ScaleType.NEVER,
-        text: 'BR',
-        x: 180,
-        y: 180,
-      }),
-=======
+    );
+
+    provider.add(
+      new LabelInstance({
+        anchor: {
+          padding: 0,
           type: AnchorType.BottomRight
         },
         color: [1.0, 1.0, 1.0, 1.0],
@@ -462,7 +297,6 @@
         x: 180,
         y: 180
       })
->>>>>>> 321bdedb
     );
 
     return provider;
