--- conflicted
+++ resolved
@@ -3,11 +3,7 @@
   AnchorType,
   ChartCamera,
   createLayer,
-<<<<<<< HEAD
   InstanceProvider,
-=======
-  DataProvider,
->>>>>>> 2ce57816
   IPickInfo,
   LayerInitializer,
   PickType,
@@ -86,13 +82,8 @@
 
   makeLayer(
     scene: string,
-<<<<<<< HEAD
-    atlas: string,
+    _atlas: string,
     provider: InstanceProvider<RectangleInstance>
-=======
-    _atlas: string,
-    provider: DataProvider<RectangleInstance>
->>>>>>> 2ce57816
   ): LayerInitializer {
     return createLayer(RectangleLayer, {
       data: provider,
