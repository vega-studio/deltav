import * as anime from "animejs";
import {
  CircleInstance,
<<<<<<< HEAD
  CircleLayer,
  createLayer,
  InstanceProvider,
=======
  createLayer,
  DataProvider,
>>>>>>> 2ce57816
  IPickInfo,
  LayerInitializer,
  PickType
} from "../../src";
import { AutoEasingMethod } from "../../src/voidgl/util/auto-easing-method";
import { BaseExample } from "./base-example";
<<<<<<< HEAD
=======
import { ExtendedCircles } from "./layers/extended-circles";
>>>>>>> 2ce57816

export class MouseInteraction extends BaseExample {
  isOver = new Map<CircleInstance, boolean>();
  hasLeft = new Map<CircleInstance, boolean>();

  handleCircleClick = (info: IPickInfo<CircleInstance>) => {
    for (const circle of info.instances) {
      // Anime doesn't seem to do internal array interpolation, so we target the color itself
      // And then apply the color property to the circle in the update ticks to register the deltas
      anime({
        0: 0,
        1: 1,
        2: 0,
        3: 1,
        targets: circle.color,
        update: () => {
          circle.color = circle.color;
        }
      });
    }
  };

  handleCircleOver = (info: IPickInfo<CircleInstance>) => {
    for (const circle of info.instances) {
      if (!this.isOver.get(circle)) {
        circle.radius = 20;
        this.isOver.set(circle, true);
      }
    }
  };

  handleCircleOut = async (info: IPickInfo<CircleInstance>) => {
    for (const circle of info.instances) {
      const animation = this.isOver.get(circle);

      if (animation) {
        this.isOver.delete(circle);
        circle.radius = 5;
      }
    }
  };

  makeLayer(
    scene: string,
<<<<<<< HEAD
    atlas: string,
    provider: InstanceProvider<CircleInstance>
  ): LayerInitializer {
    return createLayer(CircleLayer, {
=======
    _atlas: string,
    provider: DataProvider<CircleInstance>
  ): LayerInitializer {
    return createLayer(ExtendedCircles, {
>>>>>>> 2ce57816
      animate: {
        radius: AutoEasingMethod.easeOutElastic(500)
      },
      data: provider,
<<<<<<< HEAD
=======
      dimming: 0.6,
>>>>>>> 2ce57816
      key: "mouse-interaction",
      onMouseClick: this.handleCircleClick,
      onMouseOut: this.handleCircleOut,
      onMouseOver: this.handleCircleOver,
      picking: PickType.SINGLE,
      scaleFactor: () => 1,
      scene: scene
    });
  }

  makeProvider(): InstanceProvider<CircleInstance> {
    const circleProvider = new InstanceProvider<CircleInstance>();

    for (let i = 0; i < 40; ++i) {
      for (let k = 0; k < 30; ++k) {
        const circle = new CircleInstance({
          color: [1.0, Math.random(), Math.random(), Math.random() * 0.8 + 0.2],
          id: `circle${i * 100 + k}`,
          radius: 5,
          x: i * 11,
          y: k * 11
        });

        circleProvider.add(circle);
      }
    }

    return circleProvider;
  }
}<|MERGE_RESOLUTION|>--- conflicted
+++ resolved
@@ -1,24 +1,15 @@
 import * as anime from "animejs";
 import {
   CircleInstance,
-<<<<<<< HEAD
   CircleLayer,
   createLayer,
   InstanceProvider,
-=======
-  createLayer,
-  DataProvider,
->>>>>>> 2ce57816
   IPickInfo,
   LayerInitializer,
   PickType
 } from "../../src";
 import { AutoEasingMethod } from "../../src/voidgl/util/auto-easing-method";
 import { BaseExample } from "./base-example";
-<<<<<<< HEAD
-=======
-import { ExtendedCircles } from "./layers/extended-circles";
->>>>>>> 2ce57816
 
 export class MouseInteraction extends BaseExample {
   isOver = new Map<CircleInstance, boolean>();
@@ -63,25 +54,14 @@
 
   makeLayer(
     scene: string,
-<<<<<<< HEAD
-    atlas: string,
+    _atlas: string,
     provider: InstanceProvider<CircleInstance>
   ): LayerInitializer {
     return createLayer(CircleLayer, {
-=======
-    _atlas: string,
-    provider: DataProvider<CircleInstance>
-  ): LayerInitializer {
-    return createLayer(ExtendedCircles, {
->>>>>>> 2ce57816
       animate: {
         radius: AutoEasingMethod.easeOutElastic(500)
       },
       data: provider,
-<<<<<<< HEAD
-=======
-      dimming: 0.6,
->>>>>>> 2ce57816
       key: "mouse-interaction",
       onMouseClick: this.handleCircleClick,
       onMouseOut: this.handleCircleOut,
