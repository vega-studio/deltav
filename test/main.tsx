<<<<<<< HEAD
import * as React from 'react';
import * as ReactDOM from 'react-dom';
import { EventManager, ISceneOptions, LayerInitializer } from '../src';
=======
/** @jsx h */
import { Component, h, render } from 'preact';
import { ISceneOptions, LayerInitializer } from '../src';
import { BasicCameraController } from '../src/voidgl/base-event-managers';
>>>>>>> 999cdb63
import { LayerSurface } from '../src/voidgl/surface/layer-surface';
import { AtlasSize } from '../src/voidgl/surface/texture/atlas';
import { ClearFlags } from '../src/voidgl/surface/view';
import { ChartCamera } from '../src/voidgl/util/chart-camera';
import { BaseExample } from './examples/base-example';
import { BendyEdge } from './examples/bendy-edge';
import { BoxOfCircles } from './examples/box-of-circles';
import { BoxOfRings } from './examples/box-of-rings';
import { ChangingAnchorLabels } from './examples/changing-anchor-labels';
import { Images } from './examples/images';
import { LabelAnchorsAndScales } from './examples/label-anchors-and-scales';
import { Lines } from './examples/lines';
import { MouseInteraction } from './examples/mouse-interaction';
import { SingleAxisLabelScaling } from './examples/single-axis-label-scaling';

/**
 * The state of the application
 */
export interface IMainState {
  size: { width: number, height: number };
}

export type SceneInitializer = {
  name: string,
  control: EventManager,
  scene: ISceneOptions;
};

/** These are all of the tests to be rendered */
const tests: BaseExample[] = [
  new BoxOfRings(),
  new BoxOfCircles(),
  new ChangingAnchorLabels(),
  new LabelAnchorsAndScales(),
  new Images(),
  new BendyEdge(),
  new Lines(),
  new MouseInteraction(),
  new SingleAxisLabelScaling(true),
  new SingleAxisLabelScaling(false),
];

/** These are the layers for the tests that are generated */
const layers: LayerInitializer[] = [];

/**
 * Entry class for the Application
 */
export class Main extends Component<any, IMainState> {
  /** The containing element of this component */
  container: HTMLElement;
  /** The rendering context we will draw into */
  context: HTMLCanvasElement;
  /** While true, the animation loop will run */
  willAnimate: number = 10;
  /** The layer manager that draws our GL elements */
  surface: LayerSurface;
  /** This is all of the scenes that were initialized */
  allScenes: SceneInitializer[] = [];

  state: IMainState = {
    size: {
      height: 0,
      width: 0,
    },
  };

  componentWillMount() {
    window.addEventListener('resize', this.handleResize);
  }

  componentWillUnmount() {
    window.removeEventListener('resize', this.handleResize);
    this.surface && this.surface.destroy();
    this.willAnimate = 0;
  }

  componentDidUpdate() {
    this.createSurface();
  }

  async createSurface() {
    if (this.surface) return;

    let generate = false;
    this.context.removeAttribute('style');

    if (this.surface && this.context !== this.surface.gl.canvas) {
      this.surface.destroy();
      generate = true;
    }

    else if (!this.surface) {
      generate = true;
    }

    if (generate) {
      const scenes = this.makeSceneBlock(3);
      this.allScenes = scenes;

      // Establish the surface and scenes needed
      this.surface = await new LayerSurface().init({
        atlasResources: [
          {
            height: AtlasSize._2048,
            key: 'all-resources',
            width: AtlasSize._2048,
          },
        ],
        background: [0.1, 0.2, 0.3, 1.0],
        context: this.context,
        eventManagers: scenes.map(init => init.control),
        handlesWheelEvents: true,
        scenes: scenes.map(init => init.scene),
      });

      // Generate the Layers for the tests now that the scenes are established
      tests.forEach((test, i) => {
        const provider = test.makeProvider();
        const layer = test.makeLayer(this.allScenes[i].name, 'all-resources', provider);
        layers.push(layer);
      });

      // Begin the draw loop
      this.willAnimate = 10;
      requestAnimationFrame(() => this.draw());

      this.forceUpdate();
    }
  }

  draw() {
    if (this.willAnimate) {
      requestAnimationFrame(() => this.draw());
    }

    if (this.surface) {
      this.surface.draw();
    }
  }

  handleResize = () => {
    if (this.surface) {
      this.surface.fitContainer();
    }
  }

  handleToggleMonitorDensity = () => {
    if (this.surface.pixelRatio !== 1.0) {
      this.surface.resize(this.context.width / window.devicePixelRatio, this.context.height / window.devicePixelRatio, 1.0);
    }

    else {
      this.surface.resize(this.context.width * window.devicePixelRatio, this.context.height * window.devicePixelRatio, window.devicePixelRatio);
    }

    this.forceUpdate();
  }

  makeSceneBlock(sceneBlockSize: number) {
    const scenes: SceneInitializer[] = [];
    const viewSize = 100 / sceneBlockSize;

    const backgrounds: [number, number, number, number][] = [
      [0.1, 0.0, 0.0, 1.0],
      [0.0, 0.1, 0.0, 1.0],
      [0.0, 0.0, 0.1, 1.0],
      [0.1, 0.1, 0.0, 1.0],
      [0.1, 0.0, 0.1, 1.0],
      [0.1, 0.1, 0.1, 1.0],
      [0.0, 0.1, 0.1, 1.0],
    ];

    let testIndex = -1;

    for (let i = 0; i < sceneBlockSize && testIndex < tests.length + 1; ++i) {
      for (let k = 0; k < sceneBlockSize && testIndex < tests.length + 1; ++k) {
        const name = `${i}_${k}`;
        const camera = new ChartCamera();
        const test = tests[++testIndex];

        if (test) {
          const testCamera = test.makeCamera(camera);

          const init: SceneInitializer = {
            control: test.makeController(camera, testCamera, name),
            name,
            scene: {
              key: name,
              views: [
                {
                  background: backgrounds[Math.floor(Math.random() * backgrounds.length)],
                  camera: testCamera,
                  clearFlags: [ClearFlags.COLOR],
                  key: name,
                  viewport: {
                    height: `${viewSize}%`,
                    left: `${viewSize * k}%`,
                    top: `${viewSize * i}%`,
                    width: `${viewSize}%`,
                  },
                },
              ],
            },
          };

          scenes.push(init);
        }
      }
    }

    return scenes;
  }

  setContainer = (element: HTMLDivElement) => {
    this.container = element;
    setTimeout(() => this.sizeContext(), 100);
  }

  setContext = async(canvas: HTMLCanvasElement) => {
    this.context = canvas;
<<<<<<< HEAD

    if (this.surface && this.context !== this.surface.gl.canvas) {
      this.surface.destroy();
      generate = true;
    }

    else if (!this.surface) {
      generate = true;
    }

    if (generate) {
      const scenes = this.makeSceneBlock(4);
      this.allScenes = scenes;

      // Establish the surface and scenes needed
      this.surface = await new LayerSurface().init({
        atlasResources: [
          {
            height: AtlasSize._2048,
            key: 'all-resources',
            width: AtlasSize._2048,
          },
        ],
        background: [0.1, 0.2, 0.3, 1.0],
        context: this.context,
        eventManagers: scenes.map(init => init.control),
        handlesWheelEvents: true,
        scenes: scenes.map(init => init.scene),
      });

      // Generate the Layers for the tests now that the scenes are established
      tests.forEach((test, i) => {
        const provider = test.makeProvider();
        const layer = test.makeLayer(this.allScenes[i].name, 'all-resources', provider);
        layers.push(layer);
      });

      // Begin the draw loop
      this.willAnimate = 10;
      requestAnimationFrame(() => this.draw());

      this.forceUpdate();
    }
=======
>>>>>>> 999cdb63
  }

  sizeContext() {
    const box = this.container.getBoundingClientRect();

    this.setState({
      size: {
        height: box.height,
        width: box.width,
      },
    });
  }

  /**
   * @override
   * The React defined render method
   */
  render(): JSX.Element {
    const { size } = this.state;

    if (size.width === 0 || size.height === 0) {
      return (
        <div style={{width: '100%', height: '100%'}} ref={this.setContainer}></div>
      );
    }

    if (this.surface) {
      this.surface.render(layers);
    }

    return (
      <div className="voidray-layer-surface" ref={this.setContainer}>
        <canvas ref={this.setContext} width={size.width} height={size.height}/>
          {window.devicePixelRatio === 1.0 ? null :
            <div className={'test-button'} onClick={this.handleToggleMonitorDensity}>{
              (this.surface && this.surface.pixelRatio === window.devicePixelRatio) ?
              'Disable Monitor Density' :
              'Enable Monitor Density'
            }</div>
          }
      </div >
    );
  }
}

render(<Main />, document.getElementById('main'));<|MERGE_RESOLUTION|>--- conflicted
+++ resolved
@@ -1,13 +1,6 @@
-<<<<<<< HEAD
-import * as React from 'react';
-import * as ReactDOM from 'react-dom';
-import { EventManager, ISceneOptions, LayerInitializer } from '../src';
-=======
 /** @jsx h */
 import { Component, h, render } from 'preact';
-import { ISceneOptions, LayerInitializer } from '../src';
-import { BasicCameraController } from '../src/voidgl/base-event-managers';
->>>>>>> 999cdb63
+import { EventManager, ISceneOptions, LayerInitializer } from '../src';
 import { LayerSurface } from '../src/voidgl/surface/layer-surface';
 import { AtlasSize } from '../src/voidgl/surface/texture/atlas';
 import { ClearFlags } from '../src/voidgl/surface/view';
@@ -105,7 +98,7 @@
     }
 
     if (generate) {
-      const scenes = this.makeSceneBlock(3);
+      const scenes = this.makeSceneBlock(4);
       this.allScenes = scenes;
 
       // Establish the surface and scenes needed
@@ -229,52 +222,6 @@
 
   setContext = async(canvas: HTMLCanvasElement) => {
     this.context = canvas;
-<<<<<<< HEAD
-
-    if (this.surface && this.context !== this.surface.gl.canvas) {
-      this.surface.destroy();
-      generate = true;
-    }
-
-    else if (!this.surface) {
-      generate = true;
-    }
-
-    if (generate) {
-      const scenes = this.makeSceneBlock(4);
-      this.allScenes = scenes;
-
-      // Establish the surface and scenes needed
-      this.surface = await new LayerSurface().init({
-        atlasResources: [
-          {
-            height: AtlasSize._2048,
-            key: 'all-resources',
-            width: AtlasSize._2048,
-          },
-        ],
-        background: [0.1, 0.2, 0.3, 1.0],
-        context: this.context,
-        eventManagers: scenes.map(init => init.control),
-        handlesWheelEvents: true,
-        scenes: scenes.map(init => init.scene),
-      });
-
-      // Generate the Layers for the tests now that the scenes are established
-      tests.forEach((test, i) => {
-        const provider = test.makeProvider();
-        const layer = test.makeLayer(this.allScenes[i].name, 'all-resources', provider);
-        layers.push(layer);
-      });
-
-      // Begin the draw loop
-      this.willAnimate = 10;
-      requestAnimationFrame(() => this.draw());
-
-      this.forceUpdate();
-    }
-=======
->>>>>>> 999cdb63
   }
 
   sizeContext() {
