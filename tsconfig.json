{
  "compilerOptions": {
    "allowUnreachableCode": false,
<<<<<<< HEAD
    "baseUrl": ".",
=======
    "baseUrl": "./src",
>>>>>>> 321bdedb
    "declaration": true,
    "experimentalDecorators": true,
    "jsx": "react",
    "jsxFactory": "h",
    "lib": ["es2015", "es2017", "dom"],
    "module": "commonjs",
    "moduleResolution": "node",
    "noImplicitAny": true,
    "noImplicitReturns": true,
    "noUnusedLocals": true,
<<<<<<< HEAD
    "paths": {
      "src": ["./src"]
    },
    "pretty": true,
    "removeComments": false,
    "sourceMap": true,
=======
    "noUnusedParameters": true,
    "removeComments": true,
>>>>>>> 321bdedb
    "strictNullChecks": true,
    "target": "es5"
  },
  "include": [
    "src",
    "test"
  ],
  "exclude": [
    "node_modules"
  ]
}<|MERGE_RESOLUTION|>--- conflicted
+++ resolved
@@ -1,11 +1,7 @@
 {
   "compilerOptions": {
     "allowUnreachableCode": false,
-<<<<<<< HEAD
     "baseUrl": ".",
-=======
-    "baseUrl": "./src",
->>>>>>> 321bdedb
     "declaration": true,
     "experimentalDecorators": true,
     "jsx": "react",
@@ -16,17 +12,12 @@
     "noImplicitAny": true,
     "noImplicitReturns": true,
     "noUnusedLocals": true,
-<<<<<<< HEAD
     "paths": {
       "src": ["./src"]
     },
-    "pretty": true,
-    "removeComments": false,
     "sourceMap": true,
-=======
     "noUnusedParameters": true,
     "removeComments": true,
->>>>>>> 321bdedb
     "strictNullChecks": true,
     "target": "es5"
   },
