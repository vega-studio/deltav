--- conflicted
+++ resolved
@@ -9,10 +9,7 @@
   CircleInstance,
   CircleLayer,
   ClearFlags,
-<<<<<<< HEAD
-=======
   DrawJSX,
->>>>>>> ba45a46d
   EasingUtil,
   FragmentOutputType,
   fromEulerAxisAngleToQuat,
@@ -402,8 +399,6 @@
   const camera = React.useRef(new Camera2D());
   const ready = React.useRef(new PromiseResolver<Surface>());
   const animationDuration = 4000;
-  const minDuration = 2000;
-  const maxDuration = 6000;
 
   useLifecycle({
     async didMount() {
@@ -411,8 +406,6 @@
       if (!circleProvider.current) return;
       const surface = await ready.current.promise;
       const provider = circleProvider.current;
-      const fireworkDuration =
-        Math.random() * (maxDuration - minDuration) + minDuration;
 
       // Move things around by making the core look around
       // Also change the cubes colors randomly for extra disco
@@ -451,18 +444,9 @@
         nextFrame(() => {
           instances.forEach((c) => {
             const dir = normalize2([Math.random() - 0.5, Math.random() - 0.5]);
-<<<<<<< HEAD
-            c.center = add2(start, scale2(dir, Math.random() * 450 + 20));
-            c.color = multiply4(c.color, [1, 1, 1, 0]);
-            c.radius = 0;
-          });
-          EasingUtil.modify(instances, ["center"], (easing) => {
-            easing.setTiming(0, fireworkDuration);
-=======
             c.center = add2(c.center, scale2(dir, Math.random() * 350 + 100));
             // c.color = multiply4(c.color, [1, 1, 1, 0]);
             c.radius = 0;
->>>>>>> ba45a46d
           });
           EasingUtil.modify(instances, ["center"], (easing) => {
             const delay = (Math.random() * animationDuration) / 10;
@@ -581,11 +565,7 @@
             animate: {
               center: AutoEasingMethod.easeOutCubic(animationDuration),
               color: AutoEasingMethod.easeOutCubic(animationDuration),
-<<<<<<< HEAD
-              radius: AutoEasingMethod.easeOutQuart(animationDuration),
-=======
               radius: AutoEasingMethod.linear(animationDuration * 0.6),
->>>>>>> ba45a46d
             },
           }}
         />
