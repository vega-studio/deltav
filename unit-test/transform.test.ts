import assert from "assert";
import { describe, it } from "mocha";
import { Transform } from "../src/3d/scene-graph/transform";
import {
  compare4x4,
  identity4,
  Mat4x4,
  rotation4x4,
  toString4x4,
  transform4
} from "../src/math/matrix";
import {
  addQuat,
  angleQuat,
  axisQuat,
  conjugateQuat,
  divideQuat,
  dotQuat,
  eulerToQuat,
  exponentQuat,
  fromEulerAxisAngleToQuat,
  imaginaryQuat,
  inverseQuat,
  iQuat,
  jQuat,
  kQuat,
  lengthQuat,
  lookAtMatrix,
  lookAtQuat,
  matrix4x4FromUnitQuatView,
  matrix4x4ToQuaternion,
  multiplyQuat,
  normalizeQuat,
  oneQuat,
  Quaternion,
  realQuat,
  scaleQuat,
  slerpUnitQuat,
  toEulerFromQuat,
  toEulerXYZfromOrderedEuler,
  zeroQuat
} from "../src/math/quaternion";
import {
  compare1,
  compare3,
  compare4,
  fuzzyCompare4,
  Vec1,
  Vec3,
  Vec4
} from "../src/math/vector";
import { fail1, fail3, fail4, fuzzCompare3, fuzzCompare4 } from "./vector.test";

const { exp, cos, sin, sqrt } = Math;

const TO_RADIANS = Math.PI / 180;

function fail4x4(actual: any, expected: any) {
  return `\n\nACTUAL: ${toString4x4(actual)},\nEXPECTED: ${toString4x4(
    expected
  )}`;
}

function fuzzyCompare3(v1: Vec3, v2: Vec3): boolean {
  return (
    Math.abs(v1[0] - v2[0]) <= 1e-6 &&
    Math.abs(v1[1] - v2[1]) <= 1e-6 &&
    Math.abs(v1[2] - v2[2]) <= 1e-6
  );
}

function assert1(actual: Vec1, expected: Vec1, shouldEqual: boolean = true) {
  if (shouldEqual) {
    assert.equal(compare1(actual, expected), true, fail1(actual, expected));
  } else {
    assert.equal(!compare1(actual, expected), true, fail1(actual, expected));
  }
}

function assert3(actual: Vec3, expected: Vec3, shouldEqual: boolean = true) {
  if (shouldEqual) {
    assert.equal(compare3(actual, expected), true, fail3(actual, expected));
  } else {
    assert.equal(!compare3(actual, expected), true, fail3(actual, expected));
  }
}

function assert4(
  actual: Quaternion,
  expected: Quaternion,
  shouldEqual: boolean = true
) {
  if (shouldEqual) {
    assert.equal(compare4(actual, expected), true, fail4(actual, expected));
  } else {
    assert.equal(!compare4(actual, expected), true, fail4(actual, expected));
  }
}

function fuzzyAssertNumber(
  actual: number,
  expected: number,
  shouldEqual: boolean = true
) {
  if (shouldEqual) {
    assert.equal(actual - expected <= 1e7, true, fail1([actual], [expected]));
  } else {
    assert.equal(actual - expected > 1e7, true, fail1([actual], [expected]));
  }
}

function fuzzyAssert3(
  actual: Vec3,
  expected: Vec3,
  shouldEqual: boolean = true
) {
  if (shouldEqual) {
    assert.equal(
      fuzzyCompare3(actual, expected),
      true,
      fail3(actual, expected)
    );
  } else {
    assert.equal(
      !fuzzyCompare3(actual, expected),
      true,
      fail3(actual, expected)
    );
  }
}

function fuzzyAssert4(
  actual: Quaternion,
  expected: Quaternion,
  shouldEqual: boolean = true
) {
  if (shouldEqual) {
    assert.equal(fuzzCompare4(actual, expected), true, fail4(actual, expected));
  } else {
    assert.equal(
      !fuzzCompare4(actual, expected),
      true,
      fail4(actual, expected)
    );
  }
}

function assert4x4(
  actual: Mat4x4,
  expected: Mat4x4,
  shouldEqual: boolean = true
) {
  if (shouldEqual) {
    assert.equal(compare4x4(actual, expected), true, fail4x4(actual, expected));
  } else {
    assert.equal(
      !compare4x4(actual, expected),
      true,
      fail4x4(actual, expected)
    );
  }
}

describe("Transforms", () => {
  describe("Matrix", () => {
    it("Should be identity", () => {
      const t = new Transform();
      assert4x4(t.matrix, identity4());
    });

    it("Should be identity after lookAt", () => {
      const t = new Transform();
      t.lookAt([0, 0, -1], [0, 1, 0]);
      assert4x4(t.matrix, identity4());
    });

    it("Should be identity for the view", () => {
      const t = new Transform();
      assert4x4(t.viewMatrix, identity4());
    });
  });

<<<<<<< HEAD
  describe("Vector", () => {
    it("Should rotate on the y-axis", () => {
=======
  describe('Vector', () => {
    it('Should rotate model on the y-axis', () => {
>>>>>>> 5e2c405c
      const t = new Transform();
      t.lookAt([-1, 0, -1], [0, 1, 0]);
      const v: Vec4 = [0, 0, -1, 1];

      fuzzyAssert4(transform4(t.matrix, v), [-sqrt(0.5), 0, -sqrt(0.5), 1]);
    });
  });
});<|MERGE_RESOLUTION|>--- conflicted
+++ resolved
@@ -180,13 +180,8 @@
     });
   });
 
-<<<<<<< HEAD
-  describe("Vector", () => {
-    it("Should rotate on the y-axis", () => {
-=======
   describe('Vector', () => {
     it('Should rotate model on the y-axis', () => {
->>>>>>> 5e2c405c
       const t = new Transform();
       t.lookAt([-1, 0, -1], [0, 1, 0]);
       const v: Vec4 = [0, 0, -1, 1];
