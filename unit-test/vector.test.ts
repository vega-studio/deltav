--- conflicted
+++ resolved
@@ -632,25 +632,24 @@
       assert3(cross3([2, 3, 4], [5, 6, 7]), [-3, 6, -3]);
     });
 
-<<<<<<< HEAD
     it("Cross Vector3 should be +x", () => {
       assert3(cross3([0, 0, -1], [0, 1, 0]), [1, 0, 0]);
     });
 
     it("Cross Vector3 should be -x", () => {
       assert3(cross3([0, 1, 0], [0, 0, -1]), [-1, 0, 0]);
-=======
-    it("Cross Vector3 should be correct", () => {
+    });
+
+    it("Cross Vector3 should be -x", () => {
       assert3(cross3([0, 0, 1], [0, 1, 0]), [-1, 0, 0]);
     });
 
-    it("Cross Vector3 should be correct", () => {
+    it("Cross Vector3 should be +y", () => {
       assert3(cross3([0, 0, 1], [1, 0, 0]), [0, 1, 0]);
     });
 
-    it("Cross Vector3 should be correct", () => {
+    it("Cross Vector3 should be +z", () => {
       assert3(cross3([1, 0, 0], [0, 1, 0]), [0, 0, 1]);
->>>>>>> 677d161a
     });
 
     it("Cross Vector4 should be correct", () => {
