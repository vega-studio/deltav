--- conflicted
+++ resolved
@@ -12,12 +12,8 @@
 const IS_HEROKU = process.env.NODE_ENV === 'heroku';
 const IS_RELEASE = process.env.NODE_ENV === 'release';
 const IS_PRODUCTION = process.env.NODE_ENV === 'production' || IS_RELEASE;
-<<<<<<< HEAD
 const IS_UNIT_TESTS = process.env.NODE_ENV === 'unit-test';
-const IS_DEVELOPMENT = process.env.NODE_ENV === 'development' || IS_UNIT_TESTS;
-=======
-const IS_DEVELOPMENT = process.env.NODE_ENV === 'development' || IS_HEROKU;
->>>>>>> 14c9df27
+const IS_DEVELOPMENT = process.env.NODE_ENV === 'development' || IS_UNIT_TESTS || IS_HEROKU;
 const MODE = process.env.MODE || (IS_RELEASE | IS_PRODUCTION) ? 'production' : 'development';
 
 const tslint = { loader: 'tslint-loader', options: {
@@ -93,11 +89,7 @@
     rules: [
       { test: /\.tsx?/, use: [
         { loader: 'babel-loader', options: babelOptions },
-<<<<<<< HEAD
-        { loader: 'ts-loader', options: { transpileOnly: IS_PRODUCTION || IS_UNIT_TESTS } },
-=======
-        { loader: 'ts-loader', options: { transpileOnly: IS_PRODUCTION | IS_HEROKU } },
->>>>>>> 14c9df27
+        { loader: 'ts-loader', options: { transpileOnly: IS_PRODUCTION || IS_UNIT_TESTS || IS_HEROKU } },
       ] },
       { test: /\.less$/, use: ['style-loader', 'css-loader', 'less-loader'] },
       { test: /\.html$/, use: { loader: 'file-loader', options: { name: '[name].html' } } },
