--- conflicted
+++ resolved
@@ -1,8 +1,5 @@
 const { resolve } = require('path');
-<<<<<<< HEAD
 const CircularDependencyPlugin = require('circular-dependency-plugin');
-=======
->>>>>>> 329a69d2
 
 const tslintLoader = { loader: 'tslint-loader', options: {
   fix: true,
@@ -21,7 +18,6 @@
 let library;
 let libraryTarget;
 
-<<<<<<< HEAD
 if (IS_DEVELOPMENT) {
   plugins.push(
     new CircularDependencyPlugin({
@@ -31,8 +27,6 @@
   );
 }
 
-=======
->>>>>>> 329a69d2
 if (IS_PRODUCTION) {
   // List our external libs for the library generation so they do
   // not get bundled into ours
@@ -48,12 +42,6 @@
   // We are bundling a library so set the output targets correctly
   library = 'voidgl';
   libraryTarget = 'umd';
-<<<<<<< HEAD
-
-  // We should minify and mangle our distribution for npm
-  console.log('Minification enabled');
-=======
->>>>>>> 329a69d2
 }
 
 module.exports = {
