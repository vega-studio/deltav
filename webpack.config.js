const { resolve } = require('path');
const CircularDependencyPlugin = require('circular-dependency-plugin');

// This is an optional path that can be passed into the program. When set, the
// project will use the source code from the webgl project specified instead of
// the internally installed version. It can be set by environment variable, or
// by calling --devgl
const DEVGL = process.env.DEVGL;
const IS_HEROKU = process.env.NODE_ENV === 'heroku';
const IS_RELEASE = process.env.NODE_ENV === 'release';
const IS_PRODUCTION = process.env.NODE_ENV === 'production' || IS_RELEASE;
const IS_DEVELOPMENT = process.env.NODE_ENV === 'development';
const MODE = process.env.MODE || (IS_RELEASE | IS_PRODUCTION) ? 'production' : 'development';

const tslint = { loader: 'tslint-loader', options: {
  fix: false,
  emitErrors: true,
} };

const prettier = {
  loader: resolve('prettier-loader.js'),
};

<<<<<<< HEAD
const IS_RELEASE = NODE_ENV === 'release';
const IS_PRODUCTION = NODE_ENV === 'production' || IS_RELEASE;
const IS_DEVELOPMENT = !NODE_ENV || (NODE_ENV === 'development');
const IS_RELEASE_TEST = IS_DEVELOPMENT && process.env.RELEASE_TEST;

if (IS_RELEASE_TEST) {
  console.log('Using dist files');
}
=======
const babelOptions = {
  babelrc: false,
  presets: [
    ['env', {
      targets: {
        browsers: [
          'last 2 Chrome versions',
          'last 2 Safari versions',
          'last 2 Firefox versions',
          'last 2 Edge versions',
        ]
      },
      modules: false
    }]
  ]
};
>>>>>>> 321bdedb

const plugins = [];
let externals = [];
let library;
let libraryTarget;

if (IS_DEVELOPMENT) {
  plugins.push(
    new CircularDependencyPlugin({
      exclude: /\bnode_modules\b/,
      failOnError: true,
    }),
  );
}

if (IS_PRODUCTION) {
  // List our external libs for the library generation so they do
  // not get bundled into ours
  externals = [
    'd3-color',
    'd3-scale',
    'ramda',
    'three',
    'bowser',
    'mobx',
  ];

  // We are bundling a library so set the output targets correctly
  library = 'network-bubble-chart';
  libraryTarget = 'umd';

  // We should minify and mangle our distribution for npm
  console.log('Minification enabled');
}

module.exports = {
<<<<<<< HEAD
  devtool: IS_PRODUCTION ? 'source-map' : 'inline-source-map',
  entry: IS_PRODUCTION ? './src' : './test',
=======
  devtool: 'source-map',
  entry: (IS_DEVELOPMENT || IS_HEROKU) ? 'test' : 'src',
>>>>>>> 321bdedb
  externals,
  mode: MODE,

  module: {
    rules: [
      { test: /\.tsx?/, use: [
        { loader: 'babel-loader', options: babelOptions },
        'ts-loader',
      ] },
      { test: /\.less$/, use: ['style-loader', 'css-loader', 'less-loader'] },
      { test: /\.html$/, use: { loader: 'file-loader', options: { name: '[name].html' } } },
      { test: /\.png$/, loader: 'base64-image-loader' },
      { test: /\.[fv]s$/, use: ['raw-loader'] }, // Currently used to load shaders into javascript files
    ],
  },

  output: {
    library,
    libraryTarget,
    path: IS_PRODUCTION ? resolve(__dirname, 'dist') : resolve('build'),
    filename: 'index.js',
    publicPath: '/',
  },

  plugins,

  resolve: {
<<<<<<< HEAD
    alias: {
      src: IS_RELEASE_TEST ? resolve('dist') : resolve('src'),
    },
    modules: ['./node_modules', './src'],
    extensions: ['.ts', '.tsx', '.js'],
=======
    modules: ['.', './node_modules', './src'],
    extensions: ['.ts', '.tsx', '.js', '.json'],
    alias: DEVGL ? {
      '@voidrayco/voidgl$': DEVGL,
    } : undefined,
>>>>>>> 321bdedb
  },
};

if (IS_DEVELOPMENT) {
  module.exports.module.rules.unshift({
    test: /\.tsx?/,
    exclude: DEVGL,
    use: [prettier, tslint],
    enforce: 'pre'
  });
}<|MERGE_RESOLUTION|>--- conflicted
+++ resolved
@@ -21,16 +21,6 @@
   loader: resolve('prettier-loader.js'),
 };
 
-<<<<<<< HEAD
-const IS_RELEASE = NODE_ENV === 'release';
-const IS_PRODUCTION = NODE_ENV === 'production' || IS_RELEASE;
-const IS_DEVELOPMENT = !NODE_ENV || (NODE_ENV === 'development');
-const IS_RELEASE_TEST = IS_DEVELOPMENT && process.env.RELEASE_TEST;
-
-if (IS_RELEASE_TEST) {
-  console.log('Using dist files');
-}
-=======
 const babelOptions = {
   babelrc: false,
   presets: [
@@ -47,7 +37,6 @@
     }]
   ]
 };
->>>>>>> 321bdedb
 
 const plugins = [];
 let externals = [];
@@ -84,13 +73,8 @@
 }
 
 module.exports = {
-<<<<<<< HEAD
-  devtool: IS_PRODUCTION ? 'source-map' : 'inline-source-map',
-  entry: IS_PRODUCTION ? './src' : './test',
-=======
   devtool: 'source-map',
   entry: (IS_DEVELOPMENT || IS_HEROKU) ? 'test' : 'src',
->>>>>>> 321bdedb
   externals,
   mode: MODE,
 
@@ -118,19 +102,11 @@
   plugins,
 
   resolve: {
-<<<<<<< HEAD
-    alias: {
-      src: IS_RELEASE_TEST ? resolve('dist') : resolve('src'),
-    },
-    modules: ['./node_modules', './src'],
-    extensions: ['.ts', '.tsx', '.js'],
-=======
     modules: ['.', './node_modules', './src'],
     extensions: ['.ts', '.tsx', '.js', '.json'],
     alias: DEVGL ? {
       '@voidrayco/voidgl$': DEVGL,
     } : undefined,
->>>>>>> 321bdedb
   },
 };
 
